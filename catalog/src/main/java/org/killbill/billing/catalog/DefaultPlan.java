/*
 * Copyright 2010-2013 Ning, Inc.
 * Copyright 2014-2016 Groupon, Inc
 * Copyright 2014-2016 The Billing Project, LLC
 *
 * The Billing Project licenses this file to you under the Apache License, version 2.0
 * (the "License"); you may not use this file except in compliance with the
 * License.  You may obtain a copy of the License at:
 *
 *    http://www.apache.org/licenses/LICENSE-2.0
 *
 * Unless required by applicable law or agreed to in writing, software
 * distributed under the License is distributed on an "AS IS" BASIS, WITHOUT
 * WARRANTIES OR CONDITIONS OF ANY KIND, either express or implied.  See the
 * License for the specific language governing permissions and limitations
 * under the License.
 */

package org.killbill.billing.catalog;

import java.net.URI;
import java.util.ArrayList;
import java.util.Arrays;
import java.util.Collection;
import java.util.Collections;
import java.util.Date;
import java.util.Iterator;

import javax.xml.bind.annotation.XmlAccessType;
import javax.xml.bind.annotation.XmlAccessorType;
import javax.xml.bind.annotation.XmlAttribute;
import javax.xml.bind.annotation.XmlElement;
import javax.xml.bind.annotation.XmlElementWrapper;
import javax.xml.bind.annotation.XmlID;
import javax.xml.bind.annotation.XmlIDREF;

import org.joda.time.DateTime;
import org.killbill.billing.ErrorCode;
import org.killbill.billing.catalog.api.BillingPeriod;
import org.killbill.billing.catalog.api.CatalogApiException;
import org.killbill.billing.catalog.api.PhaseType;
import org.killbill.billing.catalog.api.Plan;
import org.killbill.billing.catalog.api.PlanPhase;
import org.killbill.billing.catalog.api.PlanPhasePriceOverride;
import org.killbill.billing.catalog.api.PriceList;
import org.killbill.billing.catalog.api.Product;
import org.killbill.billing.catalog.api.Recurring;
import org.killbill.xmlloader.ValidatingConfig;
import org.killbill.xmlloader.ValidationError;
import org.killbill.xmlloader.ValidationErrors;

@XmlAccessorType(XmlAccessType.NONE)
public class DefaultPlan extends ValidatingConfig<StandaloneCatalog> implements Plan {

    @XmlAttribute(required = true)
    @XmlID
    private String name;

    //TODO MDW Validation - effectiveDateForExistingSubscriptons > catalog effectiveDate
    @XmlElement(required = false)
    private Date effectiveDateForExistingSubscriptons;

    @XmlElement(required = true)
    @XmlIDREF
    private DefaultProduct product;

    @XmlElementWrapper(name = "initialPhases", required = false)
    @XmlElement(name = "phase", required = true)
    private DefaultPlanPhase[] initialPhases;

    @XmlElement(name = "finalPhase", required = true)
    private DefaultPlanPhase finalPhase;

    //If this is missing it defaults to 1
    //No other value is allowed for BASE plans.
    //No other value is allowed for Tiered ADDONS
    //A value of -1 means unlimited
    @XmlElement(required = false)
    private Integer plansAllowedInBundle = 1;

<<<<<<< HEAD
    private PriceList priceList;

=======
>>>>>>> 21d8fd0d
    public DefaultPlan() {
        initialPhases = new DefaultPlanPhase[0];
    }

    public DefaultPlan(final String planName, final DefaultPlan in, final PlanPhasePriceOverride[] overrides) {
        this.name = planName;
        this.effectiveDateForExistingSubscriptons = in.getEffectiveDateForExistingSubscriptons();
        this.product = (DefaultProduct) in.getProduct();
        this.initialPhases = new DefaultPlanPhase[in.getInitialPhases().length];
        for (int i = 0; i < overrides.length - 1; i++) {
            final DefaultPlanPhase newPhase = new DefaultPlanPhase(this, in.getInitialPhases()[i], overrides[i]);
            initialPhases[i] = newPhase;
        }
        this.finalPhase = new DefaultPlanPhase(this, in.getFinalPhase(), overrides[overrides.length - 1]);
        this.priceList = in.getPriceList();
    }

    @Override
    public Date getEffectiveDateForExistingSubscriptons() {
        return effectiveDateForExistingSubscriptons;
    }

    public void setEffectiveDateForExistingSubscriptons(
            final Date effectiveDateForExistingSubscriptons) {
        this.effectiveDateForExistingSubscriptons = effectiveDateForExistingSubscriptons;
    }

    @Override
    public DefaultPlanPhase[] getInitialPhases() {
        return initialPhases;
    }

    public DefaultPlan setInitialPhases(final DefaultPlanPhase[] phases) {
        this.initialPhases = phases;
        return this;
    }

    @Override
    public Product getProduct() {
        return product;
    }

<<<<<<< HEAD
    @Override
    public PriceList getPriceList() {
        return priceList;
    }

    /* (non-Javadoc)
      * @see org.killbill.billing.catalog.IPlan#getName()
      */
=======
    public DefaultPlan setProduct(final DefaultProduct product) {
        this.product = product;
        return this;
    }

>>>>>>> 21d8fd0d
    @Override
    public String getName() {
        return name;
    }

    public DefaultPlan setName(final String name) {
        this.name = name;
        return this;
    }

    @Override
    public DefaultPlanPhase getFinalPhase() {
        return finalPhase;
    }

    public DefaultPlan setFinalPhase(final DefaultPlanPhase finalPhase) {
        this.finalPhase = finalPhase;
        return this;
    }

    @Override
    public PlanPhase[] getAllPhases() {
        final int length = (initialPhases == null || initialPhases.length == 0) ? 1 : (initialPhases.length + 1);
        final PlanPhase[] allPhases = new DefaultPlanPhase[length];
        int cnt = 0;
        if (length > 1) {
            for (final PlanPhase cur : initialPhases) {
                allPhases[cnt++] = cur;
            }
        }
        allPhases[cnt++] = finalPhase;
        return allPhases;
    }

    @Override
    public PlanPhase findPhase(final String name) throws CatalogApiException {
        for (final PlanPhase pp : getAllPhases()) {
            if (pp.getName().equals(name)) {
                return pp;
            }

        }
        throw new CatalogApiException(ErrorCode.CAT_NO_SUCH_PHASE, name);
    }

    @Override
    public BillingPeriod getRecurringBillingPeriod() {
        return finalPhase.getRecurring() != null ? finalPhase.getRecurring().getBillingPeriod() : BillingPeriod.NO_BILLING_PERIOD;
    }

    @Override
    public int getPlansAllowedInBundle() {
        return plansAllowedInBundle;
    }

    public DefaultPlan setPlansAllowedInBundle(final Integer plansAllowedInBundle) {
        this.plansAllowedInBundle = plansAllowedInBundle;
        return this;
    }

    /* (non-Javadoc)
      * @see org.killbill.billing.catalog.IPlan#getPhaseIterator()
      */
    @Override
    public Iterator<PlanPhase> getInitialPhaseIterator() {
        final Collection<PlanPhase> list = new ArrayList<PlanPhase>();
        Collections.addAll(list, initialPhases);
        return list.iterator();
    }

    @Override
    public void initialize(final StandaloneCatalog catalog, final URI sourceURI) {
        super.initialize(catalog, sourceURI);
        if (finalPhase != null) {
            finalPhase.setPlan(this);
            finalPhase.initialize(catalog, sourceURI);
        }
        if (initialPhases != null) {
            for (final DefaultPlanPhase p : initialPhases) {
                p.setPlan(this);
                p.initialize(catalog, sourceURI);
            }
        }
        this.priceList = findPriceListForPlan(catalog);
    }



    @Override
    public ValidationErrors validate(final StandaloneCatalog catalog, final ValidationErrors errors) {
        if (effectiveDateForExistingSubscriptons != null &&
            catalog.getEffectiveDate().getTime() > effectiveDateForExistingSubscriptons.getTime()) {
            errors.add(new ValidationError(String.format("Price effective date %s is before catalog effective date '%s'",
                                                         effectiveDateForExistingSubscriptons,
                                                         catalog.getEffectiveDate().getTime()),
                                           catalog.getCatalogURI(), DefaultInternationalPrice.class, ""));
        }

        validateCollection(catalog, errors, initialPhases);
        finalPhase.validate(catalog, errors);
        return errors;
    }

<<<<<<< HEAD
    public void setEffectiveDateForExistingSubscriptons(
            final Date effectiveDateForExistingSubscriptons) {
        this.effectiveDateForExistingSubscriptons = effectiveDateForExistingSubscriptons;
    }

    public DefaultPlan setName(final String name) {
        this.name = name;
        return this;
    }

    public DefaultPlan setFinalPhase(final DefaultPlanPhase finalPhase) {
        this.finalPhase = finalPhase;
        return this;
    }

    public DefaultPlan setProduct(final DefaultProduct product) {
        this.product = product;
        return this;
    }

    public DefaultPlan setPriceList(final DefaultPriceList priceList) {
        this.priceList = priceList;
        return this;
    }

    public DefaultPlan setInitialPhases(final DefaultPlanPhase[] phases) {
        this.initialPhases = phases;
        return this;
    }

    public DefaultPlan setPlansAllowedInBundle(final Integer plansAllowedInBundle) {
        this.plansAllowedInBundle = plansAllowedInBundle;
        return this;
    }

=======
>>>>>>> 21d8fd0d
    @Override
    public DateTime dateOfFirstRecurringNonZeroCharge(final DateTime subscriptionStartDate, final PhaseType initialPhaseType) {
        DateTime result = subscriptionStartDate;
        boolean skipPhase = initialPhaseType != null;
        for (final PlanPhase phase : getAllPhases()) {
            if (skipPhase) {
                if (phase.getPhaseType() != initialPhaseType) {
                    continue;
                } else {
                    skipPhase = false;
                }
            }
            final Recurring recurring = phase.getRecurring();
            if (recurring == null || recurring.getRecurringPrice() == null || recurring.getRecurringPrice().isZero()) {
                result = phase.getDuration().addToDateTime(result);
            } else {
                break;
            }
        }
        return result;
    }

    @Override
    public boolean equals(final Object o) {
        if (this == o) {
            return true;
        }
        if (!(o instanceof DefaultPlan)) {
            return false;
        }

        final DefaultPlan that = (DefaultPlan) o;

        if (effectiveDateForExistingSubscriptons != null ? !effectiveDateForExistingSubscriptons.equals(that.effectiveDateForExistingSubscriptons) : that.effectiveDateForExistingSubscriptons != null) {
            return false;
        }
        if (finalPhase != null ? !finalPhase.equals(that.finalPhase) : that.finalPhase != null) {
            return false;
        }
        if (!Arrays.equals(initialPhases, that.initialPhases)) {
            return false;
        }
        if (name != null ? !name.equals(that.name) : that.name != null) {
            return false;
        }
        if (plansAllowedInBundle != null ? !plansAllowedInBundle.equals(that.plansAllowedInBundle) : that.plansAllowedInBundle != null) {
            return false;
        }
        if (product != null ? !product.equals(that.product) : that.product != null) {
            return false;
        }
        return true;
    }

    @Override
    public int hashCode() {
        int result = name != null ? name.hashCode() : 0;
        result = 31 * result + (effectiveDateForExistingSubscriptons != null ? effectiveDateForExistingSubscriptons.hashCode() : 0);
        result = 31 * result + (initialPhases != null ? Arrays.hashCode(initialPhases) : 0);
        result = 31 * result + (finalPhase != null ? finalPhase.hashCode() : 0);
        result = 31 * result + (plansAllowedInBundle != null ? plansAllowedInBundle.hashCode() : 0);
        return result;
    }

    @Override
    public String toString() {
        return "DefaultPlan [name=" + name + ", effectiveDateForExistingSubscriptons="
               + effectiveDateForExistingSubscriptons + ", product=" + product + ", initialPhases="
               + Arrays.toString(initialPhases) + ", finalPhase=" + finalPhase + ", plansAllowedInBundle="
               + plansAllowedInBundle + "]";
    }

    private DefaultPriceList findPriceListForPlan(final StandaloneCatalog catalog) {
        for (PriceList cur : catalog.getPriceLists().getAllPriceLists()) {
            for (Plan p : cur.getPlans()) {
                if (p.getName().equals(name)) {
                    return (DefaultPriceList) cur;
                }
            }
        }
        throw new IllegalStateException("Cannot extract pricelist for plan " + name);
    }
}<|MERGE_RESOLUTION|>--- conflicted
+++ resolved
@@ -78,11 +78,8 @@
     @XmlElement(required = false)
     private Integer plansAllowedInBundle = 1;
 
-<<<<<<< HEAD
     private PriceList priceList;
 
-=======
->>>>>>> 21d8fd0d
     public DefaultPlan() {
         initialPhases = new DefaultPlanPhase[0];
     }
@@ -105,60 +102,29 @@
         return effectiveDateForExistingSubscriptons;
     }
 
-    public void setEffectiveDateForExistingSubscriptons(
-            final Date effectiveDateForExistingSubscriptons) {
-        this.effectiveDateForExistingSubscriptons = effectiveDateForExistingSubscriptons;
-    }
-
     @Override
     public DefaultPlanPhase[] getInitialPhases() {
         return initialPhases;
     }
 
-    public DefaultPlan setInitialPhases(final DefaultPlanPhase[] phases) {
-        this.initialPhases = phases;
-        return this;
-    }
-
     @Override
     public Product getProduct() {
         return product;
     }
 
-<<<<<<< HEAD
     @Override
     public PriceList getPriceList() {
         return priceList;
     }
 
-    /* (non-Javadoc)
-      * @see org.killbill.billing.catalog.IPlan#getName()
-      */
-=======
-    public DefaultPlan setProduct(final DefaultProduct product) {
-        this.product = product;
-        return this;
-    }
-
->>>>>>> 21d8fd0d
     @Override
     public String getName() {
         return name;
     }
 
-    public DefaultPlan setName(final String name) {
-        this.name = name;
-        return this;
-    }
-
     @Override
     public DefaultPlanPhase getFinalPhase() {
         return finalPhase;
-    }
-
-    public DefaultPlan setFinalPhase(final DefaultPlanPhase finalPhase) {
-        this.finalPhase = finalPhase;
-        return this;
     }
 
     @Override
@@ -196,11 +162,6 @@
         return plansAllowedInBundle;
     }
 
-    public DefaultPlan setPlansAllowedInBundle(final Integer plansAllowedInBundle) {
-        this.plansAllowedInBundle = plansAllowedInBundle;
-        return this;
-    }
-
     /* (non-Javadoc)
       * @see org.killbill.billing.catalog.IPlan#getPhaseIterator()
       */
@@ -226,8 +187,6 @@
         }
         this.priceList = findPriceListForPlan(catalog);
     }
-
-
 
     @Override
     public ValidationErrors validate(final StandaloneCatalog catalog, final ValidationErrors errors) {
@@ -244,7 +203,6 @@
         return errors;
     }
 
-<<<<<<< HEAD
     public void setEffectiveDateForExistingSubscriptons(
             final Date effectiveDateForExistingSubscriptons) {
         this.effectiveDateForExistingSubscriptons = effectiveDateForExistingSubscriptons;
@@ -280,8 +238,6 @@
         return this;
     }
 
-=======
->>>>>>> 21d8fd0d
     @Override
     public DateTime dateOfFirstRecurringNonZeroCharge(final DateTime subscriptionStartDate, final PhaseType initialPhaseType) {
         DateTime result = subscriptionStartDate;
