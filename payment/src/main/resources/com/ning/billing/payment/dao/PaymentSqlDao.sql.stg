group PaymentSqlDao;

paymentInfoFields(prefix) ::= <<
    <prefix>id,
    <prefix>external_payment_id,
    <prefix>amount,
    <prefix>refund_amount,
    <prefix>bank_identification_number,
    <prefix>payment_number,
    <prefix>payment_type,
    <prefix>status,
    <prefix>reference_id,
    <prefix>payment_method_id,
    <prefix>payment_method,
    <prefix>card_type,
    <prefix>card_country,
    <prefix>effective_date,
    <prefix>created_by,
    <prefix>created_date,
    <prefix>updated_by,
    <prefix>updated_date
>>

insertPaymentInfo() ::= <<
    INSERT INTO payments (<paymentInfoFields()>)
    VALUES (:id, :externalPaymentId, :amount, :refundAmount, :bankIdentificationNumber, :paymentNumber,
    :paymentType, :status, :referenceId, :paymentMethodId, :paymentMethod, :cardType,
    :cardCountry, :effectiveDate, :userName, :createdDate, :userName, :createdDate);
>>

updatePaymentInfo() ::= <<
    UPDATE payments
       SET payment_method = :paymentMethod,
           card_type = :cardType,
           card_country = :cardCountry,
           updated_by = :userName,
           updated_date = :updatedDate
     WHERE id = :id
>>

getPaymentInfoList(invoiceIds) ::= <<
    SELECT <paymentInfoFields("p.")>
    , pa.account_id
    , pa.invoice_id
      FROM payments p, payment_attempts pa
    WHERE pa.invoice_id in (<invoiceIds>)
       AND pa.payment_id = p.id
>>

getLastPaymentInfo(invoiceIds) ::= <<
    SELECT <paymentInfoFields("p.")>
    , pa.account_id
    , pa.invoice_id
    FROM payments p, payment_attempts pa
    WHERE pa.invoice_id in (<invoiceIds>)
    AND pa.payment_id = p.id
    ORDER BY p.created_date DESC
    LIMIT 1;
>>

getPaymentInfoForPaymentAttemptId() ::= <<
    SELECT <paymentInfoFields("p.")>
    , pa.account_id
    , pa.invoice_id
      FROM payments p, payment_attempts pa
<<<<<<< HEAD
    WHERE pa.id = :payment_attempt_id
=======
    WHERE pa.payment_attempt_id = :paymentAttemptId
>>>>>>> 57291c34
       AND pa.payment_id = p.id
>>

getPaymentInfo() ::= <<
    SELECT <paymentInfoFields()>
    , null as account_id
    , null as invoice_id
    FROM payments
    WHERE id = :id
>>

historyFields(prefix) ::= <<
    record_id,
    id,
    external_payment_id,
    amount,
    refund_amount,
    payment_number,
    bank_identification_number,
    status,
    reference_id,
    payment_type,
    payment_method_id,
    payment_method,
    card_type,
    card_country,
    effective_date,
    created_by,
    created_date,
    updated_by,
    updated_date
>>

insertHistoryFromTransaction() ::= <<
    INSERT INTO payment_history (<historyFields()>)
    VALUES (:recordId, :id, :externalPaymentId, :amount, :refundAmount, :bankIdentificationNumber, :paymentNumber,
    :paymentType, :status, :referenceId, :paymentMethodId, :paymentMethod, :cardType,
    :cardCountry, :effectiveDate, :userName, :createdDate, :userName, :updatedDate);
>>

getRecordId() ::= <<
    SELECT record_id
    FROM payments
    WHERE id = :id;
>>

getHistoryRecordId() ::= <<
    SELECT MAX(history_record_id)
    FROM payment_history
    WHERE record_id = :recordId;
>>

auditFields(prefix) ::= <<
    <prefix>table_name,
    <prefix>record_id,
    <prefix>change_type,
    <prefix>change_date,
    <prefix>changed_by,
    <prefix>reason_code,
    <prefix>comments,
    <prefix>user_token
>>

insertAuditFromTransaction() ::= <<
    INSERT INTO audit_log(<auditFields()>)
    VALUES(:tableName, :recordId, :changeType, :createdDate, :userName, :reasonCode, :comment, :userToken);
>>
<|MERGE_RESOLUTION|>--- conflicted
+++ resolved
@@ -63,11 +63,7 @@
     , pa.account_id
     , pa.invoice_id
       FROM payments p, payment_attempts pa
-<<<<<<< HEAD
-    WHERE pa.id = :payment_attempt_id
-=======
-    WHERE pa.payment_attempt_id = :paymentAttemptId
->>>>>>> 57291c34
+    WHERE pa.id = :paymentAttemptId
        AND pa.payment_id = p.id
 >>
 
