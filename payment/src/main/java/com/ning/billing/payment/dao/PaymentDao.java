/*
 * Copyright 2010-2011 Ning, Inc.
 *
 * Ning licenses this file to you under the Apache License, version 2.0
 * (the "License"); you may not use this file except in compliance with the
 * License.  You may obtain a copy of the License at:
 *
 *    http://www.apache.org/licenses/LICENSE-2.0
 *
 * Unless required by applicable law or agreed to in writing, software
 * distributed under the License is distributed on an "AS IS" BASIS, WITHOUT
 * WARRANTIES OR CONDITIONS OF ANY KIND, either express or implied.  See the
 * License for the specific language governing permissions and limitations
 * under the License.
 */

package com.ning.billing.payment.dao;

import java.util.List;
import java.util.UUID;

import com.ning.billing.invoice.api.Invoice;
import com.ning.billing.payment.api.PaymentAttempt;
import com.ning.billing.payment.api.PaymentInfo;

public interface PaymentDao {

    PaymentAttempt createPaymentAttempt(Invoice invoice);
    PaymentAttempt createPaymentAttempt(PaymentAttempt paymentAttempt);

    void savePaymentInfo(PaymentInfo right);

    PaymentAttempt getPaymentAttemptForPaymentId(String paymentId);
    List<PaymentAttempt> getPaymentAttemptsForInvoiceIds(List<String> invoiceIds);

    void updatePaymentAttemptWithPaymentId(UUID paymentAttemptId, String paymentId);

    PaymentAttempt getPaymentAttemptForInvoiceId(String invoiceId);

    void updatePaymentInfo(String paymentMethodType, String paymentId, String cardType, String cardCountry);

<<<<<<< HEAD
    PaymentAttempt getPaymentAttemptById(UUID paymentAttemptId);

    void updatePaymentAttempt(PaymentAttempt updatedPaymentAttempt);
=======
    List<PaymentInfo> getPaymentInfo(List<String> invoiceIds);
>>>>>>> 9ea091e9

}<|MERGE_RESOLUTION|>--- conflicted
+++ resolved
@@ -39,12 +39,6 @@
 
     void updatePaymentInfo(String paymentMethodType, String paymentId, String cardType, String cardCountry);
 
-<<<<<<< HEAD
-    PaymentAttempt getPaymentAttemptById(UUID paymentAttemptId);
-
-    void updatePaymentAttempt(PaymentAttempt updatedPaymentAttempt);
-=======
     List<PaymentInfo> getPaymentInfo(List<String> invoiceIds);
->>>>>>> 9ea091e9
 
 }