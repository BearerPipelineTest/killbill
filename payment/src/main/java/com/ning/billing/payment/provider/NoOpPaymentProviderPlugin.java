--- conflicted
+++ resolved
@@ -45,47 +45,8 @@
     @Override
     public PaymentInfoPlugin processPayment(final String externalAccountKey, final UUID paymentId, final BigDecimal amount)
             throws PaymentPluginApiException {
-<<<<<<< HEAD
+
         PaymentInfoPlugin paymentResult = new PaymentInfoPlugin() {
-        
-=======
-        if (makeAllInvoicesFail) {
-            throw new PaymentPluginApiException("", "test error");
-        }
-       PaymentInfoPlugin payment = new PaymentInfoPlugin() {
-            @Override
-            public DateTime getUpdatedDate() {
-                return new DateTime(DateTimeZone.UTC);
-            }
-            @Override
-            public String getType() {
-                return "Electronic";
-            }
-            @Override
-            public String getStatus() {
-                return "Processed";
-            }
-            @Override
-            public BigDecimal getRefundAmount() {
-                return null;
-            }
-            @Override
-            public String getReferenceId() {
-                return null;
-            }
-            @Override
-            public String getPaymentNumber() {
-                return null;
-            }
-            @Override
-            public String getPaymentMethodId() {
-                return null;
-            }
-            @Override
-            public String getPaymentMethod() {
-                return null;
-            }
->>>>>>> 962d1a00
             @Override
             public DateTime getEffectiveDate() {
                 return null;
@@ -104,13 +65,8 @@
             }
 
             @Override
-<<<<<<< HEAD
             public String getGatewayError() {
                 return null;
-=======
-            public String getExternalPaymentId() {
-                return "NoOpPayment";
->>>>>>> 962d1a00
             }
             @Override
             public String getGatewayErrorCode() {
