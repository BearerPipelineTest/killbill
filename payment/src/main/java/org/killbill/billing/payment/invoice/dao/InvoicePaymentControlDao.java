/*
 * Copyright 2014-2015 Groupon, Inc
 * Copyright 2014-2015 The Billing Project, LLC
 *
 * The Billing Project licenses this file to you under the Apache License, version 2.0
 * (the "License"); you may not use this file except in compliance with the
 * License.  You may obtain a copy of the License at:
 *
 *    http://www.apache.org/licenses/LICENSE-2.0
 *
 * Unless required by applicable law or agreed to in writing, software
 * distributed under the License is distributed on an "AS IS" BASIS, WITHOUT
 * WARRANTIES OR CONDITIONS OF ANY KIND, either express or implied.  See the
 * License for the specific language governing permissions and limitations
 * under the License.
 */

package org.killbill.billing.payment.invoice.dao;

import java.math.BigDecimal;
import java.sql.SQLException;
import java.sql.Timestamp;
import java.util.ArrayList;
import java.util.List;
import java.util.Map;
import java.util.UUID;

import javax.inject.Inject;

import org.joda.time.DateTime;
import org.joda.time.DateTimeZone;
import org.killbill.billing.catalog.api.Currency;
import org.skife.jdbi.v2.Handle;
import org.skife.jdbi.v2.IDBI;
import org.skife.jdbi.v2.tweak.HandleCallback;

public class InvoicePaymentControlDao {

    private final IDBI dbi;

    @Inject
    public InvoicePaymentControlDao(final IDBI dbi) {
        this.dbi = dbi;
    }

    public void insertAutoPayOff(final PluginAutoPayOffModelDao data) {
        dbi.withHandle(new HandleCallback<Void>() {
            @Override
            public Void withHandle(final Handle handle) throws Exception {
                final String paymentId = data.getPaymentId() != null ? data.getPaymentId().toString() : null;
                final String paymentMethodId = data.getPaymentMethodId() != null ? data.getPaymentMethodId().toString() : null;
                handle.execute("insert into invoice_payment_control_plugin_auto_pay_off " +
                               "(attempt_id, payment_external_key, transaction_external_key, account_id, plugin_name, payment_id, payment_method_id, amount, currency, created_by, created_date) values " +
                               "(?,?,?,?,?,?,?,?,?,?,?)",
                               data.getAttemptId().toString(), data.getPaymentExternalKey(), data.getTransactionExternalKey(), data.getAccountId(), data.getPluginName(), paymentId, paymentMethodId,
                               data.getAmount(), data.getCurrency(), data.getCreatedBy(), data.getCreatedDate()
                              );
                return null;
            }
        });
    }

    public List<PluginAutoPayOffModelDao> getAutoPayOffEntry(final UUID accountId) {
        return dbi.withHandle(new HandleCallback<List<PluginAutoPayOffModelDao>>() {
            @Override
            public List<PluginAutoPayOffModelDao> withHandle(final Handle handle) throws Exception {
<<<<<<< HEAD
                final List<Map<String, Object>> queryResult = handle.select("select * from _invoice_payment_control_plugin_auto_pay_off where account_id = ? and is_active = '1'", accountId.toString());
=======
                final List<Map<String, Object>> queryResult = handle.select("select * from invoice_payment_control_plugin_auto_pay_off where account_id = ? and is_active", accountId.toString());
>>>>>>> 33b0f123
                final List<PluginAutoPayOffModelDao> result = new ArrayList<PluginAutoPayOffModelDao>(queryResult.size());
                for (final Map<String, Object> row : queryResult) {

                    final PluginAutoPayOffModelDao entry = new PluginAutoPayOffModelDao(Long.valueOf(row.get("record_id").toString()),
                                                                                        UUID.fromString((String) row.get("attempt_id")),
                                                                                        (String) row.get("payment_external_key"),
                                                                                        (String) row.get("transaction_external_key"),
                                                                                        UUID.fromString((String) row.get("account_id")),
                                                                                        (String) row.get("plugin_name"),
                                                                                        row.get("payment_id") != null ? UUID.fromString((String) row.get("payment_id")) : null,
                                                                                        UUID.fromString((String) row.get("payment_method_id")),
                                                                                        (BigDecimal) row.get("amount"),
                                                                                        Currency.valueOf((String) row.get("currency")),
                                                                                        (String) row.get("created_by"),
                                                                                        getDateTime(row.get("created_date")));
                    result.add(entry);

                }
                return result;
            }
        });
    }

    public void removeAutoPayOffEntry(final UUID accountId) {
        dbi.withHandle(new HandleCallback<Void>() {
            @Override
            public Void withHandle(final Handle handle) throws Exception {
<<<<<<< HEAD
                handle.execute("update _invoice_payment_control_plugin_auto_pay_off set is_active = '0' where account_id = ?", accountId.toString());
=======
                handle.execute("update invoice_payment_control_plugin_auto_pay_off set is_active = false where account_id = ?", accountId.toString());
>>>>>>> 33b0f123
                return null;
            }
        });
    }

    protected DateTime getDateTime(final Object timestamp) throws SQLException {
        final Timestamp resultStamp = (Timestamp) timestamp;
        return new DateTime(resultStamp).toDateTime(DateTimeZone.UTC);
    }
}<|MERGE_RESOLUTION|>--- conflicted
+++ resolved
@@ -64,11 +64,7 @@
         return dbi.withHandle(new HandleCallback<List<PluginAutoPayOffModelDao>>() {
             @Override
             public List<PluginAutoPayOffModelDao> withHandle(final Handle handle) throws Exception {
-<<<<<<< HEAD
-                final List<Map<String, Object>> queryResult = handle.select("select * from _invoice_payment_control_plugin_auto_pay_off where account_id = ? and is_active = '1'", accountId.toString());
-=======
-                final List<Map<String, Object>> queryResult = handle.select("select * from invoice_payment_control_plugin_auto_pay_off where account_id = ? and is_active", accountId.toString());
->>>>>>> 33b0f123
+                final List<Map<String, Object>> queryResult = handle.select("select * from invoice_payment_control_plugin_auto_pay_off where account_id = ? and is_active = '1'", accountId.toString());
                 final List<PluginAutoPayOffModelDao> result = new ArrayList<PluginAutoPayOffModelDao>(queryResult.size());
                 for (final Map<String, Object> row : queryResult) {
 
@@ -96,11 +92,7 @@
         dbi.withHandle(new HandleCallback<Void>() {
             @Override
             public Void withHandle(final Handle handle) throws Exception {
-<<<<<<< HEAD
-                handle.execute("update _invoice_payment_control_plugin_auto_pay_off set is_active = '0' where account_id = ?", accountId.toString());
-=======
-                handle.execute("update invoice_payment_control_plugin_auto_pay_off set is_active = false where account_id = ?", accountId.toString());
->>>>>>> 33b0f123
+                handle.execute("update invoice_payment_control_plugin_auto_pay_off set is_active = '0' where account_id = ?", accountId.toString());
                 return null;
             }
         });
