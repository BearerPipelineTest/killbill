/*
 * Copyright 2014-2015 Groupon, Inc
 * Copyright 2014-2015 The Billing Project, LLC
 *
 * The Billing Project licenses this file to you under the Apache License, version 2.0
 * (the "License"); you may not use this file except in compliance with the
 * License.  You may obtain a copy of the License at:
 *
 *    http://www.apache.org/licenses/LICENSE-2.0
 *
 * Unless required by applicable law or agreed to in writing, software
 * distributed under the License is distributed on an "AS IS" BASIS, WITHOUT
 * WARRANTIES OR CONDITIONS OF ANY KIND, either express or implied.  See the
 * License for the specific language governing permissions and limitations
 * under the License.
 */

package org.killbill.billing.payment.core.janitor;

import java.util.List;

import javax.inject.Inject;

import org.joda.time.DateTime;
import org.killbill.billing.account.api.Account;
import org.killbill.billing.account.api.AccountApiException;
import org.killbill.billing.account.api.AccountInternalApi;
import org.killbill.billing.callcontext.InternalCallContext;
import org.killbill.billing.callcontext.InternalTenantContext;
import org.killbill.billing.events.PaymentInternalEvent;
import org.killbill.billing.osgi.api.OSGIServiceRegistration;
import org.killbill.billing.payment.api.PaymentApiException;
import org.killbill.billing.payment.api.TransactionStatus;
import org.killbill.billing.payment.core.sm.PaymentControlStateMachineHelper;
import org.killbill.billing.payment.core.sm.PaymentStateMachineHelper;
import org.killbill.billing.payment.core.sm.PluginControlPaymentAutomatonRunner;
import org.killbill.billing.payment.core.sm.control.PaymentStateControlContext;
import org.killbill.billing.payment.dao.PaymentAttemptModelDao;
import org.killbill.billing.payment.dao.PaymentDao;
import org.killbill.billing.payment.dao.PaymentTransactionModelDao;
import org.killbill.billing.payment.dao.PluginPropertySerializer;
import org.killbill.billing.payment.dao.PluginPropertySerializer.PluginPropertySerializerException;
import org.killbill.billing.payment.plugin.api.PaymentPluginApi;
import org.killbill.billing.util.callcontext.CallContext;
import org.killbill.billing.util.callcontext.InternalCallContextFactory;
import org.killbill.billing.util.config.PaymentConfig;
import org.killbill.billing.util.entity.Pagination;
import org.killbill.clock.Clock;
import org.killbill.commons.locker.GlobalLocker;
import org.killbill.notificationq.api.NotificationQueue;

import com.google.common.base.Predicate;
import com.google.common.collect.ImmutableList;
import com.google.common.collect.Iterables;

/**
 * Task to complete 'partially' incomplete payment attempts. Tis only matters for calls that went through PaymentControl apis.
 * <p/>
 * If the state of the transaction associated with the attempt completed, but the attempt state machine did not,
 * we rerun the retry state machine to complete the call and transition the attempt into a terminal state.
 */
public class IncompletePaymentAttemptTask extends CompletionTaskBase<PaymentAttemptModelDao> {

    //
    // Each paymentAttempt *should* transition to a new state, so fetching a limited size will still allow us to progress (as opposed to fetching the same entries over and over)
    // We also don't expect to see too many entries in the INIT state.
    //
    private static final long MAX_ATTEMPTS_PER_ITERATIONS = 1000L;

    private final PluginControlPaymentAutomatonRunner pluginControlledPaymentAutomatonRunner;

    @Inject
    public IncompletePaymentAttemptTask(final InternalCallContextFactory internalCallContextFactory, final PaymentConfig paymentConfig,
                                        final PaymentDao paymentDao, final Clock clock, final PaymentStateMachineHelper paymentStateMachineHelper,
                                        final PaymentControlStateMachineHelper retrySMHelper, final AccountInternalApi accountInternalApi,
                                        final PluginControlPaymentAutomatonRunner pluginControlledPaymentAutomatonRunner,
                                        final OSGIServiceRegistration<PaymentPluginApi> pluginRegistry, final GlobalLocker locker) {
        super(internalCallContextFactory, paymentConfig, paymentDao, clock, paymentStateMachineHelper, retrySMHelper, accountInternalApi, pluginRegistry, locker);
        this.pluginControlledPaymentAutomatonRunner = pluginControlledPaymentAutomatonRunner;
    }

    @Override
    public Iterable<PaymentAttemptModelDao> getItemsForIteration() {
        final Pagination<PaymentAttemptModelDao> incompleteAttempts = paymentDao.getPaymentAttemptsByStateAcrossTenants(retrySMHelper.getInitialState().getName(), getCreatedDateBefore(), 0L, MAX_ATTEMPTS_PER_ITERATIONS);
        if (incompleteAttempts.getTotalNbRecords() > 0) {
            log.info("Janitor AttemptCompletionTask start run: found {} incomplete attempts", incompleteAttempts.getTotalNbRecords());
        }
        return incompleteAttempts;
    }

    @Override
    public void doIteration(final PaymentAttemptModelDao attempt) {
        // We don't grab account lock here as the lock will be taken when calling the completeRun API.
        final InternalTenantContext tenantContext = internalCallContextFactory.createInternalTenantContext(attempt.getTenantRecordId(), attempt.getAccountRecordId());
        final CallContext callContext = createCallContext("AttemptCompletionJanitorTask", tenantContext);
        final InternalCallContext internalCallContext = internalCallContextFactory.createInternalCallContext(attempt.getAccountId(), callContext);

        final List<PaymentTransactionModelDao> transactions = paymentDao.getPaymentTransactionsByExternalKey(attempt.getTransactionExternalKey(), tenantContext);
        final List<PaymentTransactionModelDao> filteredTransactions = ImmutableList.copyOf(Iterables.filter(transactions, new Predicate<PaymentTransactionModelDao>() {
            @Override
            public boolean apply(final PaymentTransactionModelDao input) {
                return input.getAttemptId().equals(attempt.getId());
            }
        }));

<<<<<<< HEAD
        // We only expect at most one transaction for a given attempt, but as a precaution we check for more; if this is the case we log a warn and continue processing rhe first one.
        if (filteredTransactions.size() > 1) {
            log.warn("Found {} transactions for paymentAttempt {}", filteredTransactions.size(), attempt.getId());
=======
        // UNKNOWN transactions are handled by the Janitor IncompletePaymentTransactionTask and should eventually transition to something else,
        // at which point the attempt can also be transitioned to a different state.
        if (transaction.getTransactionStatus() == TransactionStatus.UNKNOWN) {
            return;
>>>>>>> ccc1ea43
        }
        final PaymentTransactionModelDao transaction = filteredTransactions.isEmpty() ? null : filteredTransactions.get(0);


        // In those 3 cases (null transaction, PLUGIN_FAILURE and PAYMENT_FAILURE), we are taking a *shortcut* but this is incorrect; ideally we should call back the priorCall
        // control plugins to decide what to do:
        // * For null transaction and PLUGIN_FAILURE something went wrong before we could even make the payment, so possibly we should inform the control plugin
        //   and retry
        // * For PAYMENT_FAILURE, the payment went through but was denied by the gateway, and so this is a different case where a control plugin may want to retry
        //
        if (transaction == null ||
            transaction.getTransactionStatus() == TransactionStatus.PLUGIN_FAILURE ||
            transaction.getTransactionStatus() == TransactionStatus.PAYMENT_FAILURE) {
            log.info("Janitor AttemptCompletionTask moving attempt " + attempt.getId() + " -> ABORTED");
            paymentDao.updatePaymentAttempt(attempt.getId(), attempt.getTransactionId(), "ABORTED", internalCallContext);
            return;
        }

        // UNKNOWN transaction are handled by the Janitor IncompletePaymentTransactionTask  and should eventually transition to something else,
        // at which point the attempt can also be transition to a different state.
        if (transaction.getTransactionStatus() == TransactionStatus.UNKNOWN) {
            return;
        }

        // On SUCCESS, PENDING state we complete the payment control state machine, allowing to call the control plugin onSuccessCall API.
        if (transaction.getTransactionStatus() == TransactionStatus.SUCCESS ||
            transaction.getTransactionStatus() == TransactionStatus.PENDING) {

            try {
                log.info("Janitor AttemptCompletionTask completing attempt " + attempt.getId() + " -> SUCCESS");

                final Account account = accountInternalApi.getAccountById(attempt.getAccountId(), tenantContext);
                final boolean isApiPayment = true; // unclear
                final PaymentStateControlContext paymentStateContext = new PaymentStateControlContext(attempt.toPaymentControlPluginNames(),
                                                                                                      isApiPayment,
                                                                                                      transaction.getPaymentId(),
                                                                                                      attempt.getPaymentExternalKey(),
                                                                                                      transaction.getTransactionExternalKey(),
                                                                                                      transaction.getTransactionType(),
                                                                                                      account,
                                                                                                      attempt.getPaymentMethodId(),
                                                                                                      transaction.getAmount(),
                                                                                                      transaction.getCurrency(),
                                                                                                      PluginPropertySerializer.deserialize(attempt.getPluginProperties()),
                                                                                                      internalCallContext,
                                                                                                      callContext);

                paymentStateContext.setAttemptId(attempt.getId()); // Normally set by leavingState Callback
                paymentStateContext.setPaymentTransactionModelDao(transaction); // Normally set by raw state machine
                //
                // Will rerun the state machine with special callbacks to only make the executePluginOnSuccessCalls call
                // to the PaymentControlPluginApi plugin and transition the state.
                //
                pluginControlledPaymentAutomatonRunner.completeRun(paymentStateContext);
            } catch (final AccountApiException e) {
                log.warn("Janitor AttemptCompletionTask failed to complete payment attempt " + attempt.getId(), e);
            } catch (final PluginPropertySerializerException e) {
                log.warn("Janitor AttemptCompletionTask failed to complete payment attempt " + attempt.getId(), e);
            } catch (final PaymentApiException e) {
                log.warn("Janitor AttemptCompletionTask failed to complete payment attempt " + attempt.getId(), e);
            }
        }
    }

    @Override
    public void processPaymentEvent(final PaymentInternalEvent event, final NotificationQueue janitorQueue) {
        // Nothing
    }

    private DateTime getCreatedDateBefore() {
        final long delayBeforeNowMs = paymentConfig.getIncompleteAttemptsTimeSpanDelay().getMillis();
        return clock.getUTCNow().minusMillis((int) delayBeforeNowMs);
    }
}<|MERGE_RESOLUTION|>--- conflicted
+++ resolved
@@ -103,16 +103,9 @@
             }
         }));
 
-<<<<<<< HEAD
         // We only expect at most one transaction for a given attempt, but as a precaution we check for more; if this is the case we log a warn and continue processing rhe first one.
         if (filteredTransactions.size() > 1) {
             log.warn("Found {} transactions for paymentAttempt {}", filteredTransactions.size(), attempt.getId());
-=======
-        // UNKNOWN transactions are handled by the Janitor IncompletePaymentTransactionTask and should eventually transition to something else,
-        // at which point the attempt can also be transitioned to a different state.
-        if (transaction.getTransactionStatus() == TransactionStatus.UNKNOWN) {
-            return;
->>>>>>> ccc1ea43
         }
         final PaymentTransactionModelDao transaction = filteredTransactions.isEmpty() ? null : filteredTransactions.get(0);
 
