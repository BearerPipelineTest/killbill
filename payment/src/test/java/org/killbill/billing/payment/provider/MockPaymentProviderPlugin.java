/*
 * Copyright 2010-2013 Ning, Inc.
 * Copyright 2014-2018 Groupon, Inc
 * Copyright 2014-2018 The Billing Project, LLC
 *
 * The Billing Project licenses this file to you under the Apache License, version 2.0
 * (the "License"); you may not use this file except in compliance with the
 * License.  You may obtain a copy of the License at:
 *
 *    http://www.apache.org/licenses/LICENSE-2.0
 *
 * Unless required by applicable law or agreed to in writing, software
 * distributed under the License is distributed on an "AS IS" BASIS, WITHOUT
 * WARRANTIES OR CONDITIONS OF ANY KIND, either express or implied.  See the
 * License for the specific language governing permissions and limitations
 * under the License.
 */

package org.killbill.billing.payment.provider;

import java.math.BigDecimal;
import java.util.ArrayList;
import java.util.Iterator;
import java.util.LinkedList;
import java.util.List;
import java.util.Map;
import java.util.UUID;
import java.util.concurrent.ConcurrentHashMap;
import java.util.concurrent.atomic.AtomicBoolean;
import java.util.concurrent.atomic.AtomicInteger;
import java.util.concurrent.atomic.AtomicReference;

import javax.annotation.Nullable;

import org.killbill.billing.catalog.api.Currency;
import org.killbill.billing.payment.api.PaymentMethodPlugin;
import org.killbill.billing.payment.api.PluginProperty;
import org.killbill.billing.payment.api.TestPaymentMethodPlugin;
import org.killbill.billing.payment.api.TransactionType;
import org.killbill.billing.payment.plugin.api.GatewayNotification;
import org.killbill.billing.payment.plugin.api.HostedPaymentPageFormDescriptor;
import org.killbill.billing.payment.plugin.api.PaymentMethodInfoPlugin;
import org.killbill.billing.payment.plugin.api.PaymentPluginApi;
import org.killbill.billing.payment.plugin.api.PaymentPluginApiException;
import org.killbill.billing.payment.plugin.api.PaymentPluginStatus;
import org.killbill.billing.payment.plugin.api.PaymentTransactionInfoPlugin;
import org.killbill.billing.util.callcontext.CallContext;
import org.killbill.billing.util.callcontext.TenantContext;
import org.killbill.billing.util.entity.DefaultPagination;
import org.killbill.billing.util.entity.Pagination;
import org.killbill.billing.util.entity.dao.DBRouterUntyped;
import org.killbill.billing.util.entity.dao.DBRouterUntyped.THREAD_STATE;
import org.killbill.clock.Clock;

import com.google.common.base.Preconditions;
import com.google.common.base.Predicate;
import com.google.common.collect.ImmutableList;
import com.google.common.collect.Iterables;
import com.google.inject.Inject;

/**
 * This MockPaymentProviderPlugin only works for a single accounts as we don't specify the accountId
 * for operations such as addPaymentMethod.
 */
public class MockPaymentProviderPlugin implements PaymentPluginApi {

    public static final String GATEWAY_ERROR_CODE = "gatewayErrorCode";
    public static final String GATEWAY_ERROR = "gatewayError";

    public static final String PLUGIN_PROPERTY_PAYMENT_PLUGIN_STATUS_OVERRIDE = "paymentPluginStatusOverride";

    public static final String PLUGIN_NAME = "__NO_OP__";

    private final AtomicBoolean makeNextPaymentFailWithError = new AtomicBoolean(false);
    private final AtomicBoolean makeNextPaymentFailWithCancellation = new AtomicBoolean(false);
    private final AtomicBoolean makeNextPaymentFailWithException = new AtomicBoolean(false);
    private final AtomicBoolean makeAllPaymentsFailWithError = new AtomicBoolean(false);
    private final AtomicBoolean makeNextPaymentPending = new AtomicBoolean(false);
    private final AtomicBoolean makeNextPaymentUnknown = new AtomicBoolean(false);
    private final AtomicInteger makePluginWaitSomeMilliseconds = new AtomicInteger(0);
    private final AtomicReference<BigDecimal> overrideNextProcessedAmount = new AtomicReference<BigDecimal>();
    private final AtomicReference<Currency> overrideNextProcessedCurrency = new AtomicReference<Currency>();

    private final Map<String, InternalPaymentInfo> payments = new ConcurrentHashMap<String, InternalPaymentInfo>();
    private final Map<String, List<PaymentTransactionInfoPlugin>> paymentTransactions = new ConcurrentHashMap<String, List<PaymentTransactionInfoPlugin>>();

    // Note: we can't use HashMultiMap as we care about storing duplicate key/value pairs
    private final Map<String, PaymentMethodPlugin> paymentMethods = new ConcurrentHashMap<String, PaymentMethodPlugin>();
    private final Map<String, PaymentMethodInfoPlugin> paymentMethodsInfo = new ConcurrentHashMap<String, PaymentMethodInfoPlugin>();

    private final Clock clock;

    private THREAD_STATE lastThreadState = null;

    private class InternalPaymentInfo {

        private BigDecimal authAmount;
        private BigDecimal captureAmount;
        private BigDecimal purchasedAmount;
        private BigDecimal refundAmount;
        private BigDecimal creditAmount;

        private InternalPaymentInfo() {
            this.authAmount = BigDecimal.ZERO;
            this.captureAmount = BigDecimal.ZERO;
            this.purchasedAmount = BigDecimal.ZERO;
            this.refundAmount = BigDecimal.ZERO;
            this.creditAmount = BigDecimal.ZERO;
        }

        public BigDecimal getAuthAmount() {
            return authAmount;
        }

        public BigDecimal getCaptureAmount() {
            return captureAmount;
        }

        public BigDecimal getPurchasedAmount() {
            return purchasedAmount;
        }

        public BigDecimal getRefundAmount() {
            return refundAmount;
        }

        public BigDecimal getCreditAmount() {
            return creditAmount;
        }

        public BigDecimal getAmount(TransactionType type) {
            switch (type) {
                case AUTHORIZE:
                    return getAuthAmount();
                case CAPTURE:
                    return getCaptureAmount();
                case PURCHASE:
                    return getPurchasedAmount();
                case VOID:
                    return BigDecimal.ZERO;
                case CREDIT:
                    return getCreditAmount();
                case REFUND:
                    return getRefundAmount();
                default:
                    throw new RuntimeException("Unsupported type " + type);
            }
        }

        public void addAmount(TransactionType type, BigDecimal amount) {
            switch (type) {
                case AUTHORIZE:
                    addAuthAmount(amount);
                    break;
                case CAPTURE:
                    addCaptureAmount(amount);
                    break;
                case PURCHASE:
                    addPurchasedAmount(amount);
                    break;
                case VOID:
                    voidAuthAmount();
                    break;
                case CREDIT:
                    addCreditAmount(amount);
                    break;
                case REFUND:
                    addRefundAmount(amount);
                    break;
            }
        }

        public void addAuthAmount(final BigDecimal authAmount) {
            this.authAmount = this.authAmount.add(authAmount);
        }

        public void addCaptureAmount(final BigDecimal captureAmount) {
            this.captureAmount = this.captureAmount.add(captureAmount);
        }

        public void addPurchasedAmount(final BigDecimal purchasedAmount) {
            this.purchasedAmount = this.purchasedAmount.add(purchasedAmount);
        }

        public void addRefundAmount(final BigDecimal refundAmount) {
            this.refundAmount = this.refundAmount.add(refundAmount);
        }

        public void addCreditAmount(final BigDecimal creditAmount) {
            this.creditAmount = this.creditAmount.add(creditAmount);
        }

        public void voidAuthAmount() {
            this.authAmount = BigDecimal.ZERO;
        }
    }

    @Inject
    public MockPaymentProviderPlugin(final Clock clock) {
        this.clock = clock;
        clear();
    }

    public void clear() {
        makeNextPaymentFailWithException.set(false);
        makeAllPaymentsFailWithError.set(false);
        makeNextPaymentFailWithError.set(false);
        makeNextPaymentFailWithCancellation.set(false);
        makeNextPaymentPending.set(false);
        makeNextPaymentUnknown.set(false);
        makePluginWaitSomeMilliseconds.set(0);
        overrideNextProcessedAmount.set(null);
        paymentMethods.clear();
        payments.clear();
        paymentTransactions.clear();
        paymentMethodsInfo.clear();
    }

    public void makeNextPaymentFailWithError() {
        makeNextPaymentFailWithError.set(true);
    }

    public void makeNextPaymentPending() {
        makeNextPaymentPending.set(true);
    }

    public void makeNextPaymentUnknown() {
        makeNextPaymentUnknown.set(true);
    }

    public void makeNextPaymentFailWithCancellation() {
        makeNextPaymentFailWithCancellation.set(true);
    }

    public void makeNextPaymentFailWithException() {
        makeNextPaymentFailWithException.set(true);
    }

    public void makeAllInvoicesFailWithError(final boolean failure) {
        makeAllPaymentsFailWithError.set(failure);
    }

    public void makePluginWaitSomeMilliseconds(final int milliseconds) {
        makePluginWaitSomeMilliseconds.set(milliseconds);
    }

    public void overrideNextProcessedAmount(final BigDecimal amount) {
        overrideNextProcessedAmount.set(amount);
    }

    public void overrideNextProcessedCurrency(final Currency currency) {
        overrideNextProcessedCurrency.set(currency);
    }

    public void updatePaymentTransactions(final UUID paymentId, final List<PaymentTransactionInfoPlugin> newTransactions) {
        if (paymentTransactions.containsKey(paymentId.toString())) {
            paymentTransactions.put (paymentId.toString(), newTransactions);
        }
    }

    public void overridePaymentPluginStatus(final UUID kbPaymentId, final UUID kbTransactionId, final PaymentPluginStatus status) {
        final List<PaymentTransactionInfoPlugin> existingTransactions = paymentTransactions.remove(kbPaymentId.toString());
        final List<PaymentTransactionInfoPlugin> newTransactions = new LinkedList<PaymentTransactionInfoPlugin>();
        paymentTransactions.put(kbPaymentId.toString(), newTransactions);

        for (final PaymentTransactionInfoPlugin existingTransaction : existingTransactions) {
            if (existingTransaction.getKbTransactionPaymentId().equals(kbTransactionId)) {
                final PaymentTransactionInfoPlugin newTransaction = new DefaultNoOpPaymentInfoPlugin(existingTransaction.getKbPaymentId(),
                                                                                                     existingTransaction.getKbTransactionPaymentId(),
                                                                                                     existingTransaction.getTransactionType(),
                                                                                                     existingTransaction.getAmount(),
                                                                                                     existingTransaction.getCurrency(),
                                                                                                     existingTransaction.getEffectiveDate(),
                                                                                                     existingTransaction.getCreatedDate(),
                                                                                                     status,
                                                                                                     existingTransaction.getGatewayErrorCode(),
                                                                                                     existingTransaction.getGatewayError());
                newTransactions.add(newTransaction);
            } else {
                newTransactions.add(existingTransaction);
            }
        }
    }

    public THREAD_STATE getLastThreadState() {
        return lastThreadState;
    }

    @Override
    public PaymentTransactionInfoPlugin authorizePayment(final UUID kbAccountId, final UUID kbPaymentId, final UUID kbTransactionId, final UUID kbPaymentMethodId, final BigDecimal amount, final Currency currency, final Iterable<PluginProperty> properties, final CallContext context)
            throws PaymentPluginApiException {
        updateLastThreadState();
        return getPaymentTransactionInfoPluginResult(kbPaymentId, kbTransactionId, TransactionType.AUTHORIZE, amount, currency, properties);
    }

    @Override
    public PaymentTransactionInfoPlugin capturePayment(final UUID kbAccountId, final UUID kbPaymentId, final UUID kbTransactionId, final UUID kbPaymentMethodId, final BigDecimal amount, final Currency currency, final Iterable<PluginProperty> properties, final CallContext context)
            throws PaymentPluginApiException {
        updateLastThreadState();
        return getPaymentTransactionInfoPluginResult(kbPaymentId, kbTransactionId, TransactionType.CAPTURE, amount, currency, properties);
    }

    @Override
    public PaymentTransactionInfoPlugin purchasePayment(final UUID kbAccountId, final UUID kbPaymentId, final UUID kbTransactionId, final UUID kbPaymentMethodId, final BigDecimal amount, final Currency currency, final Iterable<PluginProperty> properties, final CallContext context) throws PaymentPluginApiException {
        updateLastThreadState();
        return getPaymentTransactionInfoPluginResult(kbPaymentId, kbTransactionId, TransactionType.PURCHASE, amount, currency, properties);
    }

    @Override
    public PaymentTransactionInfoPlugin voidPayment(final UUID kbAccountId, final UUID kbPaymentId, final UUID kbTransactionId, final UUID kbPaymentMethodId, final Iterable<PluginProperty> properties, final CallContext context)
            throws PaymentPluginApiException {
        updateLastThreadState();
        return getPaymentTransactionInfoPluginResult(kbPaymentId, kbTransactionId, TransactionType.VOID, null, null, properties);
    }

    @Override
    public PaymentTransactionInfoPlugin creditPayment(final UUID kbAccountId, final UUID kbPaymentId, final UUID kbTransactionId, final UUID kbPaymentMethodId, final BigDecimal amount, final Currency currency, final Iterable<PluginProperty> properties, final CallContext context)
            throws PaymentPluginApiException {
        updateLastThreadState();
        return getPaymentTransactionInfoPluginResult(kbPaymentId, kbTransactionId, TransactionType.CREDIT, amount, currency, properties);
    }

    @Override
    public List<PaymentTransactionInfoPlugin> getPaymentInfo(final UUID kbAccountId, final UUID kbPaymentId, final Iterable<PluginProperty> properties, final TenantContext context) throws PaymentPluginApiException {
        updateLastThreadState();
        final List<PaymentTransactionInfoPlugin> result = paymentTransactions.get(kbPaymentId.toString());
        return result != null ? result : ImmutableList.<PaymentTransactionInfoPlugin>of();
    }

    @Override
    public Pagination<PaymentTransactionInfoPlugin> searchPayments(final String searchKey, final Long offset, final Long limit, final Iterable<PluginProperty> properties, final TenantContext tenantContext) throws PaymentPluginApiException {
<<<<<<< HEAD
        updateLastThreadState();
        throw new IllegalStateException("Not implemented");
=======
        final ImmutableList<PaymentTransactionInfoPlugin> results = ImmutableList.<PaymentTransactionInfoPlugin>copyOf(Iterables.<PaymentTransactionInfoPlugin>filter(Iterables.<PaymentTransactionInfoPlugin>concat(paymentTransactions.values()), new Predicate<PaymentTransactionInfoPlugin>() {
            @Override
            public boolean apply(final PaymentTransactionInfoPlugin input) {
                if (input.getProperties() !=  null) {
                    for (final PluginProperty cur : input.getProperties()) {
                        if (cur.getValue().equals(searchKey)) {
                            return true;
                        }
                    }
                }
                return (input.getKbPaymentId().toString().equals(searchKey));
            }
        }));
        return DefaultPagination.<PaymentTransactionInfoPlugin>build(offset, limit, paymentTransactions.size(), results);
>>>>>>> 9c4c6480
    }

    @Override
    public void addPaymentMethod(final UUID kbAccountId, final UUID kbPaymentMethodId, final PaymentMethodPlugin paymentMethodProps, final boolean setDefault, final Iterable<PluginProperty> properties, final CallContext context) throws PaymentPluginApiException {
        updateLastThreadState();
        // externalPaymentMethodId is set to a random value
        final PaymentMethodPlugin realWithID = new TestPaymentMethodPlugin(kbPaymentMethodId, paymentMethodProps, UUID.randomUUID().toString());
        paymentMethods.put(kbPaymentMethodId.toString(), realWithID);

        final PaymentMethodInfoPlugin realInfoWithID = new DefaultPaymentMethodInfoPlugin(kbAccountId, kbPaymentMethodId, setDefault, UUID.randomUUID().toString());
        paymentMethodsInfo.put(kbPaymentMethodId.toString(), realInfoWithID);
    }

    @Override
    public void deletePaymentMethod(final UUID kbAccountId, final UUID kbPaymentMethodId, final Iterable<PluginProperty> properties, final CallContext context) throws PaymentPluginApiException {
        updateLastThreadState();
        paymentMethods.remove(kbPaymentMethodId.toString());
        paymentMethodsInfo.remove(kbPaymentMethodId.toString());
    }

    @Override
    public PaymentMethodPlugin getPaymentMethodDetail(final UUID kbAccountId, final UUID kbPaymentMethodId, final Iterable<PluginProperty> properties, final TenantContext context) throws PaymentPluginApiException {
        updateLastThreadState();
        return paymentMethods.get(kbPaymentMethodId.toString());
    }

    @Override
    public void setDefaultPaymentMethod(final UUID kbAccountId, final UUID kbPaymentMethodId, final Iterable<PluginProperty> properties, final CallContext context) throws PaymentPluginApiException {
        updateLastThreadState();
    }

    @Override
    public List<PaymentMethodInfoPlugin> getPaymentMethods(final UUID kbAccountId, final boolean refreshFromGateway, final Iterable<PluginProperty> properties, final CallContext context) {
        updateLastThreadState();
        return ImmutableList.<PaymentMethodInfoPlugin>copyOf(paymentMethodsInfo.values());
    }

    @Override
    public Pagination<PaymentMethodPlugin> searchPaymentMethods(final String searchKey, final Long offset, final Long limit, final Iterable<PluginProperty> properties, final TenantContext tenantContext) throws PaymentPluginApiException {
        updateLastThreadState();
        final ImmutableList<PaymentMethodPlugin> results = ImmutableList.<PaymentMethodPlugin>copyOf(Iterables.<PaymentMethodPlugin>filter(paymentMethods.values(), new Predicate<PaymentMethodPlugin>() {
            @Override
            public boolean apply(final PaymentMethodPlugin input) {
                if (input.getProperties() !=  null) {
                    for (PluginProperty cur : input.getProperties()) {
                        if (cur.getValue().equals(searchKey)) {
                            return true;
                        }
                    }
                }
                return (input.getKbPaymentMethodId().toString().equals(searchKey));
            }
        }));
        return DefaultPagination.<PaymentMethodPlugin>build(offset, limit, paymentMethods.size(), results);
    }

    @Override
    public void resetPaymentMethods(final UUID kbAccountId, final List<PaymentMethodInfoPlugin> input, final Iterable<PluginProperty> properties, final CallContext callContext) {
        updateLastThreadState();
        paymentMethodsInfo.clear();
        if (input != null) {
            for (final PaymentMethodInfoPlugin cur : input) {
                paymentMethodsInfo.put(cur.getPaymentMethodId().toString(), cur);
            }
        }
    }

    @Override
    public HostedPaymentPageFormDescriptor buildFormDescriptor(final UUID kbAccountId, final Iterable<PluginProperty> customFields, final Iterable<PluginProperty> properties, final CallContext callContext) {
        updateLastThreadState();
        return new DefaultNoOpHostedPaymentPageFormDescriptor(kbAccountId);
    }

    @Override
    public GatewayNotification processNotification(final String notification, final Iterable<PluginProperty> properties, final CallContext callContext) throws PaymentPluginApiException {
        updateLastThreadState();
        return new DefaultNoOpGatewayNotification();
    }

    @Override
    public PaymentTransactionInfoPlugin refundPayment(final UUID kbAccountId, final UUID kbPaymentId, final UUID kbTransactionId, final UUID kbPaymentMethodId, final BigDecimal refundAmount, final Currency currency, final Iterable<PluginProperty> properties, final CallContext context) throws PaymentPluginApiException {
        updateLastThreadState();

        final InternalPaymentInfo info = payments.get(kbPaymentId.toString());
        if (info == null) {
            throw new PaymentPluginApiException("", String.format("No payment found for payment id %s (plugin %s)", kbPaymentId.toString(), PLUGIN_NAME));
        }
        BigDecimal maxAmountRefundable = info.getCaptureAmount().add(info.getPurchasedAmount());
        if (maxAmountRefundable.compareTo(info.getRefundAmount()) < 0) {
            throw new PaymentPluginApiException("", String.format("Refund amount of %s for payment id %s is bigger than the payment amount %s (plugin %s)",
                                                                  refundAmount, kbPaymentId.toString(), maxAmountRefundable, PLUGIN_NAME));
        }
        return getPaymentTransactionInfoPluginResult(kbPaymentId, kbTransactionId, TransactionType.REFUND, refundAmount, currency, properties);
    }

    public void overridePaymentTransactionPluginResult(final UUID kbPaymentId, final UUID kbTransactionId, final PaymentPluginStatus paymentPluginStatus) throws PaymentPluginApiException {
        final List<PaymentTransactionInfoPlugin> existingTransactions = paymentTransactions.get(kbPaymentId.toString());
        PaymentTransactionInfoPlugin paymentTransactionInfoPlugin = null;
        for (final PaymentTransactionInfoPlugin existingTransaction : existingTransactions) {
            if (existingTransaction.getKbTransactionPaymentId().equals(kbTransactionId)) {
                paymentTransactionInfoPlugin = existingTransaction;
                break;
            }
        }
        Preconditions.checkNotNull(paymentTransactionInfoPlugin);

        final Iterable<PluginProperty> pluginProperties = ImmutableList.<PluginProperty>of(new PluginProperty(MockPaymentProviderPlugin.PLUGIN_PROPERTY_PAYMENT_PLUGIN_STATUS_OVERRIDE, paymentPluginStatus.toString(), false));
        getPaymentTransactionInfoPluginResult(kbPaymentId, kbTransactionId, TransactionType.AUTHORIZE, paymentTransactionInfoPlugin.getAmount(), paymentTransactionInfoPlugin.getCurrency(), pluginProperties);
    }

    private PaymentTransactionInfoPlugin getPaymentTransactionInfoPluginResult(final UUID kbPaymentId, final UUID kbTransactionId, final TransactionType type, @Nullable final BigDecimal amount, @Nullable final Currency currency, final Iterable<PluginProperty> pluginProperties) throws PaymentPluginApiException {
        if (makePluginWaitSomeMilliseconds.get() > 0) {
            try {
                Thread.sleep(makePluginWaitSomeMilliseconds.get());
            } catch (InterruptedException e) {
                Thread.currentThread().interrupt();
                throw new PaymentPluginApiException("An Interruption occurred while the Thread was sleeping.", e);
            }
        }

        if (makeNextPaymentFailWithException.getAndSet(false)) {
            throw new PaymentPluginApiException("", "test error");
        }

        final PluginProperty paymentPluginStatusOverride = Iterables.tryFind(pluginProperties, new Predicate<PluginProperty>() {
            @Override
            public boolean apply(final PluginProperty input) {
                return PLUGIN_PROPERTY_PAYMENT_PLUGIN_STATUS_OVERRIDE.equals(input.getKey());
            }
        }).orNull();

        final PaymentPluginStatus status;
        if (paymentPluginStatusOverride != null && paymentPluginStatusOverride.getValue() != null) {
            status = PaymentPluginStatus.valueOf(paymentPluginStatusOverride.getValue().toString());
        } else if (makeAllPaymentsFailWithError.get() || makeNextPaymentFailWithError.getAndSet(false)) {
            status = PaymentPluginStatus.ERROR;
        } else if (makeNextPaymentFailWithCancellation.getAndSet(false)) {
            status = PaymentPluginStatus.CANCELED;
        } else if (makeNextPaymentPending.getAndSet(false)) {
            status = PaymentPluginStatus.PENDING;
        } else if (makeNextPaymentUnknown.getAndSet(false)) {
            status = PaymentPluginStatus.UNDEFINED;
        } else {
            status = PaymentPluginStatus.PROCESSED;
        }
        final String errorCode = status == PaymentPluginStatus.PROCESSED ? "" : GATEWAY_ERROR_CODE;
        final String error = status == PaymentPluginStatus.PROCESSED ? "" : GATEWAY_ERROR;

        InternalPaymentInfo info = payments.get(kbPaymentId.toString());
        if (info == null) {
            info = new InternalPaymentInfo();
            payments.put(kbPaymentId.toString(), info);
        }

        final BigDecimal overrideNextProcessedAmount = this.overrideNextProcessedAmount.getAndSet(null);
        final BigDecimal processedAmount = overrideNextProcessedAmount != null ? overrideNextProcessedAmount : amount;
        Currency processedCurrency = overrideNextProcessedCurrency.getAndSet(null);
        if (processedCurrency == null) {
            processedCurrency = currency;
        }

        final PaymentTransactionInfoPlugin result = new DefaultNoOpPaymentInfoPlugin(kbPaymentId, kbTransactionId, type, processedAmount, processedCurrency, clock.getUTCNow(), clock.getUTCNow(), status, errorCode, error, null, null, ImmutableList.<PluginProperty>copyOf(pluginProperties));
        List<PaymentTransactionInfoPlugin> existingTransactions = paymentTransactions.get(kbPaymentId.toString());
        if (existingTransactions == null) {
            existingTransactions = new ArrayList<PaymentTransactionInfoPlugin>();
            paymentTransactions.put(kbPaymentId.toString(), existingTransactions);
        }

        final Iterator<PaymentTransactionInfoPlugin> iterator = existingTransactions.iterator();
        while (iterator.hasNext()) {
            final PaymentTransactionInfoPlugin existingTransaction = iterator.next();
            if (existingTransaction.getKbTransactionPaymentId().equals(kbTransactionId)) {
                info.addAmount(type, existingTransaction.getAmount().negate());
                iterator.remove();
            }
        }
        existingTransactions.add(result);
        info.addAmount(type, result.getAmount());

        return result;
    }

    private void updateLastThreadState() {
        lastThreadState = DBRouterUntyped.getCurrentState();
    }
}<|MERGE_RESOLUTION|>--- conflicted
+++ resolved
@@ -329,10 +329,8 @@
 
     @Override
     public Pagination<PaymentTransactionInfoPlugin> searchPayments(final String searchKey, final Long offset, final Long limit, final Iterable<PluginProperty> properties, final TenantContext tenantContext) throws PaymentPluginApiException {
-<<<<<<< HEAD
-        updateLastThreadState();
-        throw new IllegalStateException("Not implemented");
-=======
+        updateLastThreadState();
+
         final ImmutableList<PaymentTransactionInfoPlugin> results = ImmutableList.<PaymentTransactionInfoPlugin>copyOf(Iterables.<PaymentTransactionInfoPlugin>filter(Iterables.<PaymentTransactionInfoPlugin>concat(paymentTransactions.values()), new Predicate<PaymentTransactionInfoPlugin>() {
             @Override
             public boolean apply(final PaymentTransactionInfoPlugin input) {
@@ -347,7 +345,6 @@
             }
         }));
         return DefaultPagination.<PaymentTransactionInfoPlugin>build(offset, limit, paymentTransactions.size(), results);
->>>>>>> 9c4c6480
     }
 
     @Override
