/*
 * Copyright 2010-2011 Ning, Inc.
 *
 * Ning licenses this file to you under the Apache License, version 2.0
 * (the "License"); you may not use this file except in compliance with the
 * License.  You may obtain a copy of the License at:
 *
 *    http://www.apache.org/licenses/LICENSE-2.0
 *
 * Unless required by applicable law or agreed to in writing, software
 * distributed under the License is distributed on an "AS IS" BASIS, WITHOUT
 * WARRANTIES OR CONDITIONS OF ANY KIND, either express or implied.  See the
 * License for the specific language governing permissions and limitations
 * under the License.
 */

package com.ning.billing.payment;

import java.math.BigDecimal;
import java.util.UUID;

import com.ning.billing.util.callcontext.CallContext;
import com.ning.billing.util.callcontext.CallOrigin;
import com.ning.billing.util.callcontext.UserType;
import com.ning.billing.util.callcontext.CallContextFactory;
import com.ning.billing.util.entity.EntityPersistenceException;
import org.apache.commons.lang.RandomStringUtils;
import org.joda.time.DateTime;
import org.joda.time.DateTimeZone;

import com.google.inject.Inject;
import com.ning.billing.account.api.Account;
import com.ning.billing.account.api.user.AccountBuilder;
import com.ning.billing.account.dao.AccountDao;
import com.ning.billing.catalog.api.Currency;
import com.ning.billing.invoice.api.Invoice;
import com.ning.billing.invoice.api.InvoiceItem;
import com.ning.billing.invoice.dao.InvoiceDao;
import com.ning.billing.invoice.model.DefaultInvoice;
import com.ning.billing.invoice.model.RecurringInvoiceItem;

public class TestHelper {
    protected final AccountDao accountDao;
    protected final InvoiceDao invoiceDao;
    private final CallContext context;

    @Inject
    public TestHelper(CallContextFactory factory, AccountDao accountDao, InvoiceDao invoiceDao) {
        this.accountDao = accountDao;
        this.invoiceDao = invoiceDao;
        context = factory.createCallContext("Princess Buttercup", CallOrigin.TEST, UserType.TEST);
    }

    // These helper methods can be overridden in a plugin implementation
    public Account createTestCreditCardAccount() throws EntityPersistenceException {
        final String name = "First" + RandomStringUtils.randomAlphanumeric(5) + " " + "Last" + RandomStringUtils.randomAlphanumeric(5);
        final String externalKey = RandomStringUtils.randomAlphanumeric(10);
        final Account account = new AccountBuilder(UUID.randomUUID()).name(name)
                                                                     .firstNameLength(name.length())
                                                                     .externalKey(externalKey)
                                                                     .phone("123-456-7890")
                                                                     .email("ccuser" + RandomStringUtils.randomAlphanumeric(8) + "@example.com")
                                                                     .currency(Currency.USD)
                                                                     .billingCycleDay(1)
                                                                     .build();
        accountDao.create(account, context);
        return account;
    }

    public Account createTestPayPalAccount() throws EntityPersistenceException {
        final String name = "First" + RandomStringUtils.randomAlphanumeric(5) + " " + "Last" + RandomStringUtils.randomAlphanumeric(5);
        final String externalKey = RandomStringUtils.randomAlphanumeric(10);
        final Account account = new AccountBuilder(UUID.randomUUID()).name(name)
                                                                     .firstNameLength(name.length())
                                                                     .externalKey(externalKey)
                                                                     .phone("123-456-7890")
                                                                     .email("ppuser@example.com")
                                                                     .currency(Currency.USD)
                                                                     .billingCycleDay(1)
                                                                     .build();
        accountDao.create(account, context);
        return account;
    }

    public Invoice createTestInvoice(Account account,
                                     DateTime targetDate,
                                     Currency currency,
                                     InvoiceItem... items) {
        Invoice invoice = new DefaultInvoice(account.getId(), new DateTime(), targetDate, currency);

        for (InvoiceItem item : items) {
            if (item instanceof RecurringInvoiceItem) {
                RecurringInvoiceItem recurringInvoiceItem = (RecurringInvoiceItem) item;
                invoice.addInvoiceItem(new RecurringInvoiceItem(invoice.getId(),
<<<<<<< HEAD
                        recurringInvoiceItem.getSubscriptionId(),
                        recurringInvoiceItem.getBundleId(),
=======
                                                               account.getId(),
                                                               recurringInvoiceItem.getSubscriptionId(),
>>>>>>> f7bf18e4
                                                               recurringInvoiceItem.getPlanName(),
                                                               recurringInvoiceItem.getPhaseName(),
                                                               recurringInvoiceItem.getStartDate(),
                                                               recurringInvoiceItem.getEndDate(),
                                                               recurringInvoiceItem.getAmount(),
                                                               recurringInvoiceItem.getRate(),
                                                               recurringInvoiceItem.getCurrency()));
            }
        }
        invoiceDao.create(invoice, context);
        return invoice;
    }

    public Invoice createTestInvoice(Account account) {
        final DateTime now = new DateTime(DateTimeZone.UTC);
        final UUID subscriptionId = UUID.randomUUID();
        final UUID bundleId = UUID.randomUUID();
        final BigDecimal amount = new BigDecimal("10.00");
<<<<<<< HEAD
        final InvoiceItem item = new RecurringInvoiceItem(null, subscriptionId, bundleId, "test plan", "test phase", now, now.plusMonths(1),
                amount, new BigDecimal("1.0"), Currency.USD, now);
=======
        final InvoiceItem item = new RecurringInvoiceItem(null, account.getId(), subscriptionId, "test plan", "test phase", now, now.plusMonths(1),
                amount, new BigDecimal("1.0"), Currency.USD);
>>>>>>> f7bf18e4

        return createTestInvoice(account, now, Currency.USD, item);
    }
}<|MERGE_RESOLUTION|>--- conflicted
+++ resolved
@@ -92,13 +92,9 @@
             if (item instanceof RecurringInvoiceItem) {
                 RecurringInvoiceItem recurringInvoiceItem = (RecurringInvoiceItem) item;
                 invoice.addInvoiceItem(new RecurringInvoiceItem(invoice.getId(),
-<<<<<<< HEAD
-                        recurringInvoiceItem.getSubscriptionId(),
-                        recurringInvoiceItem.getBundleId(),
-=======
                                                                account.getId(),
+                                                               recurringInvoiceItem.getBundleId(),
                                                                recurringInvoiceItem.getSubscriptionId(),
->>>>>>> f7bf18e4
                                                                recurringInvoiceItem.getPlanName(),
                                                                recurringInvoiceItem.getPhaseName(),
                                                                recurringInvoiceItem.getStartDate(),
@@ -117,13 +113,10 @@
         final UUID subscriptionId = UUID.randomUUID();
         final UUID bundleId = UUID.randomUUID();
         final BigDecimal amount = new BigDecimal("10.00");
-<<<<<<< HEAD
-        final InvoiceItem item = new RecurringInvoiceItem(null, subscriptionId, bundleId, "test plan", "test phase", now, now.plusMonths(1),
-                amount, new BigDecimal("1.0"), Currency.USD, now);
-=======
-        final InvoiceItem item = new RecurringInvoiceItem(null, account.getId(), subscriptionId, "test plan", "test phase", now, now.plusMonths(1),
+        
+        final InvoiceItem item = new RecurringInvoiceItem(null, account.getId(), bundleId, subscriptionId, "test plan", "test phase", now, now.plusMonths(1),
                 amount, new BigDecimal("1.0"), Currency.USD);
->>>>>>> f7bf18e4
+
 
         return createTestInvoice(account, now, Currency.USD, item);
     }
