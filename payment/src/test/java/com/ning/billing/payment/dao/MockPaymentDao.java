/*
 * Copyright 2010-2011 Ning, Inc.
 *
 * Ning licenses this file to you under the Apache License, version 2.0
 * (the "License"); you may not use this file except in compliance with the
 * License.  You may obtain a copy of the License at:
 *
 *    http://www.apache.org/licenses/LICENSE-2.0
 *
 * Unless required by applicable law or agreed to in writing, software
 * distributed under the License is distributed on an "AS IS" BASIS, WITHOUT
 * WARRANTIES OR CONDITIONS OF ANY KIND, either express or implied.  See the
 * License for the specific language governing permissions and limitations
 * under the License.
 */

package com.ning.billing.payment.dao;

import java.util.ArrayList;
import java.util.List;
import java.util.Map;
import java.util.UUID;
import java.util.concurrent.ConcurrentHashMap;

import com.google.common.base.Predicate;
import com.google.common.collect.Collections2;
import com.ning.billing.invoice.api.Invoice;
import com.ning.billing.payment.api.PaymentAttempt;
import com.ning.billing.payment.api.PaymentInfo;

public class MockPaymentDao implements PaymentDao {
    private final Map<String, PaymentInfo> payments = new ConcurrentHashMap<String, PaymentInfo>();
    private final Map<UUID, PaymentAttempt> paymentAttempts = new ConcurrentHashMap<UUID, PaymentAttempt>();

    @Override
    public PaymentAttempt getPaymentAttemptForPaymentId(String paymentId) {
        for (PaymentAttempt paymentAttempt : paymentAttempts.values()) {
            if (paymentId.equals(paymentAttempt.getPaymentId())) {
                return paymentAttempt;
            }
        }
        return null;
    }

    @Override
    public PaymentAttempt createPaymentAttempt(Invoice invoice) {
        PaymentAttempt paymentAttempt = new PaymentAttempt(UUID.randomUUID(), invoice);
        paymentAttempts.put(paymentAttempt.getPaymentAttemptId(), paymentAttempt);
        return paymentAttempt;
    }

    @Override
    public PaymentAttempt createPaymentAttempt(PaymentAttempt paymentAttempt) {
        paymentAttempts.put(paymentAttempt.getPaymentAttemptId(), paymentAttempt);
        return paymentAttempt;
    }

    @Override
    public void savePaymentInfo(PaymentInfo paymentInfo) {
        payments.put(paymentInfo.getPaymentId(), paymentInfo);
    }

    @Override
    public void updatePaymentAttemptWithPaymentId(UUID paymentAttemptId, String paymentId) {
        PaymentAttempt existingPaymentAttempt = paymentAttempts.get(paymentAttemptId);

        if (existingPaymentAttempt != null) {
            paymentAttempts.put(existingPaymentAttempt.getPaymentAttemptId(),
                                existingPaymentAttempt.cloner().setPaymentId(paymentId).build());
        }
    }

    @Override
    public PaymentAttempt getPaymentAttemptForInvoiceId(String invoiceId) {
        for (PaymentAttempt paymentAttempt : paymentAttempts.values()) {
            if (invoiceId.equals(paymentAttempt.getInvoiceId().toString())) {
                return paymentAttempt;
            }
        }
        return null;
    }

    @Override
    public void updatePaymentInfo(String paymentMethodType, String paymentId, String cardType, String cardCountry) {
        // TODO Auto-generated method stub

    }

    @Override
<<<<<<< HEAD
    public PaymentAttempt getPaymentAttemptById(UUID paymentAttemptId) {
        // TODO Auto-generated method stub
        return null;
    }

    @Override
    public void updatePaymentAttempt(PaymentAttempt updatedPaymentAttempt) {
        // TODO Auto-generated method stub

=======
    public List<PaymentInfo> getPaymentInfo(List<String> invoiceIds) {
        List<PaymentAttempt> attempts = getPaymentAttemptsForInvoiceIds(invoiceIds);
        List<PaymentInfo> paymentsToReturn = new ArrayList<PaymentInfo>(invoiceIds.size());

        for (final PaymentAttempt attempt : attempts) {
            paymentsToReturn.addAll(Collections2.filter(payments.values(), new Predicate<PaymentInfo>() {
                @Override
                public boolean apply(PaymentInfo input) {
                    return input.getPaymentId().equals(attempt.getPaymentId());
                }
            }));
        }
        return paymentsToReturn;
    }

    @Override
    public List<PaymentAttempt> getPaymentAttemptsForInvoiceIds(List<String> invoiceIds) {
        List<PaymentAttempt> paymentAttempts = new ArrayList<PaymentAttempt>(invoiceIds.size());
        for (String invoiceId : invoiceIds) {
            PaymentAttempt attempt = getPaymentAttemptForInvoiceId(invoiceId);
            if (attempt != null) {
                paymentAttempts.add(attempt);
            }
        }
        return paymentAttempts;
>>>>>>> 9ea091e9
    }

}<|MERGE_RESOLUTION|>--- conflicted
+++ resolved
@@ -87,17 +87,6 @@
     }
 
     @Override
-<<<<<<< HEAD
-    public PaymentAttempt getPaymentAttemptById(UUID paymentAttemptId) {
-        // TODO Auto-generated method stub
-        return null;
-    }
-
-    @Override
-    public void updatePaymentAttempt(PaymentAttempt updatedPaymentAttempt) {
-        // TODO Auto-generated method stub
-
-=======
     public List<PaymentInfo> getPaymentInfo(List<String> invoiceIds) {
         List<PaymentAttempt> attempts = getPaymentAttemptsForInvoiceIds(invoiceIds);
         List<PaymentInfo> paymentsToReturn = new ArrayList<PaymentInfo>(invoiceIds.size());
@@ -123,7 +112,6 @@
             }
         }
         return paymentAttempts;
->>>>>>> 9ea091e9
     }
 
 }