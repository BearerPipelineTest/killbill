--- conflicted
+++ resolved
@@ -22,11 +22,7 @@
     <parent>
         <groupId>org.kill-bill.billing</groupId>
         <artifactId>killbill-oss-parent</artifactId>
-<<<<<<< HEAD
         <version>0.145.3-8adc2ba-SNAPSHOT</version>
-=======
-        <version>0.145.3-2e00d3a-SNAPSHOT</version>
->>>>>>> b406f912
     </parent>
     <artifactId>killbill</artifactId>
     <version>0.23.0-SNAPSHOT</version>
@@ -64,15 +60,6 @@
     </issueManagement>
     <properties>
         <check.spotbugs-exclude-filter-file>${main.basedir}/spotbugs-exclude.xml</check.spotbugs-exclude-filter-file>
-<<<<<<< HEAD
-=======
-        <killbill-api.version>0.54.0-ec68485-SNAPSHOT</killbill-api.version>
-        <killbill-base-plugin.version>5.0.0-9d8f7b1-SNAPSHOT</killbill-base-plugin.version>
-        <killbill-client.version>1.3.0-0b0af9f-SNAPSHOT</killbill-client.version>
-        <killbill-commons.version>0.25.1-85c41dd-SNAPSHOT</killbill-commons.version>
-        <killbill-platform.version>0.41.0-75144ce-SNAPSHOT</killbill-platform.version>
-        <killbill-plugin-api.version>0.27.0-4b3422d-SNAPSHOT</killbill-plugin-api.version>
->>>>>>> b406f912
         <killbill.version>${project.version}</killbill.version>
         <main.basedir>${project.basedir}</main.basedir>
         <!-- Temporary until upgrade to 2.x -->
