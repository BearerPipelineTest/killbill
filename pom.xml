--- conflicted
+++ resolved
@@ -78,14 +78,9 @@
             </dependency>
             <dependency>
                 <groupId>com.ning.billing</groupId>
-<<<<<<< HEAD
-                <artifactId>killbill-invoice</artifactId>
-                <version>${project.version}</version>
-=======
                 <artifactId>killbill-entitlement</artifactId>
                 <version>${project.version}</version>
                 <type>test-jar</type>
->>>>>>> a48ce79c
             </dependency>
             <dependency>
                 <groupId>com.ning.billing</groupId>
@@ -271,12 +266,6 @@
                 <scope>test</scope>
             </dependency>
             <dependency>
-                <groupId>com.jayway.awaitility</groupId>
-                <artifactId>awaitility</artifactId>
-                <version>1.3.3</version>
-                <scope>test</scope>
-            </dependency>
-             <dependency>
                 <groupId>com.jayway.awaitility</groupId>
                 <artifactId>awaitility</artifactId>
                 <version>1.3.3</version>
