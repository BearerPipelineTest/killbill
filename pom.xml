--- conflicted
+++ resolved
@@ -21,11 +21,7 @@
     <parent>
         <artifactId>killbill-oss-parent</artifactId>
         <groupId>org.kill-bill.billing</groupId>
-<<<<<<< HEAD
-        <version>0.118-SNAPSHOT</version>
-=======
-        <version>0.118</version>
->>>>>>> 9a0b883a
+        <version>0.119-SNAPSHOT</version>
     </parent>
     <artifactId>killbill</artifactId>
     <version>0.17.2-SNAPSHOT</version>
