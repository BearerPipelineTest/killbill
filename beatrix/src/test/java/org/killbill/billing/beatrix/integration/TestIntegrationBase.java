/*
 * Copyright 2010-2013 Ning, Inc.
 * Copyright 2014-2016 Groupon, Inc
 * Copyright 2014-2016 The Billing Project, LLC
 *
 * The Billing Project licenses this file to you under the Apache License, version 2.0
 * (the "License"); you may not use this file except in compliance with the
 * License.  You may obtain a copy of the License at:
 *
 *    http://www.apache.org/licenses/LICENSE-2.0
 *
 * Unless required by applicable law or agreed to in writing, software
 * distributed under the License is distributed on an "AS IS" BASIS, WITHOUT
 * WARRANTIES OR CONDITIONS OF ANY KIND, either express or implied.  See the
 * License for the specific language governing permissions and limitations
 * under the License.
 */

package org.killbill.billing.beatrix.integration;

import java.math.BigDecimal;
import java.util.ArrayList;
import java.util.Collection;
import java.util.List;
import java.util.Map;
import java.util.UUID;

import javax.annotation.Nullable;
import javax.inject.Inject;
import javax.inject.Named;

import org.joda.time.DateTime;
import org.joda.time.DateTimeZone;
import org.joda.time.LocalDate;
import org.killbill.billing.ErrorCode;
import org.killbill.billing.ObjectType;
import org.killbill.billing.account.api.Account;
import org.killbill.billing.account.api.AccountData;
import org.killbill.billing.account.api.AccountInternalApi;
import org.killbill.billing.account.api.AccountService;
import org.killbill.billing.account.api.AccountUserApi;
import org.killbill.billing.api.TestApiListener;
import org.killbill.billing.api.TestApiListener.NextEvent;
import org.killbill.billing.beatrix.BeatrixTestSuiteWithEmbeddedDB;
import org.killbill.billing.beatrix.util.AccountChecker;
import org.killbill.billing.beatrix.util.InvoiceChecker;
import org.killbill.billing.beatrix.util.PaymentChecker;
import org.killbill.billing.beatrix.util.RefundChecker;
import org.killbill.billing.beatrix.util.SubscriptionChecker;
import org.killbill.billing.catalog.api.BillingActionPolicy;
import org.killbill.billing.catalog.api.BillingPeriod;
import org.killbill.billing.catalog.api.Currency;
import org.killbill.billing.catalog.api.PhaseType;
import org.killbill.billing.catalog.api.PlanPhasePriceOverride;
import org.killbill.billing.catalog.api.PlanPhaseSpecifier;
import org.killbill.billing.catalog.api.PriceListSet;
import org.killbill.billing.catalog.api.ProductCategory;
import org.killbill.billing.entitlement.api.DefaultEntitlement;
import org.killbill.billing.entitlement.api.Entitlement;
import org.killbill.billing.entitlement.api.EntitlementApi;
import org.killbill.billing.entitlement.api.EntitlementApiException;
import org.killbill.billing.entitlement.api.SubscriptionApi;
import org.killbill.billing.entitlement.api.SubscriptionEventType;
import org.killbill.billing.invoice.api.DryRunArguments;
import org.killbill.billing.invoice.api.DryRunType;
import org.killbill.billing.invoice.api.Invoice;
import org.killbill.billing.invoice.api.InvoiceApiException;
import org.killbill.billing.invoice.api.InvoiceItem;
import org.killbill.billing.invoice.api.InvoicePaymentApi;
import org.killbill.billing.invoice.api.InvoiceService;
import org.killbill.billing.invoice.api.InvoiceUserApi;
import org.killbill.billing.junction.BlockingInternalApi;
import org.killbill.billing.lifecycle.api.BusService;
import org.killbill.billing.lifecycle.api.Lifecycle;
import org.killbill.billing.lifecycle.glue.BusModule;
import org.killbill.billing.mock.MockAccountBuilder;
import org.killbill.billing.osgi.config.OSGIConfig;
import org.killbill.billing.overdue.OverdueInternalApi;
import org.killbill.billing.overdue.api.OverdueConfig;
import org.killbill.billing.overdue.caching.OverdueConfigCache;
import org.killbill.billing.overdue.listener.OverdueListener;
import org.killbill.billing.overdue.wrapper.OverdueWrapperFactory;
import org.killbill.billing.payment.api.Payment;
import org.killbill.billing.payment.api.PaymentApi;
import org.killbill.billing.payment.api.PaymentApiException;
import org.killbill.billing.payment.api.PaymentMethodPlugin;
import org.killbill.billing.payment.api.PaymentOptions;
import org.killbill.billing.payment.api.PluginProperty;
import org.killbill.billing.payment.api.TestPaymentMethodPluginBase;
import org.killbill.billing.payment.invoice.InvoicePaymentControlPluginApi;
import org.killbill.billing.payment.provider.MockPaymentProviderPlugin;
import org.killbill.billing.subscription.api.SubscriptionBase;
import org.killbill.billing.subscription.api.SubscriptionBaseService;
import org.killbill.billing.subscription.api.timeline.SubscriptionBaseTimelineApi;
import org.killbill.billing.subscription.api.transfer.SubscriptionBaseTransferApi;
import org.killbill.billing.subscription.api.user.DefaultSubscriptionBase;
import org.killbill.billing.tenant.api.TenantUserApi;
import org.killbill.billing.usage.api.UsageUserApi;
import org.killbill.billing.util.api.RecordIdApi;
import org.killbill.billing.util.api.TagApiException;
import org.killbill.billing.util.api.TagDefinitionApiException;
import org.killbill.billing.util.api.TagUserApi;
<<<<<<< HEAD
=======
import org.killbill.billing.util.cache.CacheControllerDispatcher;
import org.killbill.billing.util.dao.NonEntityDao;
>>>>>>> adff0233
import org.killbill.billing.util.nodes.KillbillNodesApi;
import org.killbill.billing.util.tag.ControlTagType;
import org.killbill.billing.util.tag.Tag;
import org.killbill.bus.api.PersistentBus;
import org.skife.jdbi.v2.IDBI;
import org.slf4j.Logger;
import org.slf4j.LoggerFactory;
import org.testng.annotations.AfterMethod;
import org.testng.annotations.BeforeClass;
import org.testng.annotations.BeforeMethod;

import com.google.common.base.Function;
import com.google.common.base.Joiner;
import com.google.common.collect.ImmutableList;
import com.google.inject.Guice;
import com.google.inject.Injector;
import com.google.inject.Stage;

import static org.testng.Assert.assertEquals;
import static org.testng.Assert.assertNotNull;
import static org.testng.Assert.assertTrue;
import static org.testng.Assert.fail;

public class TestIntegrationBase extends BeatrixTestSuiteWithEmbeddedDB {

    protected static final DateTimeZone testTimeZone = DateTimeZone.UTC;
    protected static final Logger log = LoggerFactory.getLogger(TestIntegrationBase.class);
    protected static long AT_LEAST_ONE_MONTH_MS = 32L * 24L * 3600L * 1000L;

    protected static final PaymentOptions PAYMENT_OPTIONS = new PaymentOptions() {
        @Override
        public boolean isExternalPayment() {
            return false;
        }

        @Override
        public List<String> getPaymentControlPluginNames() {
            return ImmutableList.<String>of(InvoicePaymentControlPluginApi.PLUGIN_NAME);
        }
    };
    protected static final PaymentOptions EXTERNAL_PAYMENT_OPTIONS = new PaymentOptions() {
        @Override
        public boolean isExternalPayment() {
            return true;
        }

        @Override
        public List<String> getPaymentControlPluginNames() {
            return ImmutableList.<String>of(InvoicePaymentControlPluginApi.PLUGIN_NAME);
        }
    };

    protected final Iterable<PluginProperty> PLUGIN_PROPERTIES = ImmutableList.<PluginProperty>of();

    @Inject
    protected Lifecycle lifecycle;

    @Inject
    protected BusService busService;

    @Inject
    protected SubscriptionBaseService subscriptionBaseService;

    @Inject
    protected InvoiceService invoiceService;

    @Inject
    protected AccountService accountService;

    @Inject
    protected SubscriptionBaseTransferApi transferApi;

    @Inject
    protected SubscriptionBaseTimelineApi repairApi;

    @Inject
    protected OverdueInternalApi overdueUserApi;

    @Inject
    protected InvoiceUserApi invoiceUserApi;

    @Inject
    protected InvoicePaymentApi invoicePaymentApi;

    @Inject
    protected BlockingInternalApi blockingApi;

    @Inject
    protected PaymentApi paymentApi;

    @Inject
    protected EntitlementApi entitlementApi;

    @Inject
    protected SubscriptionApi subscriptionApi;

    @Named(BeatrixIntegrationModule.NON_OSGI_PLUGIN_NAME)
    @Inject
    protected MockPaymentProviderPlugin paymentPlugin;

    @Inject
    protected OverdueWrapperFactory overdueWrapperFactory;

    @Inject
    protected OverdueListener overdueListener;

    @Inject
    protected AccountUserApi accountUserApi;

    @Inject
    protected TagUserApi tagUserApi;

    @Inject
    protected InvoiceChecker invoiceChecker;

    @Inject
    protected PaymentChecker paymentChecker;

    @Inject
    protected AccountChecker accountChecker;

    @Inject
    @Named(BusModule.EXTERNAL_BUS_NAMED)
    protected PersistentBus externalBus;

    @Inject
    protected RefundChecker refundChecker;

    @Inject
    protected SubscriptionChecker subscriptionChecker;

    @Inject
    protected AccountInternalApi accountInternalApi;

    @Inject
    protected UsageUserApi usageUserApi;

    @Inject
    protected OSGIConfig osgiConfig;

    @Inject
    protected RecordIdApi recordIdApi;

    @Inject
    protected IDBI idbi;

    @Inject
    protected NonEntityDao nonEntityDao;

    @Inject
    protected TestApiListener busHandler;

    @Inject
    protected OverdueConfigCache overdueConfigCache;

    @Inject
    protected TenantUserApi tenantUserApi;

    @Inject
    protected KillbillNodesApi nodesApi;

    @Inject
    protected CacheControllerDispatcher controllerDispatcher;

    protected void assertListenerStatus() {
        busHandler.assertListenerStatus();
    }

    @BeforeClass(groups = "slow")
    public void beforeClass() throws Exception {
        final Injector g = Guice.createInjector(Stage.PRODUCTION, new BeatrixIntegrationModule(configSource));
        g.injectMembers(this);
    }

    @BeforeMethod(groups = "slow")
    public void beforeMethod() throws Exception {
        super.beforeMethod();

        log.debug("beforeMethod callcontext classLoader = " + (Thread.currentThread().getContextClassLoader() != null ? Thread.currentThread().getContextClassLoader().toString() : "null"));
        //Thread.currentThread().setContextClassLoader(null);

        log.debug("RESET TEST FRAMEWORK");

        controllerDispatcher.clearAll();

        overdueConfigCache.loadDefaultOverdueConfig((OverdueConfig) null);

        clock.resetDeltaFromReality();
        busHandler.reset();

        // Start services
        lifecycle.fireStartupSequencePriorEventRegistration();
        busService.getBus().register(busHandler);
        lifecycle.fireStartupSequencePostEventRegistration();

        paymentPlugin.clear();

        // Make sure we start with a clean state
        assertListenerStatus();
    }

    @AfterMethod(groups = "slow")
    public void afterMethod() throws Exception {
        // Make sure we finish in a clean state
        assertListenerStatus();

        lifecycle.fireShutdownSequencePriorEventUnRegistration();
        busService.getBus().unregister(busHandler);
        lifecycle.fireShutdownSequencePostEventUnRegistration();

        log.debug("afterMethod callcontext classLoader = " + (Thread.currentThread().getContextClassLoader() != null ? Thread.currentThread().getContextClassLoader().toString() : "null"));

        log.debug("DONE WITH TEST");
    }

    protected void checkNoMoreInvoiceToGenerate(final Account account) {
        busHandler.pushExpectedEvent(NextEvent.NULL_INVOICE);
        try {
            invoiceUserApi.triggerInvoiceGeneration(account.getId(), clock.getUTCToday(), null, callContext);
            fail("Should not have generated an extra invoice");
        } catch (final InvoiceApiException e) {
            assertListenerStatus();
            assertEquals(e.getCode(), ErrorCode.INVOICE_NOTHING_TO_DO.getCode());
        }
    }

    protected void verifyTestResult(final UUID accountId, final UUID subscriptionId,
                                    final DateTime startDate, @Nullable final DateTime endDate,
                                    final BigDecimal amount, final DateTime chargeThroughDate,
                                    final int totalInvoiceItemCount) throws EntitlementApiException {

        final Entitlement entitlement = entitlementApi.getEntitlementForId(subscriptionId, callContext);

        final SubscriptionBase subscription = ((DefaultEntitlement) entitlement).getSubscriptionBase();
        final DateTime ctd = subscription.getChargedThroughDate();
        assertNotNull(ctd);
        log.info("Checking CTD: " + ctd.toString() + "; clock is " + clock.getUTCNow().toString());
        // Either the ctd is today (start of the trial) or the clock is strictly before the CTD
        assertTrue(clock.getUTCToday().compareTo(new LocalDate(ctd)) == 0 || clock.getUTCNow().isBefore(ctd));
        assertTrue(ctd.toDateTime(testTimeZone).toLocalDate().compareTo(new LocalDate(chargeThroughDate.getYear(), chargeThroughDate.getMonthOfYear(), chargeThroughDate.getDayOfMonth())) == 0);
    }

    protected DefaultSubscriptionBase subscriptionDataFromSubscription(final SubscriptionBase sub) {
        return (DefaultSubscriptionBase) sub;
    }

    protected Account createAccountWithOsgiPaymentMethod(final AccountData accountData) throws Exception {
        return createAccountWithPaymentMethod(accountData, BeatrixIntegrationModule.OSGI_PLUGIN_NAME);
    }

    protected Account createAccountWithNonOsgiPaymentMethod(final AccountData accountData) throws Exception {
        return createAccountWithPaymentMethod(accountData, BeatrixIntegrationModule.NON_OSGI_PLUGIN_NAME);
    }

    private Account createAccountWithPaymentMethod(final AccountData accountData, final String paymentPluginName) throws Exception {
        final Account account = accountUserApi.createAccount(accountData, callContext);
        assertNotNull(account);

        refreshCallContext(account.getId());

        final PaymentMethodPlugin info = createPaymentMethodPlugin();

        paymentApi.addPaymentMethod(account, UUID.randomUUID().toString(), paymentPluginName, true, info, PLUGIN_PROPERTIES, callContext);
        return accountUserApi.getAccountById(account.getId(), callContext);
    }

    protected PaymentMethodPlugin createPaymentMethodPlugin() {
        return new TestPaymentMethodPlugin();
    }

    protected AccountData getAccountData(final int billingDay) {
        return new MockAccountBuilder().name(UUID.randomUUID().toString().substring(1, 8))
                                       .firstNameLength(6)
                                       .email(UUID.randomUUID().toString().substring(1, 8))
                                       .phone(UUID.randomUUID().toString().substring(1, 8))
                                       .migrated(false)
                                       .isNotifiedForInvoices(false)
                                       .externalKey(UUID.randomUUID().toString().substring(1, 8))
                                       .billingCycleDayLocal(billingDay)
                                       .currency(Currency.USD)
                                       .paymentMethodId(UUID.randomUUID())
                                       .timeZone(DateTimeZone.UTC)
                                       .build();
    }

    protected AccountData getChildAccountData(final int billingDay, final UUID parentAccountId, final boolean isPaymentDelegatedToParent) {
        return new MockAccountBuilder().name(UUID.randomUUID().toString().substring(1, 8))
                                       .firstNameLength(6)
                                       .email(UUID.randomUUID().toString().substring(1, 8))
                                       .phone(UUID.randomUUID().toString().substring(1, 8))
                                       .migrated(false)
                                       .isNotifiedForInvoices(false)
                                       .externalKey(UUID.randomUUID().toString().substring(1, 8))
                                       .billingCycleDayLocal(billingDay)
                                       .currency(Currency.USD)
                                       .paymentMethodId(UUID.randomUUID())
                                       .timeZone(DateTimeZone.UTC)
                                       .parentAccountId(parentAccountId)
                                       .isPaymentDelegatedToParent(isPaymentDelegatedToParent)
                                       .build();
    }

    protected void addMonthsAndCheckForCompletion(final int nbMonth, final NextEvent... events) {
        doCallAndCheckForCompletion(new Function<Void, Void>() {
            @Override
            public Void apply(@Nullable final Void dontcare) {
                clock.addMonths(nbMonth);
                return null;
            }
        }, events);
    }

    protected void setDateAndCheckForCompletion(final DateTime date, final List<NextEvent> events) {
        setDateAndCheckForCompletion(date, events.toArray(new NextEvent[events.size()]));
    }

    protected void setDateAndCheckForCompletion(final DateTime date, final NextEvent... events) {
        doCallAndCheckForCompletion(new Function<Void, Void>() {
            @Override
            public Void apply(@Nullable final Void dontcare) {
                //final Interval it = new Interval(clock.getUTCNow(), date);
                //final int days = it.toPeriod().toStandardDays().getDays();
                clock.setTime(date);
                return null;
            }
        }, events);
    }

    protected void addDaysAndCheckForCompletion(final int nbDays, final NextEvent... events) {
        doCallAndCheckForCompletion(new Function<Void, Void>() {
            @Override
            public Void apply(@Nullable final Void dontcare) {
                clock.addDays(nbDays);
                return null;
            }
        }, events);
    }

    protected Payment createPaymentAndCheckForCompletion(final Account account, final Invoice invoice, final BigDecimal amount, final Currency currency, final NextEvent... events) {
        return doCallAndCheckForCompletion(new Function<Void, Payment>() {
            @Override
            public Payment apply(@Nullable final Void input) {
                try {
                    final List<PluginProperty> properties = new ArrayList<PluginProperty>();
                    final PluginProperty prop1 = new PluginProperty(InvoicePaymentControlPluginApi.PROP_IPCD_INVOICE_ID, invoice.getId().toString(), false);
                    properties.add(prop1);
                    return paymentApi.createPurchaseWithPaymentControl(account, account.getPaymentMethodId(), null, amount, currency, UUID.randomUUID().toString(),
                                                                       UUID.randomUUID().toString(), properties, PAYMENT_OPTIONS, callContext);
                } catch (final PaymentApiException e) {
                    fail(e.toString());
                    return null;
                }
            }
        }, events);
    }

    protected Payment createPaymentAndCheckForCompletion(final Account account, final Invoice invoice, final NextEvent... events) {
        return doCallAndCheckForCompletion(new Function<Void, Payment>() {
            @Override
            public Payment apply(@Nullable final Void input) {
                try {
                    final List<PluginProperty> properties = new ArrayList<PluginProperty>();
                    final PluginProperty prop1 = new PluginProperty(InvoicePaymentControlPluginApi.PROP_IPCD_INVOICE_ID, invoice.getId().toString(), false);
                    properties.add(prop1);

                    return paymentApi.createPurchaseWithPaymentControl(account, account.getPaymentMethodId(), null, invoice.getBalance(), invoice.getCurrency(), UUID.randomUUID().toString(),
                                                                       UUID.randomUUID().toString(), properties, PAYMENT_OPTIONS, callContext);
                } catch (final PaymentApiException e) {
                    fail(e.toString());
                    return null;
                }
            }
        }, events);
    }

    protected Payment createExternalPaymentAndCheckForCompletion(final Account account, final Invoice invoice, final NextEvent... events) {
        return doCallAndCheckForCompletion(new Function<Void, Payment>() {
            @Override
            public Payment apply(@Nullable final Void input) {
                try {

                    final List<PluginProperty> properties = new ArrayList<PluginProperty>();
                    final PluginProperty prop1 = new PluginProperty(InvoicePaymentControlPluginApi.PROP_IPCD_INVOICE_ID, invoice.getId().toString(), false);
                    properties.add(prop1);

                    return paymentApi.createPurchaseWithPaymentControl(account, account.getPaymentMethodId(), null, invoice.getBalance(), invoice.getCurrency(), UUID.randomUUID().toString(),
                                                                       UUID.randomUUID().toString(), properties, EXTERNAL_PAYMENT_OPTIONS, callContext);
                } catch (final PaymentApiException e) {
                    fail(e.toString());
                    return null;
                }
            }
        }, events);
    }

    protected Payment refundPaymentAndCheckForCompletion(final Account account, final Payment payment, final NextEvent... events) {
        return refundPaymentAndCheckForCompletion(account, payment, payment.getPurchasedAmount(), payment.getCurrency(), events);
    }

    protected Payment refundPaymentAndCheckForCompletion(final Account account, final Payment payment, final BigDecimal amount, final Currency currency, final NextEvent... events) {
        return doCallAndCheckForCompletion(new Function<Void, Payment>() {
            @Override
            public Payment apply(@Nullable final Void input) {
                try {
                    return paymentApi.createRefundWithPaymentControl(account, payment.getId(), amount, currency, UUID.randomUUID().toString(),
                                                                     PLUGIN_PROPERTIES, PAYMENT_OPTIONS, callContext);
                } catch (final PaymentApiException e) {
                    fail(e.toString());
                    return null;
                }
            }
        }, events);
    }

    protected Payment refundPaymentWithAdjustmentAndCheckForCompletion(final Account account, final Payment payment, final NextEvent... events) {
        return doCallAndCheckForCompletion(new Function<Void, Payment>() {
            @Override
            public Payment apply(@Nullable final Void input) {

                final List<PluginProperty> properties = new ArrayList<PluginProperty>();
                final PluginProperty prop1 = new PluginProperty(InvoicePaymentControlPluginApi.PROP_IPCD_REFUND_WITH_ADJUSTMENTS, "true", false);
                properties.add(prop1);
                try {
                    return paymentApi.createRefundWithPaymentControl(account, payment.getId(), payment.getPurchasedAmount(), payment.getCurrency(), UUID.randomUUID().toString(),
                                                                     properties, PAYMENT_OPTIONS, callContext);
                } catch (final PaymentApiException e) {
                    fail(e.toString());
                    return null;
                }
            }
        }, events);
    }

    protected Payment refundPaymentWithInvoiceItemAdjAndCheckForCompletion(final Account account, final Payment payment, final Map<UUID, BigDecimal> iias, final NextEvent... events) {
        return refundPaymentWithInvoiceItemAdjAndCheckForCompletion(account, payment, payment.getPurchasedAmount(), payment.getCurrency(), iias, events);
    }

    protected Payment refundPaymentWithInvoiceItemAdjAndCheckForCompletion(final Account account, final Payment payment, final BigDecimal amount, final Currency currency, final Map<UUID, BigDecimal> iias, final NextEvent... events) {
        return doCallAndCheckForCompletion(new Function<Void, Payment>() {
            @Override
            public Payment apply(@Nullable final Void input) {
                final Collection<PluginProperty> properties = new ArrayList<PluginProperty>();
                final PluginProperty prop1 = new PluginProperty(InvoicePaymentControlPluginApi.PROP_IPCD_REFUND_WITH_ADJUSTMENTS, "true", false);
                properties.add(prop1);
                final PluginProperty prop2 = new PluginProperty(InvoicePaymentControlPluginApi.PROP_IPCD_REFUND_IDS_WITH_AMOUNT_KEY, iias, false);
                properties.add(prop2);

                try {
                    return paymentApi.createRefundWithPaymentControl(account, payment.getId(), amount, currency, UUID.randomUUID().toString(),
                                                                     properties, PAYMENT_OPTIONS, callContext);
                } catch (final PaymentApiException e) {
                    fail(e.toString());
                    return null;
                }
            }
        }, events);
    }

    protected Payment createChargeBackAndCheckForCompletion(final Account account, final Payment payment, final NextEvent... events) {
        return createChargeBackAndCheckForCompletion(account, payment, payment.getPurchasedAmount(), payment.getCurrency(), events);
    }

    protected Payment createChargeBackAndCheckForCompletion(final Account account, final Payment payment, final BigDecimal amount, final Currency currency, final NextEvent... events) {
        return doCallAndCheckForCompletion(new Function<Void, Payment>() {
            @Override
            public Payment apply(@Nullable final Void input) {
                try {
                    return paymentApi.createChargebackWithPaymentControl(account, payment.getId(), amount, currency, UUID.randomUUID().toString(),
                                                                         PAYMENT_OPTIONS, callContext);
                } catch (final PaymentApiException e) {
                    fail(e.toString());
                    return null;
                }
            }
        }, events);
    }

    protected DefaultEntitlement createBaseEntitlementWithPriceOverrideAndCheckForCompletion(final UUID accountId,
                                                                                             final String bundleExternalKey,
                                                                                             final String productName,
                                                                                             final ProductCategory productCategory,
                                                                                             final BillingPeriod billingPeriod,
                                                                                             final List<PlanPhasePriceOverride> overrides,
                                                                                             final NextEvent... events) {
        if (productCategory == ProductCategory.ADD_ON) {
            throw new RuntimeException("Unxepected Call for creating ADD_ON");
        }

        return (DefaultEntitlement) doCallAndCheckForCompletion(new Function<Void, Entitlement>() {
            @Override
            public Entitlement apply(@Nullable final Void dontcare) {
                try {
                    final PlanPhaseSpecifier spec = new PlanPhaseSpecifier(productName, productCategory, billingPeriod, PriceListSet.DEFAULT_PRICELIST_NAME, null);
                    final Entitlement entitlement = entitlementApi.createBaseEntitlement(accountId, spec, bundleExternalKey, overrides, null, null, false, ImmutableList.<PluginProperty>of(), callContext);
                    assertNotNull(entitlement);
                    return entitlement;
                } catch (final EntitlementApiException e) {
                    fail(e.toString());
                    return null;
                }
            }
        }, events);
    }

    protected DefaultEntitlement createBaseEntitlementAndCheckForCompletion(final UUID accountId,
                                                                            final String bundleExternalKey,
                                                                            final String productName,
                                                                            final ProductCategory productCategory,
                                                                            final BillingPeriod billingPeriod,
                                                                            final NextEvent... events) {
        return createBaseEntitlementWithPriceOverrideAndCheckForCompletion(accountId, bundleExternalKey, productName, productCategory, billingPeriod, null, events);
    }

    protected DefaultEntitlement addAOEntitlementAndCheckForCompletion(final UUID bundleId,
                                                                       final String productName,
                                                                       final ProductCategory productCategory,
                                                                       final BillingPeriod billingPeriod,
                                                                       final NextEvent... events) {
        if (productCategory != ProductCategory.ADD_ON) {
            throw new RuntimeException("Unexpected Call for creating a productCategory " + productCategory);
        }

        return (DefaultEntitlement) doCallAndCheckForCompletion(new Function<Void, Entitlement>() {
            @Override
            public Entitlement apply(@Nullable final Void dontcare) {
                try {
                    final PlanPhaseSpecifier spec = new PlanPhaseSpecifier(productName, productCategory, billingPeriod, PriceListSet.DEFAULT_PRICELIST_NAME, null);
                    final Entitlement entitlement = entitlementApi.addEntitlement(bundleId, spec, null, null, null, false, ImmutableList.<PluginProperty>of(), callContext);
                    assertNotNull(entitlement);
                    return entitlement;
                } catch (final EntitlementApiException e) {
                    fail(e.getMessage());
                    return null;
                }
            }
        }, events);
    }

    protected DefaultEntitlement changeEntitlementAndCheckForCompletion(final Entitlement entitlement,
                                                                        final String productName,
                                                                        final BillingPeriod billingPeriod,
                                                                        final String priceList,
                                                                        final BillingActionPolicy billingPolicy,
                                                                        final NextEvent... events) {
        return (DefaultEntitlement) doCallAndCheckForCompletion(new Function<Void, Entitlement>() {
            @Override
            public Entitlement apply(@Nullable final Void dontcare) {
                try {
                    // Need to fetch again to get latest CTD updated from the system
                    Entitlement refreshedEntitlement = entitlementApi.getEntitlementForId(entitlement.getId(), callContext);
                    if (billingPolicy == null) {
                        refreshedEntitlement = refreshedEntitlement.changePlan(productName, billingPeriod, priceList, null, ImmutableList.<PluginProperty>of(), callContext);
                    } else {
                        refreshedEntitlement = refreshedEntitlement.changePlanOverrideBillingPolicy(productName, billingPeriod, priceList, null, null, billingPolicy, ImmutableList.<PluginProperty>of(), callContext);
                    }
                    return refreshedEntitlement;
                } catch (final EntitlementApiException e) {
                    fail(e.getMessage());
                    return null;
                }
            }
        }, events);
    }

    protected DefaultEntitlement changeEntitlementAndCheckForCompletion(final Entitlement entitlement,
                                                                        final String productName,
                                                                        final BillingPeriod billingPeriod,
                                                                        final BillingActionPolicy billingPolicy,
                                                                        final NextEvent... events) {
        return changeEntitlementAndCheckForCompletion(entitlement, productName, billingPeriod, PriceListSet.DEFAULT_PRICELIST_NAME, billingPolicy, events);
    }

    protected DefaultEntitlement cancelEntitlementAndCheckForCompletion(final Entitlement entitlement,
                                                                        final NextEvent... events) {
        return cancelEntitlementAndCheckForCompletion(entitlement, null, events);
    }

    protected DefaultEntitlement cancelEntitlementAndCheckForCompletion(final Entitlement entitlement,
                                                                        final LocalDate requestedDate,
                                                                        final NextEvent... events) {
        return (DefaultEntitlement) doCallAndCheckForCompletion(new Function<Void, Entitlement>() {
            @Override
            public Entitlement apply(@Nullable final Void dontcare) {
                try {
                    // Need to fetch again to get latest CTD updated from the system
                    Entitlement refreshedEntitlement = entitlementApi.getEntitlementForId(entitlement.getId(), callContext);
                    refreshedEntitlement = refreshedEntitlement.cancelEntitlementWithDate(requestedDate, false, ImmutableList.<PluginProperty>of(), callContext);
                    return refreshedEntitlement;
                } catch (final EntitlementApiException e) {
                    fail(e.getMessage());
                    return null;
                }
            }
        }, events);
    }

    protected void fullyAdjustInvoiceAndCheckForCompletion(final Account account, final Invoice invoice, final NextEvent... events) {
        doCallAndCheckForCompletion(new Function<Void, Void>() {
            @Override
            public Void apply(@Nullable final Void input) {
                try {
<<<<<<< HEAD
                    for (final InvoiceItem invoiceItem : invoice.getInvoiceItems()) {
                        invoiceUserApi.insertInvoiceItemAdjustment(account.getId(),
                                                                   invoice.getId(),
                                                                   invoiceItem.getId(),
                                                                   invoice.getInvoiceDate(),
                                                                   callContext);
                    }
=======
                    invoiceUserApi.insertCreditForInvoice(account.getId(), invoice.getId(), invoice.getBalance(), invoice.getInvoiceDate(),
                                                          account.getCurrency(), null, callContext);
>>>>>>> adff0233
                } catch (final InvoiceApiException e) {
                    fail(e.toString());
                }
                return null;
            }
        }, events);
    }

    protected void fullyAdjustInvoiceItemAndCheckForCompletion(final Account account, final Invoice invoice, final int itemNb, final NextEvent... events) {
        doCallAndCheckForCompletion(new Function<Void, Void>() {
            @Override
            public Void apply(@Nullable final Void input) {
                try {
                    invoiceUserApi.insertInvoiceItemAdjustment(account.getId(), invoice.getId(), invoice.getInvoiceItems().get(itemNb - 1).getId(),
                                                               invoice.getInvoiceDate(), null, callContext);
                } catch (final InvoiceApiException e) {
                    fail(e.toString());
                }
                return null;
            }
        }, events);
    }

    protected void add_AUTO_PAY_OFF_Tag(final UUID id, final ObjectType type) throws TagDefinitionApiException, TagApiException {
        busHandler.pushExpectedEvent(NextEvent.TAG);
        tagUserApi.addTag(id, type, ControlTagType.AUTO_PAY_OFF.getId(), callContext);
        assertListenerStatus();

        final List<Tag> tags = tagUserApi.getTagsForObject(id, type, false, callContext);
        assertEquals(tags.size(), 1);
    }

    protected void remove_AUTO_PAY_OFF_Tag(final UUID id, final ObjectType type, final NextEvent... additionalEvents) throws TagDefinitionApiException, TagApiException {
        busHandler.pushExpectedEvent(NextEvent.TAG);
        busHandler.pushExpectedEvents(additionalEvents);
        tagUserApi.removeTag(id, type, ControlTagType.AUTO_PAY_OFF.getId(), callContext);
        assertListenerStatus();
    }

    private <T> T doCallAndCheckForCompletion(final Function<Void, T> f, final NextEvent... events) {
        final Joiner joiner = Joiner.on(", ");
        log.debug("            ************    STARTING BUS HANDLER CHECK : {} ********************", joiner.join(events));

        busHandler.pushExpectedEvents(events);

        final T result = f.apply(null);
        assertListenerStatus();

        log.debug("            ************    DONE WITH BUS HANDLER CHECK    ********************");
        return result;
    }

    protected static class TestDryRunArguments implements DryRunArguments {

        private final DryRunType dryRunType;
        private final PlanPhaseSpecifier spec;
        private final SubscriptionEventType action;
        private final UUID subscriptionId;
        private final UUID bundleId;
        private final LocalDate effectiveDate;
        private final BillingActionPolicy billingPolicy;

        public TestDryRunArguments(final DryRunType dryRunType) {
            this.dryRunType = dryRunType;
            this.spec = null;
            this.action = null;
            this.subscriptionId = null;
            this.bundleId = null;
            this.effectiveDate = null;
            this.billingPolicy = null;
        }

        public TestDryRunArguments(final DryRunType dryRunType,
                                   final String productName,
                                   final ProductCategory category,
                                   final BillingPeriod billingPeriod,
                                   final String priceList,
                                   final PhaseType phaseType,
                                   final SubscriptionEventType action,
                                   final UUID subscriptionId,
                                   final UUID bundleId,
                                   final LocalDate effectiveDate,
                                   final BillingActionPolicy billingPolicy) {
            this.dryRunType = dryRunType;
            this.spec = new PlanPhaseSpecifier(productName, category, billingPeriod, priceList, phaseType);
            this.action = action;
            this.subscriptionId = subscriptionId;
            this.bundleId = bundleId;
            this.effectiveDate = effectiveDate;
            this.billingPolicy = billingPolicy;
        }

        @Override
        public DryRunType getDryRunType() {
            return dryRunType;
        }

        @Override
        public PlanPhaseSpecifier getPlanPhaseSpecifier() {
            return spec;
        }

        @Override
        public SubscriptionEventType getAction() {
            return action;
        }

        @Override
        public UUID getSubscriptionId() {
            return subscriptionId;
        }

        @Override
        public LocalDate getEffectiveDate() {
            return effectiveDate;
        }

        @Override
        public UUID getBundleId() {
            return bundleId;
        }

        @Override
        public BillingActionPolicy getBillingActionPolicy() {
            return billingPolicy;
        }

        @Override
        public List<PlanPhasePriceOverride> getPlanPhasePriceOverrides() {
            return null;
        }
    }

    private class TestPaymentMethodPlugin extends TestPaymentMethodPluginBase {

        @Override
        public List<PluginProperty> getProperties() {
            final PluginProperty prop = new PluginProperty("whatever", "cool", Boolean.TRUE);
            final List<PluginProperty> res = new ArrayList<PluginProperty>();
            res.add(prop);
            return res;
        }
    }
}<|MERGE_RESOLUTION|>--- conflicted
+++ resolved
@@ -100,11 +100,8 @@
 import org.killbill.billing.util.api.TagApiException;
 import org.killbill.billing.util.api.TagDefinitionApiException;
 import org.killbill.billing.util.api.TagUserApi;
-<<<<<<< HEAD
-=======
 import org.killbill.billing.util.cache.CacheControllerDispatcher;
 import org.killbill.billing.util.dao.NonEntityDao;
->>>>>>> adff0233
 import org.killbill.billing.util.nodes.KillbillNodesApi;
 import org.killbill.billing.util.tag.ControlTagType;
 import org.killbill.billing.util.tag.Tag;
@@ -127,6 +124,7 @@
 import static org.testng.Assert.assertNotNull;
 import static org.testng.Assert.assertTrue;
 import static org.testng.Assert.fail;
+
 
 public class TestIntegrationBase extends BeatrixTestSuiteWithEmbeddedDB {
 
@@ -706,18 +704,15 @@
             @Override
             public Void apply(@Nullable final Void input) {
                 try {
-<<<<<<< HEAD
                     for (final InvoiceItem invoiceItem : invoice.getInvoiceItems()) {
                         invoiceUserApi.insertInvoiceItemAdjustment(account.getId(),
                                                                    invoice.getId(),
                                                                    invoiceItem.getId(),
                                                                    invoice.getInvoiceDate(),
+                                                                   null,
                                                                    callContext);
                     }
-=======
-                    invoiceUserApi.insertCreditForInvoice(account.getId(), invoice.getId(), invoice.getBalance(), invoice.getInvoiceDate(),
-                                                          account.getCurrency(), null, callContext);
->>>>>>> adff0233
+
                 } catch (final InvoiceApiException e) {
                     fail(e.toString());
                 }
