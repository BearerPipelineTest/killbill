/*
 * Copyright 2010-2013 Ning, Inc.
 * Copyright 2014-2016 Groupon, Inc
 * Copyright 2014-2016 The Billing Project, LLC
 *
 * The Billing Project licenses this file to you under the Apache License, version 2.0
 * (the "License"); you may not use this file except in compliance with the
 * License.  You may obtain a copy of the License at:
 *
 *    http://www.apache.org/licenses/LICENSE-2.0
 *
 * Unless required by applicable law or agreed to in writing, software
 * distributed under the License is distributed on an "AS IS" BASIS, WITHOUT
 * WARRANTIES OR CONDITIONS OF ANY KIND, either express or implied.  See the
 * License for the specific language governing permissions and limitations
 * under the License.
 */

package org.killbill.billing.beatrix.integration.overdue;

import java.math.BigDecimal;
import java.util.Collection;
import java.util.Collections;
import java.util.Comparator;
import java.util.LinkedList;
import java.util.List;
import java.util.UUID;

import org.joda.time.DateTime;
import org.joda.time.LocalDate;
import org.killbill.billing.ErrorCode;
import org.killbill.billing.api.TestApiListener.NextEvent;
import org.killbill.billing.beatrix.integration.BeatrixIntegrationModule;
import org.killbill.billing.beatrix.util.InvoiceChecker.ExpectedInvoiceItemCheck;
import org.killbill.billing.catalog.api.BillingPeriod;
import org.killbill.billing.catalog.api.Currency;
import org.killbill.billing.catalog.api.PriceListSet;
import org.killbill.billing.catalog.api.ProductCategory;
import org.killbill.billing.entitlement.api.BlockingApiException;
import org.killbill.billing.entitlement.api.DefaultEntitlement;
import org.killbill.billing.entitlement.api.Entitlement;
import org.killbill.billing.entitlement.api.EntitlementApiException;
import org.killbill.billing.invoice.api.Invoice;
import org.killbill.billing.invoice.api.InvoiceItem;
import org.killbill.billing.invoice.api.InvoiceItemType;
import org.killbill.billing.invoice.api.InvoicePayment;
import org.killbill.billing.invoice.model.ExternalChargeInvoiceItem;
import org.killbill.billing.overdue.wrapper.OverdueWrapper;
import org.killbill.billing.payment.api.Payment;
import org.killbill.billing.payment.api.PluginProperty;
import org.testng.Assert;
import org.testng.annotations.Test;

import com.google.common.collect.ImmutableList;

import static org.testng.Assert.assertEquals;
import static org.testng.Assert.assertTrue;

// For all the tests, we set the the property org.killbill.payment.retry.days=8,8,8,8,8,8,8,8 so that Payment retry logic does not end with an ABORTED state
// preventing final instant payment to succeed.
//
// The tests are difficult to follow because there are actually two tracks of retry in logic:
// - The payment retries
// - The overdue notifications
//

@Test(groups = "slow")
public class TestOverdueIntegration extends TestOverdueBase {

    @Override
    public String getOverdueConfig() {
        final String configXml = "<overdueConfig>" +
                                 "   <accountOverdueStates>" +
                                 "       <initialReevaluationInterval>" +
                                 "           <unit>DAYS</unit><number>30</number>" +
                                 "       </initialReevaluationInterval>" +
                                 "       <state name=\"OD3\">" +
                                 "           <condition>" +
                                 "               <timeSinceEarliestUnpaidInvoiceEqualsOrExceeds>" +
                                 "                   <unit>DAYS</unit><number>50</number>" +
                                 "               </timeSinceEarliestUnpaidInvoiceEqualsOrExceeds>" +
                                 "           </condition>" +
                                 "           <externalMessage>Reached OD3</externalMessage>" +
                                 "           <blockChanges>true</blockChanges>" +
                                 "           <disableEntitlementAndChangesBlocked>true</disableEntitlementAndChangesBlocked>" +
                                 "       </state>" +
                                 "       <state name=\"OD2\">" +
                                 "           <condition>" +
                                 "               <timeSinceEarliestUnpaidInvoiceEqualsOrExceeds>" +
                                 "                   <unit>DAYS</unit><number>40</number>" +
                                 "               </timeSinceEarliestUnpaidInvoiceEqualsOrExceeds>" +
                                 "           </condition>" +
                                 "           <externalMessage>Reached OD2</externalMessage>" +
                                 "           <blockChanges>true</blockChanges>" +
                                 "           <disableEntitlementAndChangesBlocked>true</disableEntitlementAndChangesBlocked>" +
                                 "           <autoReevaluationInterval>" +
                                 "               <unit>DAYS</unit><number>10</number>" +
                                 "           </autoReevaluationInterval>" +
                                 "       </state>" +
                                 "       <state name=\"OD1\">" +
                                 "           <condition>" +
                                 "               <timeSinceEarliestUnpaidInvoiceEqualsOrExceeds>" +
                                 "                   <unit>DAYS</unit><number>30</number>" +
                                 "               </timeSinceEarliestUnpaidInvoiceEqualsOrExceeds>" +
                                 "           </condition>" +
                                 "           <externalMessage>Reached OD1</externalMessage>" +
                                 "           <blockChanges>true</blockChanges>" +
                                 "           <disableEntitlementAndChangesBlocked>false</disableEntitlementAndChangesBlocked>" +
                                 "           <autoReevaluationInterval>" +
                                 "               <unit>DAYS</unit><number>10</number>" +
                                 "           </autoReevaluationInterval>" +
                                 "       </state>" +
                                 "   </accountOverdueStates>" +
                                 "</overdueConfig>";

        return configXml;
    }

    @Test(groups = "slow", description = "Test overdue stages and return to clear prior to CTD")
    public void testOverdueStages1() throws Exception {
        // 2012-05-01T00:03:42.000Z
        clock.setTime(new DateTime(2012, 5, 1, 0, 3, 42, 0));

        // Set next invoice to fail and create subscription
        paymentPlugin.makeAllInvoicesFailWithError(true);
        final DefaultEntitlement baseEntitlement = createBaseEntitlementAndCheckForCompletion(account.getId(), "externalKey", productName, ProductCategory.BASE, term, NextEvent.CREATE, NextEvent.INVOICE);
        bundle = subscriptionApi.getSubscriptionBundle(baseEntitlement.getBundleId(), callContext);

        invoiceChecker.checkInvoice(account.getId(), 1, callContext, new ExpectedInvoiceItemCheck(new LocalDate(2012, 5, 1), null, InvoiceItemType.FIXED, new BigDecimal("0")));
        invoiceChecker.checkChargedThroughDate(baseEntitlement.getId(), new LocalDate(2012, 5, 1), callContext);

        // 2012-05-31 => DAY 30 have to get out of trial {I0, P0}
        addDaysAndCheckForCompletion(30, NextEvent.PHASE, NextEvent.INVOICE, NextEvent.PAYMENT_ERROR, NextEvent.INVOICE_PAYMENT_ERROR);

        invoiceChecker.checkInvoice(account.getId(), 2, callContext, new ExpectedInvoiceItemCheck(new LocalDate(2012, 5, 31), new LocalDate(2012, 6, 30), InvoiceItemType.RECURRING, new BigDecimal("249.95")));
        invoiceChecker.checkChargedThroughDate(baseEntitlement.getId(), new LocalDate(2012, 6, 30), callContext);

        // 2012-06-08 => Retry P0
        addDaysAndCheckForCompletion(8, NextEvent.PAYMENT_ERROR, NextEvent.INVOICE_PAYMENT_ERROR);
        checkODState(OverdueWrapper.CLEAR_STATE_NAME);

        // 2012-06-16 => Retry P0
        addDaysAndCheckForCompletion(8, NextEvent.PAYMENT_ERROR, NextEvent.INVOICE_PAYMENT_ERROR);
        checkODState(OverdueWrapper.CLEAR_STATE_NAME);

        // 2012-06-24 => Retry P0
        addDaysAndCheckForCompletion(8, NextEvent.PAYMENT_ERROR, NextEvent.INVOICE_PAYMENT_ERROR);
        checkODState(OverdueWrapper.CLEAR_STATE_NAME);

        // 2012-06-30 => P1
        addDaysAndCheckForCompletion(6, NextEvent.BLOCK, NextEvent.INVOICE, NextEvent.PAYMENT_ERROR, NextEvent.INVOICE_PAYMENT_ERROR);
        checkODState("OD1");
        checkChangePlanWithOverdueState(baseEntitlement, true, true);
        invoiceChecker.checkInvoice(account.getId(), 3, callContext, new ExpectedInvoiceItemCheck(new LocalDate(2012, 6, 30), new LocalDate(2012, 7, 31), InvoiceItemType.RECURRING, new BigDecimal("249.95")));
        invoiceChecker.checkChargedThroughDate(baseEntitlement.getId(), new LocalDate(2012, 7, 31), callContext);

        // 2012-07-02 => Retry P0
        addDaysAndCheckForCompletion(2, NextEvent.PAYMENT_ERROR, NextEvent.INVOICE_PAYMENT_ERROR);
        checkODState("OD1");

        // 2012-07-08 => Retry P1
        addDaysAndCheckForCompletion(6, NextEvent.PAYMENT_ERROR, NextEvent.INVOICE_PAYMENT_ERROR);
        checkODState("OD1");

        // 2012-07-10 => Retry P0
        //
        // This is the first stage that will block the billing (and entitlement).
        //
        addDaysAndCheckForCompletion(2, NextEvent.BLOCK, NextEvent.TAG, NextEvent.PAYMENT_ERROR, NextEvent.INVOICE_PAYMENT_ERROR);
        checkODState("OD2");

        // 2012-07-16 => Retry P1
        addDaysAndCheckForCompletion(6, NextEvent.PAYMENT_ERROR, NextEvent.INVOICE_PAYMENT_ERROR);
        checkODState("OD2");

        // 2012-07-18 => Retry P0
        addDaysAndCheckForCompletion(2, NextEvent.PAYMENT_ERROR, NextEvent.INVOICE_PAYMENT_ERROR);
        checkODState("OD2");

        // 2012-07-20
        addDaysAndCheckForCompletion(2, NextEvent.BLOCK);
        checkODState("OD3");

        allowPaymentsAndResetOverdueToClearByPayingAllUnpaidInvoices(false);

        invoiceChecker.checkInvoice(account.getId(), 3, callContext,
                                    new ExpectedInvoiceItemCheck(new LocalDate(2012, 6, 30), new LocalDate(2012, 7, 31), InvoiceItemType.RECURRING, new BigDecimal("249.95")));

        invoiceChecker.checkInvoice(account.getId(), 4, callContext,
                                    new ExpectedInvoiceItemCheck(new LocalDate(2012, 7, 10), new LocalDate(2012, 7, 20), InvoiceItemType.REPAIR_ADJ, new BigDecimal("-80.63")),
                                    new ExpectedInvoiceItemCheck(new LocalDate(2012, 7, 20), new LocalDate(2012, 7, 20), InvoiceItemType.CBA_ADJ, new BigDecimal("80.63")));

        // Add 11 days to generate next invoice. We verify that we indeed have a notification for nextBillingDate
        addDaysAndCheckForCompletion(11, NextEvent.INVOICE, NextEvent.PAYMENT, NextEvent.INVOICE_PAYMENT);

        invoiceChecker.checkInvoice(account.getId(), 5, callContext,
                                    new ExpectedInvoiceItemCheck(new LocalDate(2012, 7, 31), new LocalDate(2012, 8, 31), InvoiceItemType.RECURRING, new BigDecimal("249.95")),
                                    new ExpectedInvoiceItemCheck(new LocalDate(2012, 7, 31), new LocalDate(2012, 7, 31), InvoiceItemType.CBA_ADJ, new BigDecimal("-80.63")));

        invoiceChecker.checkChargedThroughDate(baseEntitlement.getId(), new LocalDate(2012, 8, 31), callContext);

        // Verify the account balance is now 0
        assertEquals(invoiceUserApi.getAccountBalance(account.getId(), callContext).compareTo(BigDecimal.ZERO), 0);
    }

    @Test(groups = "slow", description = "Test overdue stages and return to clear on CTD")
    public void testOverdueStages2() throws Exception {
        // 2012-05-01T00:03:42.000Z
        clock.setTime(new DateTime(2012, 5, 1, 0, 3, 42, 0));

        // Set next invoice to fail and create subscription
        paymentPlugin.makeAllInvoicesFailWithError(true);
        final DefaultEntitlement baseEntitlement = createBaseEntitlementAndCheckForCompletion(account.getId(), "externalKey", productName, ProductCategory.BASE, term, NextEvent.CREATE, NextEvent.INVOICE);
        bundle = subscriptionApi.getSubscriptionBundle(baseEntitlement.getBundleId(), callContext);

        invoiceChecker.checkInvoice(account.getId(), 1, callContext, new ExpectedInvoiceItemCheck(new LocalDate(2012, 5, 1), null, InvoiceItemType.FIXED, new BigDecimal("0")));
        invoiceChecker.checkChargedThroughDate(baseEntitlement.getId(), new LocalDate(2012, 5, 1), callContext);

        // 2012-05-31 => DAY 30 have to get out of trial {I0, P0}
        addDaysAndCheckForCompletion(30, NextEvent.PHASE, NextEvent.INVOICE, NextEvent.PAYMENT_ERROR, NextEvent.INVOICE_PAYMENT_ERROR);

        invoiceChecker.checkInvoice(account.getId(), 2, callContext, new ExpectedInvoiceItemCheck(new LocalDate(2012, 5, 31), new LocalDate(2012, 6, 30), InvoiceItemType.RECURRING, new BigDecimal("249.95")));
        invoiceChecker.checkChargedThroughDate(baseEntitlement.getId(), new LocalDate(2012, 6, 30), callContext);

        // 2012-06-08 => Retry P0
        addDaysAndCheckForCompletion(8, NextEvent.PAYMENT_ERROR, NextEvent.INVOICE_PAYMENT_ERROR);
        checkODState(OverdueWrapper.CLEAR_STATE_NAME);

        // 2012-06-16 => Retry P0
        addDaysAndCheckForCompletion(8, NextEvent.PAYMENT_ERROR, NextEvent.INVOICE_PAYMENT_ERROR);
        checkODState(OverdueWrapper.CLEAR_STATE_NAME);

        // 2012-06-24 => Retry P0
        addDaysAndCheckForCompletion(8, NextEvent.PAYMENT_ERROR, NextEvent.INVOICE_PAYMENT_ERROR);
        checkODState(OverdueWrapper.CLEAR_STATE_NAME);

        // 2012-06-30 => P1
        addDaysAndCheckForCompletion(6, NextEvent.BLOCK, NextEvent.INVOICE, NextEvent.PAYMENT_ERROR, NextEvent.INVOICE_PAYMENT_ERROR);
        checkODState("OD1");
        checkChangePlanWithOverdueState(baseEntitlement, true, true);
        invoiceChecker.checkInvoice(account.getId(), 3, callContext, new ExpectedInvoiceItemCheck(new LocalDate(2012, 6, 30), new LocalDate(2012, 7, 31), InvoiceItemType.RECURRING, new BigDecimal("249.95")));
        invoiceChecker.checkChargedThroughDate(baseEntitlement.getId(), new LocalDate(2012, 7, 31), callContext);

        // 2012-07-02 => Retry P0
        addDaysAndCheckForCompletion(2, NextEvent.PAYMENT_ERROR, NextEvent.INVOICE_PAYMENT_ERROR);
        checkODState("OD1");

        // 2012-07-08 => Retry P1
        addDaysAndCheckForCompletion(6, NextEvent.PAYMENT_ERROR, NextEvent.INVOICE_PAYMENT_ERROR);
        checkODState("OD1");

        // 2012-07-10 => Retry P0
        //
        // This is the first stage that will block the billing (and entitlement).
        //
        addDaysAndCheckForCompletion(2, NextEvent.BLOCK, NextEvent.TAG, NextEvent.PAYMENT_ERROR, NextEvent.INVOICE_PAYMENT_ERROR);
        checkODState("OD2");

        // 2012-07-16 => Retry P1
        addDaysAndCheckForCompletion(6, NextEvent.PAYMENT_ERROR, NextEvent.INVOICE_PAYMENT_ERROR);
        checkODState("OD2");

        // 2012-07-18 => Retry P0
        addDaysAndCheckForCompletion(2, NextEvent.PAYMENT_ERROR, NextEvent.INVOICE_PAYMENT_ERROR);
        checkODState("OD2");

        // 2012-07-20
        addDaysAndCheckForCompletion(2, NextEvent.BLOCK);
        checkODState("OD3");

        // 2012-07-24 => Retry P1
        addDaysAndCheckForCompletion(4, NextEvent.PAYMENT_ERROR, NextEvent.INVOICE_PAYMENT_ERROR);
        // 2012-07-26 => Retry P0
        addDaysAndCheckForCompletion(2, NextEvent.PAYMENT_ERROR, NextEvent.INVOICE_PAYMENT_ERROR);

        // 2012-07-31 => No NEW INVOICE because OD2 -> still blocked
        addDaysAndCheckForCompletion(5);
        invoiceChecker.checkChargedThroughDate(baseEntitlement.getId(), new LocalDate(2012, 7, 31), callContext);

        allowPaymentsAndResetOverdueToClearByPayingAllUnpaidInvoices(true);

        invoiceChecker.checkInvoice(account.getId(), 3, callContext,
                                    new ExpectedInvoiceItemCheck(new LocalDate(2012, 6, 30), new LocalDate(2012, 7, 31), InvoiceItemType.RECURRING, new BigDecimal("249.95")));

        invoiceChecker.checkInvoice(account.getId(), 4, callContext,
                                    // New invoice for the partial period
                                    new ExpectedInvoiceItemCheck(new LocalDate(2012, 7, 31), new LocalDate(2012, 8, 31), InvoiceItemType.RECURRING, new BigDecimal("249.95")),
                                    new ExpectedInvoiceItemCheck(new LocalDate(2012, 7, 10), new LocalDate(2012, 7, 31), InvoiceItemType.REPAIR_ADJ, new BigDecimal("-169.32")));

        // Move one month ahead, and check if we get the next invoice
        addDaysAndCheckForCompletion(31, NextEvent.INVOICE, NextEvent.PAYMENT, NextEvent.INVOICE_PAYMENT);

        invoiceChecker.checkInvoice(account.getId(), 5, callContext,
                                    new ExpectedInvoiceItemCheck(new LocalDate(2012, 8, 31), new LocalDate(2012, 9, 30), InvoiceItemType.RECURRING, new BigDecimal("249.95")));

        // Verify the account balance is now 0
        assertEquals(invoiceUserApi.getAccountBalance(account.getId(), callContext).compareTo(BigDecimal.ZERO), 0);
    }

    @Test(groups = "slow", description = "Test overdue stages and return to clear after CTD")
    public void testOverdueStages3() throws Exception {
        // 2012-05-01T00:03:42.000Z
        clock.setTime(new DateTime(2012, 5, 1, 0, 3, 42, 0));

        // Set next invoice to fail and create subscription
        paymentPlugin.makeAllInvoicesFailWithError(true);
        final DefaultEntitlement baseEntitlement = createBaseEntitlementAndCheckForCompletion(account.getId(), "externalKey", productName, ProductCategory.BASE, term, NextEvent.CREATE, NextEvent.INVOICE);
        bundle = subscriptionApi.getSubscriptionBundle(baseEntitlement.getBundleId(), callContext);

        invoiceChecker.checkInvoice(account.getId(), 1, callContext, new ExpectedInvoiceItemCheck(new LocalDate(2012, 5, 1), null, InvoiceItemType.FIXED, new BigDecimal("0")));
        invoiceChecker.checkChargedThroughDate(baseEntitlement.getId(), new LocalDate(2012, 5, 1), callContext);

        // 2012-05-31 => DAY 30 have to get out of trial {I0, P0}
        addDaysAndCheckForCompletion(30, NextEvent.PHASE, NextEvent.INVOICE, NextEvent.PAYMENT_ERROR, NextEvent.INVOICE_PAYMENT_ERROR);

        invoiceChecker.checkInvoice(account.getId(), 2, callContext, new ExpectedInvoiceItemCheck(new LocalDate(2012, 5, 31), new LocalDate(2012, 6, 30), InvoiceItemType.RECURRING, new BigDecimal("249.95")));
        invoiceChecker.checkChargedThroughDate(baseEntitlement.getId(), new LocalDate(2012, 6, 30), callContext);

        // 2012-06-08 => Retry P0
        addDaysAndCheckForCompletion(8, NextEvent.PAYMENT_ERROR, NextEvent.INVOICE_PAYMENT_ERROR);
        checkODState(OverdueWrapper.CLEAR_STATE_NAME);

        // 2012-06-16 => Retry P0
        addDaysAndCheckForCompletion(8, NextEvent.PAYMENT_ERROR, NextEvent.INVOICE_PAYMENT_ERROR);
        checkODState(OverdueWrapper.CLEAR_STATE_NAME);

        // 2012-06-24 => Retry P0
        addDaysAndCheckForCompletion(8, NextEvent.PAYMENT_ERROR, NextEvent.INVOICE_PAYMENT_ERROR);
        checkODState(OverdueWrapper.CLEAR_STATE_NAME);

        // 2012-06-30
        addDaysAndCheckForCompletion(6, NextEvent.BLOCK, NextEvent.INVOICE, NextEvent.PAYMENT_ERROR, NextEvent.INVOICE_PAYMENT_ERROR);
        checkODState("OD1");
        checkChangePlanWithOverdueState(baseEntitlement, true, true);
        invoiceChecker.checkInvoice(account.getId(), 3, callContext, new ExpectedInvoiceItemCheck(new LocalDate(2012, 6, 30), new LocalDate(2012, 7, 31), InvoiceItemType.RECURRING, new BigDecimal("249.95")));
        invoiceChecker.checkChargedThroughDate(baseEntitlement.getId(), new LocalDate(2012, 7, 31), callContext);

        // 2012-07-02 => Retry P0
        addDaysAndCheckForCompletion(2, NextEvent.PAYMENT_ERROR, NextEvent.INVOICE_PAYMENT_ERROR);
        checkODState("OD1");

        // 2012-07-08 => Retry P1
        addDaysAndCheckForCompletion(6, NextEvent.PAYMENT_ERROR, NextEvent.INVOICE_PAYMENT_ERROR);
        checkODState("OD1");

        // 2012-07-10 => Retry P0
        //
        // This is the first stage that will block the billing (and entitlement).
        //
        addDaysAndCheckForCompletion(2, NextEvent.BLOCK, NextEvent.TAG, NextEvent.PAYMENT_ERROR, NextEvent.INVOICE_PAYMENT_ERROR);
        checkODState("OD2");

        // 2012-07-16 => Retry P1
        addDaysAndCheckForCompletion(6, NextEvent.PAYMENT_ERROR, NextEvent.INVOICE_PAYMENT_ERROR);
        checkODState("OD2");

        // 2012-07-18 => Retry P0
        addDaysAndCheckForCompletion(2, NextEvent.PAYMENT_ERROR, NextEvent.INVOICE_PAYMENT_ERROR);
        checkODState("OD2");

        // 2012-07-20
        addDaysAndCheckForCompletion(2, NextEvent.BLOCK);
        checkODState("OD3");

        // 2012-07-24 => Retry P1
        addDaysAndCheckForCompletion(4, NextEvent.PAYMENT_ERROR, NextEvent.INVOICE_PAYMENT_ERROR);
        // 2012-07-26 => Retry P0
        addDaysAndCheckForCompletion(2, NextEvent.PAYMENT_ERROR, NextEvent.INVOICE_PAYMENT_ERROR);

        // 2012-07-31 => No NEW INVOICE because OD2 -> still blocked
        addDaysAndCheckForCompletion(5);
        invoiceChecker.checkChargedThroughDate(baseEntitlement.getId(), new LocalDate(2012, 7, 31), callContext);

        // 2012-08-01 => Retry P1
        addDaysAndCheckForCompletion(1, NextEvent.PAYMENT_ERROR, NextEvent.INVOICE_PAYMENT_ERROR);

        allowPaymentsAndResetOverdueToClearByPayingAllUnpaidInvoices(true);

        invoiceChecker.checkInvoice(account.getId(), 3, callContext,
                                    new ExpectedInvoiceItemCheck(new LocalDate(2012, 6, 30), new LocalDate(2012, 7, 31), InvoiceItemType.RECURRING, new BigDecimal("249.95")));

        invoiceChecker.checkInvoice(account.getId(), 4, callContext,
                                    // New invoice for the partial period
                                    new ExpectedInvoiceItemCheck(new LocalDate(2012, 8, 1), new LocalDate(2012, 8, 31), InvoiceItemType.RECURRING, new BigDecimal("241.89")),
                                    new ExpectedInvoiceItemCheck(new LocalDate(2012, 7, 10), new LocalDate(2012, 7, 31), InvoiceItemType.REPAIR_ADJ, new BigDecimal("-169.32")));

        // Move one month ahead, and check if we get the next invoice
        addDaysAndCheckForCompletion(30, NextEvent.INVOICE, NextEvent.PAYMENT, NextEvent.INVOICE_PAYMENT);

        invoiceChecker.checkInvoice(account.getId(), 5, callContext,
                                    new ExpectedInvoiceItemCheck(new LocalDate(2012, 8, 31), new LocalDate(2012, 9, 30), InvoiceItemType.RECURRING, new BigDecimal("249.95")));

        // Verify the account balance is now 0
        assertEquals(invoiceUserApi.getAccountBalance(account.getId(), callContext).compareTo(BigDecimal.ZERO), 0);
    }

    //
    // This test is similar to the previous one except that instead of moving the clock to check we will get the next invoice
    // at the end, we carry a change of plan.
    //
    @Test(groups = "slow", description = "Test overdue stages and follow with an immediate change of plan")
    public void testOverdueStagesFollowedWithImmediateChange1() throws Exception {
        // 2012-05-01T00:03:42.000Z
        clock.setTime(new DateTime(2012, 5, 1, 0, 3, 42, 0));

        // Set next invoice to fail and create subscription
        paymentPlugin.makeAllInvoicesFailWithError(true);
        final DefaultEntitlement baseEntitlement = createBaseEntitlementAndCheckForCompletion(account.getId(), "externalKey", productName, ProductCategory.BASE, term, NextEvent.CREATE, NextEvent.INVOICE);
        bundle = subscriptionApi.getSubscriptionBundle(baseEntitlement.getBundleId(), callContext);
        invoiceChecker.checkInvoice(account.getId(), 1, callContext, new ExpectedInvoiceItemCheck(new LocalDate(2012, 5, 1), null, InvoiceItemType.FIXED, new BigDecimal("0")));
        invoiceChecker.checkChargedThroughDate(baseEntitlement.getId(), new LocalDate(2012, 5, 1), callContext);

        // 2012-05-31 => DAY 30 have to get out of trial {I0, P0}
        addDaysAndCheckForCompletion(30, NextEvent.PHASE, NextEvent.INVOICE, NextEvent.PAYMENT_ERROR, NextEvent.INVOICE_PAYMENT_ERROR);

        invoiceChecker.checkInvoice(account.getId(), 2, callContext, new ExpectedInvoiceItemCheck(new LocalDate(2012, 5, 31), new LocalDate(2012, 6, 30), InvoiceItemType.RECURRING, new BigDecimal("249.95")));
        invoiceChecker.checkChargedThroughDate(baseEntitlement.getId(), new LocalDate(2012, 6, 30), callContext);

        // 2012-06-08 => Retry P0
        addDaysAndCheckForCompletion(8, NextEvent.PAYMENT_ERROR, NextEvent.INVOICE_PAYMENT_ERROR);
        checkODState(OverdueWrapper.CLEAR_STATE_NAME);

        // 2012-06-16 => Retry P0
        addDaysAndCheckForCompletion(8, NextEvent.PAYMENT_ERROR, NextEvent.INVOICE_PAYMENT_ERROR);
        checkODState(OverdueWrapper.CLEAR_STATE_NAME);

        // 2012-06-24 => Retry P0
        addDaysAndCheckForCompletion(8, NextEvent.PAYMENT_ERROR, NextEvent.INVOICE_PAYMENT_ERROR);
        checkODState(OverdueWrapper.CLEAR_STATE_NAME);

        // 2012-06-30
        addDaysAndCheckForCompletion(6, NextEvent.BLOCK, NextEvent.INVOICE, NextEvent.PAYMENT_ERROR, NextEvent.INVOICE_PAYMENT_ERROR);
        checkODState("OD1");
        checkChangePlanWithOverdueState(baseEntitlement, true, true);
        invoiceChecker.checkInvoice(account.getId(), 3, callContext, new ExpectedInvoiceItemCheck(new LocalDate(2012, 6, 30), new LocalDate(2012, 7, 31), InvoiceItemType.RECURRING, new BigDecimal("249.95")));
        invoiceChecker.checkChargedThroughDate(baseEntitlement.getId(), new LocalDate(2012, 7, 31), callContext);

        // 2012-07-02 => Retry P0
        addDaysAndCheckForCompletion(2, NextEvent.PAYMENT_ERROR, NextEvent.INVOICE_PAYMENT_ERROR);
        checkODState("OD1");

        // 2012-07-08 => Retry P1
        addDaysAndCheckForCompletion(6, NextEvent.PAYMENT_ERROR, NextEvent.INVOICE_PAYMENT_ERROR);
        checkODState("OD1");

        // 2012-07-10 => Retry P0
        addDaysAndCheckForCompletion(2, NextEvent.BLOCK, NextEvent.TAG, NextEvent.PAYMENT_ERROR, NextEvent.INVOICE_PAYMENT_ERROR);
        checkODState("OD2");

        // 2012-07-16 => Retry P1
        addDaysAndCheckForCompletion(6, NextEvent.PAYMENT_ERROR, NextEvent.INVOICE_PAYMENT_ERROR);
        checkODState("OD2");

        // 2012-07-18 => Retry P0
        addDaysAndCheckForCompletion(2, NextEvent.PAYMENT_ERROR, NextEvent.INVOICE_PAYMENT_ERROR);
        checkODState("OD2");

        // 2012-07-20
        addDaysAndCheckForCompletion(2, NextEvent.BLOCK);
        checkODState("OD3");

        allowPaymentsAndResetOverdueToClearByPayingAllUnpaidInvoices(false);

        invoiceChecker.checkInvoice(account.getId(), 3, callContext,
                                    new ExpectedInvoiceItemCheck(new LocalDate(2012, 6, 30), new LocalDate(2012, 7, 31), InvoiceItemType.RECURRING, new BigDecimal("249.95")));

        invoiceChecker.checkInvoice(account.getId(), 4, callContext,
                                    new ExpectedInvoiceItemCheck(new LocalDate(2012, 7, 10), new LocalDate(2012, 7, 20), InvoiceItemType.REPAIR_ADJ, new BigDecimal("-80.63")),
                                    new ExpectedInvoiceItemCheck(new LocalDate(2012, 7, 20), new LocalDate(2012, 7, 20), InvoiceItemType.CBA_ADJ, new BigDecimal("80.63")));

        // Do an upgrade now
        checkChangePlanWithOverdueState(baseEntitlement, false, true);

        invoiceChecker.checkInvoice(account.getId(), 4, callContext,
                                    new ExpectedInvoiceItemCheck(new LocalDate(2012, 7, 10), new LocalDate(2012, 7, 20), InvoiceItemType.REPAIR_ADJ, new BigDecimal("-80.63")),
                                    new ExpectedInvoiceItemCheck(new LocalDate(2012, 7, 20), new LocalDate(2012, 7, 20), InvoiceItemType.CBA_ADJ, new BigDecimal("80.63")));

        invoiceChecker.checkInvoice(account.getId(), 5, callContext,
                                    // Item for the upgraded recurring plan
                                    new ExpectedInvoiceItemCheck(new LocalDate(2012, 7, 20), new LocalDate(2012, 7, 31), InvoiceItemType.RECURRING, new BigDecimal("212.89")),
                                    new ExpectedInvoiceItemCheck(new LocalDate(2012, 7, 20), new LocalDate(2012, 7, 31), InvoiceItemType.REPAIR_ADJ, new BigDecimal("-88.69")),
                                    new ExpectedInvoiceItemCheck(new LocalDate(2012, 7, 20), new LocalDate(2012, 7, 20), InvoiceItemType.CBA_ADJ, new BigDecimal("-80.63")));
        invoiceChecker.checkChargedThroughDate(baseEntitlement.getId(), new LocalDate(2012, 7, 31), callContext);

        // Verify the account balance is now 0
        assertEquals(invoiceUserApi.getAccountBalance(account.getId(), callContext).compareTo(BigDecimal.ZERO), 0);
    }

    @Test(groups = "slow", description = "Test overdue stages and follow with an immediate change of plan and use of credit")
    public void testOverdueStagesFollowedWithImmediateChange2() throws Exception {
        // 2012-05-01T00:03:42.000Z
        clock.setTime(new DateTime(2012, 5, 1, 0, 3, 42, 0));

        // Set next invoice to fail and create subscription
        paymentPlugin.makeAllInvoicesFailWithError(true);
        final DefaultEntitlement baseEntitlement = createBaseEntitlementAndCheckForCompletion(account.getId(), "externalKey", productName, ProductCategory.BASE, BillingPeriod.ANNUAL, NextEvent.CREATE, NextEvent.INVOICE);
        bundle = subscriptionApi.getSubscriptionBundle(baseEntitlement.getBundleId(), callContext);

        invoiceChecker.checkInvoice(account.getId(), 1, callContext, new ExpectedInvoiceItemCheck(new LocalDate(2012, 5, 1), null, InvoiceItemType.FIXED, new BigDecimal("0")));
        invoiceChecker.checkChargedThroughDate(baseEntitlement.getId(), new LocalDate(2012, 5, 1), callContext);

        // 2012-05-31 => DAY 30 have to get out of trial {I0, P0}
        addDaysAndCheckForCompletion(30, NextEvent.PHASE, NextEvent.INVOICE, NextEvent.PAYMENT_ERROR, NextEvent.INVOICE_PAYMENT_ERROR);

        invoiceChecker.checkInvoice(account.getId(), 2, callContext, new ExpectedInvoiceItemCheck(new LocalDate(2012, 5, 31), new LocalDate(2013, 5, 31), InvoiceItemType.RECURRING, new BigDecimal("2399.95")));
        invoiceChecker.checkChargedThroughDate(baseEntitlement.getId(), new LocalDate(2013, 5, 31), callContext);

        // 2012-06-08 => Retry P0
        addDaysAndCheckForCompletion(8, NextEvent.PAYMENT_ERROR, NextEvent.INVOICE_PAYMENT_ERROR);
        checkODState(OverdueWrapper.CLEAR_STATE_NAME);

        // 2012-06-16 => Retry P0
        addDaysAndCheckForCompletion(8, NextEvent.PAYMENT_ERROR, NextEvent.INVOICE_PAYMENT_ERROR);
        checkODState(OverdueWrapper.CLEAR_STATE_NAME);

        // 2012-06-24 => Retry P0
        addDaysAndCheckForCompletion(8, NextEvent.PAYMENT_ERROR, NextEvent.INVOICE_PAYMENT_ERROR);
        checkODState(OverdueWrapper.CLEAR_STATE_NAME);

        // 2012-06-30 => OD1
        addDaysAndCheckForCompletion(6, NextEvent.BLOCK);
        checkODState("OD1");

        // 2012-07-02 => Retry P0
        addDaysAndCheckForCompletion(2, NextEvent.PAYMENT_ERROR, NextEvent.INVOICE_PAYMENT_ERROR);
        checkODState("OD1");

        // 2012-07-10 => Retry P0 & transition to OD2
        addDaysAndCheckForCompletion(8, NextEvent.BLOCK, NextEvent.PAYMENT_ERROR, NextEvent.INVOICE_PAYMENT_ERROR, NextEvent.TAG);
        checkODState("OD2");

        // 2012-07-18 => Retry P0
        addDaysAndCheckForCompletion(8, NextEvent.PAYMENT_ERROR, NextEvent.INVOICE_PAYMENT_ERROR);
        checkODState("OD2");

        // 2012-07-20 => OD3
        addDaysAndCheckForCompletion(2, NextEvent.BLOCK);
        checkODState("OD3");

        allowPaymentsAndResetOverdueToClearByPayingAllUnpaidInvoices(false);

        invoiceChecker.checkInvoice(account.getId(), 2, callContext,
                                    new ExpectedInvoiceItemCheck(new LocalDate(2012, 5, 31), new LocalDate(2013, 5, 31), InvoiceItemType.RECURRING, new BigDecimal("2399.95")));

        invoiceChecker.checkInvoice(account.getId(), 3, callContext,
                                    new ExpectedInvoiceItemCheck(new LocalDate(2012, 7, 10), new LocalDate(2012, 7, 20), InvoiceItemType.REPAIR_ADJ, new BigDecimal("-65.75")),
                                    new ExpectedInvoiceItemCheck(new LocalDate(2012, 7, 31), new LocalDate(2013, 5, 31), InvoiceItemType.REPAIR_ADJ, new BigDecimal("-1998.86")),
                                    new ExpectedInvoiceItemCheck(new LocalDate(2012, 7, 20), new LocalDate(2012, 7, 20), InvoiceItemType.CBA_ADJ, new BigDecimal("2064.61")));

        invoiceChecker.checkChargedThroughDate(baseEntitlement.getId(), new LocalDate(2013, 5, 31), callContext);

        // Move to 2012-07-31 and make a change of plan
        addDaysAndCheckForCompletion(11);
        checkChangePlanWithOverdueState(baseEntitlement, false, false);

        invoiceChecker.checkInvoice(account.getId(), 4, callContext,
                                    new ExpectedInvoiceItemCheck(new LocalDate(2012, 7, 31), new LocalDate(2012, 8, 31), InvoiceItemType.RECURRING, new BigDecimal("599.95")),
                                    new ExpectedInvoiceItemCheck(new LocalDate(2012, 7, 31), new LocalDate(2012, 7, 31), InvoiceItemType.CBA_ADJ, new BigDecimal("-599.95")));

        invoiceChecker.checkChargedThroughDate(baseEntitlement.getId(), new LocalDate(2012, 8, 31), callContext);
        assertEquals(invoiceUserApi.getAccountBalance(account.getId(), callContext).compareTo(new BigDecimal("-1464.66")), 0);
    }

    @Test(groups = "slow", description = "Test overdue stages with missing payment method")
    public void testOverdueStateIfNoPaymentMethod() throws Exception {
        // This test is similar to the previous one - but there is no default payment method on the account, so there
        // won't be any payment retry

        // 2012-05-01T00:03:42.000Z
        clock.setTime(new DateTime(2012, 5, 1, 0, 3, 42, 0));

        // Make sure the account doesn't have any payment method
        accountInternalApi.removePaymentMethod(account.getId(), internalCallContext);

        // Create subscription
        final DefaultEntitlement baseEntitlement = createBaseEntitlementAndCheckForCompletion(account.getId(), "externalKey", productName, ProductCategory.BASE, term, NextEvent.CREATE, NextEvent.INVOICE);
        bundle = subscriptionApi.getSubscriptionBundle(baseEntitlement.getBundleId(), callContext);

        invoiceChecker.checkInvoice(account.getId(), 1, callContext, new ExpectedInvoiceItemCheck(new LocalDate(2012, 5, 1), null, InvoiceItemType.FIXED, new BigDecimal("0")));
        invoiceChecker.checkChargedThroughDate(baseEntitlement.getId(), new LocalDate(2012, 5, 1), callContext);

        // 2012-05-31 => DAY 30 have to get out of trial before first payment. A payment error, one for each invoice, should be on the bus (because there is no payment method)
        addDaysAndCheckForCompletion(30, NextEvent.PHASE, NextEvent.INVOICE, NextEvent.PAYMENT_ERROR, NextEvent.INVOICE_PAYMENT_ERROR);

        invoiceChecker.checkInvoice(account.getId(), 2, callContext, new ExpectedInvoiceItemCheck(new LocalDate(2012, 5, 31), new LocalDate(2012, 6, 30), InvoiceItemType.RECURRING, new BigDecimal("249.95")));
        invoiceChecker.checkChargedThroughDate(baseEntitlement.getId(), new LocalDate(2012, 6, 30), callContext);

        // Should still be in clear state
        checkODState(OverdueWrapper.CLEAR_STATE_NAME);

        // 2012-06-15 => DAY 45 - 15 days after invoice
        addDaysAndCheckForCompletion(15);

        // Should still be in clear state
        checkODState(OverdueWrapper.CLEAR_STATE_NAME);

        // 2012-07-05 => DAY 65 - 35 days after invoice
        // Single PAYMENT_ERROR here here triggered by the invoice
        addDaysAndCheckForCompletion(20, NextEvent.BLOCK, NextEvent.INVOICE, NextEvent.PAYMENT_ERROR, NextEvent.INVOICE_PAYMENT_ERROR);

        invoiceChecker.checkInvoice(account.getId(), 3, callContext, new ExpectedInvoiceItemCheck(new LocalDate(2012, 6, 30), new LocalDate(2012, 7, 31), InvoiceItemType.RECURRING, new BigDecimal("249.95")));
        invoiceChecker.checkChargedThroughDate(baseEntitlement.getId(), new LocalDate(2012, 7, 31), callContext);

        // Now we should be in OD1
        checkODState("OD1");
        checkChangePlanWithOverdueState(baseEntitlement, true, true);

        // 2012-07-07 => DAY 67 - 37 days after invoice
        addDaysAndCheckForCompletion(2);

        // Should still be in OD1
        checkODState("OD1");
        checkChangePlanWithOverdueState(baseEntitlement, true, true);

        // 2012-07-15 => DAY 75 - 45 days after invoice
        addDaysAndCheckForCompletion(8, NextEvent.BLOCK, NextEvent.TAG);

        // Should now be in OD2
        checkODState("OD2");
        checkChangePlanWithOverdueState(baseEntitlement, true, true);

        // 2012-07-25 => DAY 85 - 55 days after invoice
        addDaysAndCheckForCompletion(10, NextEvent.BLOCK);

        // Should now be in OD3
        checkODState("OD3");
        checkChangePlanWithOverdueState(baseEntitlement, true, true);

        // Add a payment method and set it as default
        paymentApi.addPaymentMethod(account, UUID.randomUUID().toString(), BeatrixIntegrationModule.NON_OSGI_PLUGIN_NAME, true, paymentMethodPlugin, PLUGIN_PROPERTIES, callContext);

        allowPaymentsAndResetOverdueToClearByPayingAllUnpaidInvoices(false);

        invoiceChecker.checkInvoice(account.getId(), 3, callContext,
                                    // Item for the upgraded recurring plan
                                    new ExpectedInvoiceItemCheck(new LocalDate(2012, 6, 30), new LocalDate(2012, 7, 31), InvoiceItemType.RECURRING, new BigDecimal("249.95")));

        invoiceChecker.checkInvoice(account.getId(), 4, callContext,
                                    // Item for the blocked period
                                    new ExpectedInvoiceItemCheck(new LocalDate(2012, 7, 15), new LocalDate(2012, 7, 25), InvoiceItemType.REPAIR_ADJ, new BigDecimal("-80.63")),
                                    new ExpectedInvoiceItemCheck(new LocalDate(2012, 7, 25), new LocalDate(2012, 7, 25), InvoiceItemType.CBA_ADJ, new BigDecimal("80.63")));

        invoiceChecker.checkChargedThroughDate(baseEntitlement.getId(), new LocalDate(2012, 7, 31), callContext);

        checkChangePlanWithOverdueState(baseEntitlement, false, false);

        invoiceChecker.checkInvoice(account.getId(), 4, callContext,
                                    // Item for the blocked period
                                    new ExpectedInvoiceItemCheck(new LocalDate(2012, 7, 15), new LocalDate(2012, 7, 25), InvoiceItemType.REPAIR_ADJ, new BigDecimal("-80.63")),
                                    new ExpectedInvoiceItemCheck(new LocalDate(2012, 7, 25), new LocalDate(2012, 7, 25), InvoiceItemType.CBA_ADJ, new BigDecimal("80.63")));

        invoiceChecker.checkInvoice(account.getId(), 5, callContext,
                                    new ExpectedInvoiceItemCheck(new LocalDate(2012, 7, 25), new LocalDate(2012, 7, 31), InvoiceItemType.RECURRING, new BigDecimal("116.12")),
                                    new ExpectedInvoiceItemCheck(new LocalDate(2012, 7, 25), new LocalDate(2012, 7, 31), InvoiceItemType.REPAIR_ADJ, new BigDecimal("-48.38")),
                                    new ExpectedInvoiceItemCheck(new LocalDate(2012, 7, 25), new LocalDate(2012, 7, 25), InvoiceItemType.CBA_ADJ, new BigDecimal("-67.74")));

        invoiceChecker.checkChargedThroughDate(baseEntitlement.getId(), new LocalDate(2012, 7, 31), callContext);

        assertEquals(invoiceUserApi.getAccountBalance(account.getId(), callContext).compareTo(new BigDecimal("-12.89")), 0);
    }

    @Test(groups = "slow", description = "Test overdue for draft external charge")
    public void testShouldNotBeInOverdueAfterDraftExternalCharge() throws Exception {
        // 2012-05-01T00:03:42.000Z
        clock.setTime(new DateTime(2012, 5, 1, 0, 3, 42, 0));

        // Create a subscription without failing payments
        final DefaultEntitlement baseEntitlement = createBaseEntitlementAndCheckForCompletion(account.getId(), "externalKey", productName, ProductCategory.BASE, term, NextEvent.CREATE, NextEvent.INVOICE);
        bundle = subscriptionApi.getSubscriptionBundle(baseEntitlement.getBundleId(), callContext);

        invoiceChecker.checkInvoice(account.getId(), 1, callContext, new ExpectedInvoiceItemCheck(new LocalDate(2012, 5, 1), null, InvoiceItemType.FIXED, new BigDecimal("0")));
        invoiceChecker.checkChargedThroughDate(baseEntitlement.getId(), new LocalDate(2012, 5, 1), callContext);

        // 2012-05-06 => Create an external charge on a new invoice
        addDaysAndCheckForCompletion(5);
        final InvoiceItem externalCharge = new ExternalChargeInvoiceItem(null, account.getId(), bundle.getId(), "For overdue", new LocalDate(2012, 5, 6), BigDecimal.TEN, Currency.USD);
        invoiceUserApi.insertExternalCharges(account.getId(), clock.getUTCToday(), ImmutableList.<InvoiceItem>of(externalCharge), false, callContext).get(0);
        assertListenerStatus();
        invoiceChecker.checkInvoice(account.getId(), 2, callContext, new ExpectedInvoiceItemCheck(new LocalDate(2012, 5, 6), null, InvoiceItemType.EXTERNAL_CHARGE, BigDecimal.TEN));

        // 2012-05-31 => DAY 30 have to get out of trial before first payment
        addDaysAndCheckForCompletion(25, NextEvent.PHASE, NextEvent.INVOICE, NextEvent.PAYMENT, NextEvent.INVOICE_PAYMENT);

        invoiceChecker.checkInvoice(account.getId(), 3, callContext, new ExpectedInvoiceItemCheck(new LocalDate(2012, 5, 31), new LocalDate(2012, 6, 30), InvoiceItemType.RECURRING, new BigDecimal("249.95")));
        invoiceChecker.checkChargedThroughDate(baseEntitlement.getId(), new LocalDate(2012, 6, 30), callContext);

        // Should still be in clear state - the invoice for the bundle has been paid, but not the invoice with the external charge (because it is in draft mode)
        // We refresh overdue just to be safe, see below
        checkODState(OverdueWrapper.CLEAR_STATE_NAME);

        // 2012-06-06 => Past 30 days since the external charge
<<<<<<< HEAD
        addDaysAndCheckForCompletion(6);
        // We should still be clear
        checkODState(DefaultBlockingState.CLEAR_STATE_NAME);

        Assert.assertEquals(invoiceUserApi.getUnpaidInvoicesByAccountId(account.getId(), clock.getUTCToday(), callContext).size(), 0);
=======
        addDaysAndCheckForCompletion(6, NextEvent.BLOCK);
        // We should now be in OD1
        checkODState("OD1");

        // Pay the invoice
        final Invoice externalChargeInvoice = invoiceUserApi.getUnpaidInvoicesByAccountId(account.getId(), clock.getUTCToday(), callContext).iterator().next();
        createExternalPaymentAndCheckForCompletion(account, externalChargeInvoice, NextEvent.PAYMENT, NextEvent.INVOICE_PAYMENT, NextEvent.BLOCK);
        // We should be clear now
        checkODState(OverdueWrapper.CLEAR_STATE_NAME);
>>>>>>> 3bb08c34
    }

    @Test(groups = "slow", description = "Test overdue after refund with no adjustment")
    public void testShouldBeInOverdueAfterRefundWithoutAdjustment() throws Exception {
        // 2012-05-01T00:03:42.000Z
        clock.setTime(new DateTime(2012, 5, 1, 0, 3, 42, 0));

        // Create subscription and don't fail payments
        final DefaultEntitlement baseEntitlement = createBaseEntitlementAndCheckForCompletion(account.getId(), "externalKey", productName, ProductCategory.BASE, term, NextEvent.CREATE, NextEvent.INVOICE);
        bundle = subscriptionApi.getSubscriptionBundle(baseEntitlement.getBundleId(), callContext);

        invoiceChecker.checkInvoice(account.getId(), 1, callContext, new ExpectedInvoiceItemCheck(new LocalDate(2012, 5, 1), null, InvoiceItemType.FIXED, new BigDecimal("0")));
        invoiceChecker.checkChargedThroughDate(baseEntitlement.getId(), new LocalDate(2012, 5, 1), callContext);

        // 2012-05-31 => DAY 30 have to get out of trial before first payment
        addDaysAndCheckForCompletion(30, NextEvent.PHASE, NextEvent.INVOICE, NextEvent.PAYMENT, NextEvent.INVOICE_PAYMENT);

        invoiceChecker.checkInvoice(account.getId(), 2, callContext, new ExpectedInvoiceItemCheck(new LocalDate(2012, 5, 31), new LocalDate(2012, 6, 30), InvoiceItemType.RECURRING, new BigDecimal("249.95")));
        invoiceChecker.checkChargedThroughDate(baseEntitlement.getId(), new LocalDate(2012, 6, 30), callContext);

        // Should still be in clear state
        checkODState(OverdueWrapper.CLEAR_STATE_NAME);

        // 2012-06-15 => DAY 45 - 15 days after invoice
        addDaysAndCheckForCompletion(15);

        // Should still be in clear state
        checkODState(OverdueWrapper.CLEAR_STATE_NAME);

        // 2012-07-05 => DAY 65 - 35 days after invoice
        addDaysAndCheckForCompletion(20, NextEvent.INVOICE, NextEvent.PAYMENT, NextEvent.INVOICE_PAYMENT);

        invoiceChecker.checkInvoice(account.getId(), 3, callContext, new ExpectedInvoiceItemCheck(new LocalDate(2012, 6, 30), new LocalDate(2012, 7, 31), InvoiceItemType.RECURRING, new BigDecimal("249.95")));
        invoiceChecker.checkChargedThroughDate(baseEntitlement.getId(), new LocalDate(2012, 7, 31), callContext);

        // Should still be in clear state
        checkODState(OverdueWrapper.CLEAR_STATE_NAME);

        // Now, refund the second (first non-zero dollar) invoice
        final Payment payment = paymentApi.getPayment(invoiceUserApi.getInvoicesByAccount(account.getId(), callContext).get(1).getPayments().get(0).getPaymentId(), false, PLUGIN_PROPERTIES, callContext);
        refundPaymentAndCheckForCompletion(account, payment, NextEvent.PAYMENT, NextEvent.INVOICE_PAYMENT, NextEvent.BLOCK);
        // We should now be in OD1
        checkODState("OD1");
        checkChangePlanWithOverdueState(baseEntitlement, true, true);
    }

    @Test(groups = "slow", description = "Test overdue after chargeback")
    public void testShouldBeInOverdueAfterChargeback() throws Exception {
        // 2012-05-01T00:03:42.000Z
        clock.setTime(new DateTime(2012, 5, 1, 0, 3, 42, 0));

        // Create subscription and don't fail payments
        final DefaultEntitlement baseEntitlement = createBaseEntitlementAndCheckForCompletion(account.getId(), "externalKey", productName, ProductCategory.BASE, term, NextEvent.CREATE, NextEvent.INVOICE);
        bundle = subscriptionApi.getSubscriptionBundle(baseEntitlement.getBundleId(), callContext);

        invoiceChecker.checkInvoice(account.getId(), 1, callContext, new ExpectedInvoiceItemCheck(new LocalDate(2012, 5, 1), null, InvoiceItemType.FIXED, new BigDecimal("0")));
        invoiceChecker.checkChargedThroughDate(baseEntitlement.getId(), new LocalDate(2012, 5, 1), callContext);

        // 2012-05-31 => DAY 30 have to get out of trial before first payment
        addDaysAndCheckForCompletion(30, NextEvent.PHASE, NextEvent.INVOICE, NextEvent.PAYMENT, NextEvent.INVOICE_PAYMENT);

        invoiceChecker.checkInvoice(account.getId(), 2, callContext, new ExpectedInvoiceItemCheck(new LocalDate(2012, 5, 31), new LocalDate(2012, 6, 30), InvoiceItemType.RECURRING, new BigDecimal("249.95")));
        invoiceChecker.checkChargedThroughDate(baseEntitlement.getId(), new LocalDate(2012, 6, 30), callContext);

        // Should still be in clear state
        checkODState(OverdueWrapper.CLEAR_STATE_NAME);

        // 2012-06-15 => DAY 45 - 15 days after invoice
        addDaysAndCheckForCompletion(15);

        // Should still be in clear state
        checkODState(OverdueWrapper.CLEAR_STATE_NAME);

        // 2012-07-05 => DAY 65 - 35 days after invoice
        addDaysAndCheckForCompletion(20, NextEvent.INVOICE, NextEvent.PAYMENT, NextEvent.INVOICE_PAYMENT);

        invoiceChecker.checkInvoice(account.getId(), 3, callContext, new ExpectedInvoiceItemCheck(new LocalDate(2012, 6, 30), new LocalDate(2012, 7, 31), InvoiceItemType.RECURRING, new BigDecimal("249.95")));
        invoiceChecker.checkChargedThroughDate(baseEntitlement.getId(), new LocalDate(2012, 7, 31), callContext);

        // Should still be in clear state
        checkODState(OverdueWrapper.CLEAR_STATE_NAME);

        // Now, create a chargeback for the second (first non-zero dollar) invoice
        final InvoicePayment invoicePayment = invoicePaymentApi.getInvoicePayments(invoiceUserApi.getInvoicesByAccount(account.getId(), callContext).get(1).getPayments().get(0).getPaymentId(), callContext).get(0);
        final Payment payment = paymentApi.getPayment(invoicePayment.getPaymentId(), false, ImmutableList.<PluginProperty>of(), callContext);
        createChargeBackAndCheckForCompletion(account, payment, NextEvent.PAYMENT, NextEvent.INVOICE_PAYMENT, NextEvent.BLOCK);
        // We should now be in OD1
        checkODState("OD1");
        checkChangePlanWithOverdueState(baseEntitlement, true, true);
    }

    @Test(groups = "slow", description = "Test overdue clear after external payment")
    public void testOverdueStateShouldClearAfterExternalPayment() throws Exception {
        // 2012-05-01T00:03:42.000Z
        clock.setTime(new DateTime(2012, 5, 1, 0, 3, 42, 0));

        // Set next invoice to fail and create subscription
        paymentPlugin.makeAllInvoicesFailWithError(true);
        final DefaultEntitlement baseEntitlement = createBaseEntitlementAndCheckForCompletion(account.getId(), "externalKey", productName, ProductCategory.BASE, term, NextEvent.CREATE, NextEvent.INVOICE);
        bundle = subscriptionApi.getSubscriptionBundle(baseEntitlement.getBundleId(), callContext);

        invoiceChecker.checkInvoice(account.getId(), 1, callContext, new ExpectedInvoiceItemCheck(new LocalDate(2012, 5, 1), null, InvoiceItemType.FIXED, new BigDecimal("0")));
        invoiceChecker.checkChargedThroughDate(baseEntitlement.getId(), new LocalDate(2012, 5, 1), callContext);

        // 2012-05-31 => DAY 30 have to get out of trial before first payment
        addDaysAndCheckForCompletion(30, NextEvent.PHASE, NextEvent.INVOICE, NextEvent.PAYMENT_ERROR, NextEvent.INVOICE_PAYMENT_ERROR);

        invoiceChecker.checkInvoice(account.getId(), 2, callContext, new ExpectedInvoiceItemCheck(new LocalDate(2012, 5, 31), new LocalDate(2012, 6, 30), InvoiceItemType.RECURRING, new BigDecimal("249.95")));
        invoiceChecker.checkChargedThroughDate(baseEntitlement.getId(), new LocalDate(2012, 6, 30), callContext);

        // Should still be in clear state
        checkODState(OverdueWrapper.CLEAR_STATE_NAME);

        // 2012-06-15 => DAY 45 - 15 days after invoice
        addDaysAndCheckForCompletion(15, NextEvent.PAYMENT_ERROR, NextEvent.INVOICE_PAYMENT_ERROR);

        // Should still be in clear state
        checkODState(OverdueWrapper.CLEAR_STATE_NAME);

        // 2012-07-05 => DAY 65 - 35 days after invoice
        addDaysAndCheckForCompletion(20, NextEvent.BLOCK, NextEvent.INVOICE, NextEvent.PAYMENT_ERROR, NextEvent.INVOICE_PAYMENT_ERROR, NextEvent.PAYMENT_ERROR, NextEvent.INVOICE_PAYMENT_ERROR);

        invoiceChecker.checkInvoice(account.getId(), 3, callContext, new ExpectedInvoiceItemCheck(new LocalDate(2012, 6, 30), new LocalDate(2012, 7, 31), InvoiceItemType.RECURRING, new BigDecimal("249.95")));
        invoiceChecker.checkChargedThroughDate(baseEntitlement.getId(), new LocalDate(2012, 7, 31), callContext);

        // Now we should be in OD1
        checkODState("OD1");
        checkChangePlanWithOverdueState(baseEntitlement, true, true);

        // We have two unpaid non-zero dollar invoices at this point
        // Pay the first one via an external payment - we should then be 5 days apart from the second invoice
        // (which is the earliest unpaid one) and hence come back to a clear state (see configuration)
        paymentPlugin.makeAllInvoicesFailWithError(false);
        final Invoice firstNonZeroInvoice = invoiceUserApi.getUnpaidInvoicesByAccountId(account.getId(), clock.getUTCToday(), callContext).iterator().next();
        createExternalPaymentAndCheckForCompletion(account, firstNonZeroInvoice, NextEvent.PAYMENT, NextEvent.INVOICE_PAYMENT, NextEvent.BLOCK);
        // We should be clear now
        checkODState(OverdueWrapper.CLEAR_STATE_NAME);
    }

    @Test(groups = "slow", description = "Test overdue clear after item adjustment")
    public void testOverdueStateShouldClearAfterCreditOrInvoiceItemAdjustment() throws Exception {
        // 2012-05-01T00:03:42.000Z
        clock.setTime(new DateTime(2012, 5, 1, 0, 3, 42, 0));

        // Set next invoice to fail and create subscription
        paymentPlugin.makeAllInvoicesFailWithError(true);
        final DefaultEntitlement baseEntitlement = createBaseEntitlementAndCheckForCompletion(account.getId(), "externalKey", productName, ProductCategory.BASE, term, NextEvent.CREATE, NextEvent.INVOICE);
        bundle = subscriptionApi.getSubscriptionBundle(baseEntitlement.getBundleId(), callContext);

        invoiceChecker.checkInvoice(account.getId(), 1, callContext, new ExpectedInvoiceItemCheck(new LocalDate(2012, 5, 1), null, InvoiceItemType.FIXED, new BigDecimal("0")));
        invoiceChecker.checkChargedThroughDate(baseEntitlement.getId(), new LocalDate(2012, 5, 1), callContext);

        // DAY 30 have to get out of trial before first payment
        addDaysAndCheckForCompletion(30, NextEvent.PHASE, NextEvent.INVOICE, NextEvent.PAYMENT_ERROR, NextEvent.INVOICE_PAYMENT_ERROR);

        invoiceChecker.checkInvoice(account.getId(), 2, callContext, new ExpectedInvoiceItemCheck(new LocalDate(2012, 5, 31), new LocalDate(2012, 6, 30), InvoiceItemType.RECURRING, new BigDecimal("249.95")));
        invoiceChecker.checkChargedThroughDate(baseEntitlement.getId(), new LocalDate(2012, 6, 30), callContext);

        // Should still be in clear state
        checkODState(OverdueWrapper.CLEAR_STATE_NAME);

        // DAY 45 - 15 days after invoice
        addDaysAndCheckForCompletion(15, NextEvent.PAYMENT_ERROR, NextEvent.INVOICE_PAYMENT_ERROR);

        // Should still be in clear state
        checkODState(OverdueWrapper.CLEAR_STATE_NAME);

        // DAY 65 - 35 days after invoice
        addDaysAndCheckForCompletion(20, NextEvent.BLOCK, NextEvent.INVOICE, NextEvent.PAYMENT_ERROR, NextEvent.INVOICE_PAYMENT_ERROR, NextEvent.PAYMENT_ERROR, NextEvent.INVOICE_PAYMENT_ERROR);

        invoiceChecker.checkInvoice(account.getId(), 3, callContext, new ExpectedInvoiceItemCheck(new LocalDate(2012, 6, 30), new LocalDate(2012, 7, 31), InvoiceItemType.RECURRING, new BigDecimal("249.95")));
        invoiceChecker.checkChargedThroughDate(baseEntitlement.getId(), new LocalDate(2012, 7, 31), callContext);

        // Now we should be in OD1
        checkODState("OD1");
        checkChangePlanWithOverdueState(baseEntitlement, true, true);

        // We have two unpaid non-zero dollar invoices at this point
        // Adjust the first (and only) item of the first invoice - we should then be 5 days apart from the second invoice
        // (which is the earliest unpaid one) and hence come back to a clear state (see configuration)
        final Invoice firstNonZeroInvoice = invoiceUserApi.getUnpaidInvoicesByAccountId(account.getId(), clock.getUTCToday(), callContext).iterator().next();
        fullyAdjustInvoiceItemAndCheckForCompletion(account, firstNonZeroInvoice, 1, NextEvent.BLOCK, NextEvent.INVOICE_ADJUSTMENT);
        // We should be clear now
        checkODState(OverdueWrapper.CLEAR_STATE_NAME);

        invoiceChecker.checkInvoice(account.getId(), 2,
                                    callContext, new ExpectedInvoiceItemCheck(new LocalDate(2012, 5, 31), new LocalDate(2012, 6, 30), InvoiceItemType.RECURRING, new BigDecimal("249.95")),
                                    new ExpectedInvoiceItemCheck(new LocalDate(2012, 5, 31), new LocalDate(2012, 5, 31), InvoiceItemType.ITEM_ADJ, new BigDecimal("-249.95")));
        invoiceChecker.checkChargedThroughDate(baseEntitlement.getId(), new LocalDate(2012, 7, 31), callContext);

        // DAY 70 - 10 days after second invoice
        addDaysAndCheckForCompletion(5);

        // We should still be clear
        checkODState(OverdueWrapper.CLEAR_STATE_NAME);

        // DAY 80 - 20 days after second invoice
        addDaysAndCheckForCompletion(10, NextEvent.PAYMENT_ERROR, NextEvent.INVOICE_PAYMENT_ERROR);

        // We should still be clear
        checkODState(OverdueWrapper.CLEAR_STATE_NAME);

        // DAY 95 - 35 days after second invoice
        addDaysAndCheckForCompletion(15, NextEvent.BLOCK, NextEvent.PAYMENT_ERROR, NextEvent.INVOICE_PAYMENT_ERROR, NextEvent.INVOICE, NextEvent.PAYMENT_ERROR, NextEvent.INVOICE_PAYMENT_ERROR);

        // We should now be in OD1
        checkODState("OD1");
        checkChangePlanWithOverdueState(baseEntitlement, true, true);

        invoiceChecker.checkInvoice(account.getId(), 4, callContext, new ExpectedInvoiceItemCheck(new LocalDate(2012, 7, 31), new LocalDate(2012, 8, 31), InvoiceItemType.RECURRING, new BigDecimal("249.95")));

        // Fully adjust all invoices
        final List<Invoice> invoicesToAdjust = getUnpaidInvoicesOrderFromRecent();
        for (int i = 0; i < invoicesToAdjust.size(); i++) {
            if (i == invoicesToAdjust.size() - 1) {
                fullyAdjustInvoiceAndCheckForCompletion(account, invoicesToAdjust.get(i), NextEvent.BLOCK, NextEvent.INVOICE_ADJUSTMENT);
            } else {
                fullyAdjustInvoiceAndCheckForCompletion(account, invoicesToAdjust.get(i), NextEvent.INVOICE_ADJUSTMENT);
            }
        }

        // We should be cleared again
        checkODState(OverdueWrapper.CLEAR_STATE_NAME);
    }

    private void allowPaymentsAndResetOverdueToClearByPayingAllUnpaidInvoices(final boolean extraPayment) {
        // Reset plugin so payments should now succeed
        paymentPlugin.makeAllInvoicesFailWithError(false);

        //
        // We now pay all unpaid invoices.
        //
        // Upon paying the last invoice, the overdue system will clear the state and notify invoice that it should re-generate a new invoice
        // for the part that was unblocked, which explains why on the last payment we expect an additional invoice (and payment if needed).
        //
        final List<Invoice> sortedInvoices = getUnpaidInvoicesOrderFromRecent();

        int remainingUnpaidInvoices = sortedInvoices.size();
        for (final Invoice invoice : sortedInvoices) {
            if (invoice.getBalance().compareTo(BigDecimal.ZERO) > 0) {
                remainingUnpaidInvoices--;
                if (remainingUnpaidInvoices > 0) {
                    createPaymentAndCheckForCompletion(account, invoice, NextEvent.PAYMENT, NextEvent.INVOICE_PAYMENT);
                } else {
                    if (extraPayment) {
                        createPaymentAndCheckForCompletion(account, invoice, NextEvent.BLOCK, NextEvent.TAG, NextEvent.INVOICE, NextEvent.PAYMENT, NextEvent.INVOICE_PAYMENT, NextEvent.PAYMENT, NextEvent.INVOICE_PAYMENT);
                    } else {
                        createPaymentAndCheckForCompletion(account, invoice, NextEvent.BLOCK, NextEvent.TAG, NextEvent.INVOICE, NextEvent.PAYMENT, NextEvent.INVOICE_PAYMENT);
                    }
                }
            }
        }
        checkODState(OverdueWrapper.CLEAR_STATE_NAME);
    }

    private List<Invoice> getUnpaidInvoicesOrderFromRecent() {
        final Collection<Invoice> invoices = invoiceUserApi.getUnpaidInvoicesByAccountId(account.getId(), clock.getUTCToday(), callContext);
        // Sort in reverse order to first pay most recent invoice-- that way overdue state may only flip when we reach the last one.
        final List<Invoice> sortedInvoices = new LinkedList<Invoice>(invoices);
        Collections.sort(sortedInvoices, new Comparator<Invoice>() {
            @Override
            public int compare(final Invoice i1, final Invoice i2) {
                return i2.getInvoiceDate().compareTo(i1.getInvoiceDate());
            }
        });
        return sortedInvoices;
    }

    private void checkChangePlanWithOverdueState(final Entitlement entitlement, final boolean shouldFail, final boolean expectedPayment) {
        if (shouldFail) {
            try {
                entitlement.changePlan("Pistol", term, PriceListSet.DEFAULT_PRICELIST_NAME, null, ImmutableList.<PluginProperty>of(), callContext);
            } catch (EntitlementApiException e) {
                assertTrue(e.getCause() instanceof BlockingApiException || e.getCode() == ErrorCode.SUB_CHANGE_NON_ACTIVE.getCode(),
                           String.format("Cause is %s, message is %s", e.getCause(), e.getMessage()));
            }
        } else {
            // Upgrade - we don't expect a payment here due to the scenario (the account will have enough CBA)
            if (expectedPayment) {
                changeEntitlementAndCheckForCompletion(entitlement, "Assault-Rifle", BillingPeriod.MONTHLY, null, NextEvent.CHANGE, NextEvent.INVOICE, NextEvent.PAYMENT, NextEvent.INVOICE_PAYMENT);
            } else {
                changeEntitlementAndCheckForCompletion(entitlement, "Assault-Rifle", BillingPeriod.MONTHLY, null, NextEvent.CHANGE, NextEvent.INVOICE);
            }
        }
    }
}<|MERGE_RESOLUTION|>--- conflicted
+++ resolved
@@ -689,23 +689,11 @@
         checkODState(OverdueWrapper.CLEAR_STATE_NAME);
 
         // 2012-06-06 => Past 30 days since the external charge
-<<<<<<< HEAD
         addDaysAndCheckForCompletion(6);
         // We should still be clear
-        checkODState(DefaultBlockingState.CLEAR_STATE_NAME);
+        checkODState(OverdueWrapper.CLEAR_STATE_NAME);
 
         Assert.assertEquals(invoiceUserApi.getUnpaidInvoicesByAccountId(account.getId(), clock.getUTCToday(), callContext).size(), 0);
-=======
-        addDaysAndCheckForCompletion(6, NextEvent.BLOCK);
-        // We should now be in OD1
-        checkODState("OD1");
-
-        // Pay the invoice
-        final Invoice externalChargeInvoice = invoiceUserApi.getUnpaidInvoicesByAccountId(account.getId(), clock.getUTCToday(), callContext).iterator().next();
-        createExternalPaymentAndCheckForCompletion(account, externalChargeInvoice, NextEvent.PAYMENT, NextEvent.INVOICE_PAYMENT, NextEvent.BLOCK);
-        // We should be clear now
-        checkODState(OverdueWrapper.CLEAR_STATE_NAME);
->>>>>>> 3bb08c34
     }
 
     @Test(groups = "slow", description = "Test overdue after refund with no adjustment")
