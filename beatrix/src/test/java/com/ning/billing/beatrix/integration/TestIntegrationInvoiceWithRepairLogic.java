/*
 * Copyright 2010-2013 Ning, Inc.
 *
 * Ning licenses this file to you under the Apache License, version 2.0
 * (the "License"); you may not use this file except in compliance with the
 * License.  You may obtain a copy of the License at:
 *
 *    http://www.apache.org/licenses/LICENSE-2.0
 *
 * Unless required by applicable law or agreed to in writing, software
 * distributed under the License is distributed on an "AS IS" BASIS, WITHOUT
 * WARRANTIES OR CONDITIONS OF ANY KIND, either express or implied.  See the
 * License for the specific language governing permissions and limitations
 * under the License.
 */

package com.ning.billing.beatrix.integration;

import java.math.BigDecimal;
import java.util.HashMap;
import java.util.List;
import java.util.Map;
import java.util.UUID;

import org.joda.time.DateTimeZone;
import org.joda.time.LocalDate;
import org.testng.Assert;
import org.testng.annotations.AfterMethod;
import org.testng.annotations.Test;

import com.ning.billing.ErrorCode;
import com.ning.billing.account.api.Account;
import com.ning.billing.api.TestApiListener.NextEvent;
import com.ning.billing.beatrix.util.InvoiceChecker.ExpectedInvoiceItemCheck;
import com.ning.billing.beatrix.util.PaymentChecker.ExpectedPaymentCheck;
import com.ning.billing.catalog.api.BillingActionPolicy;
import com.ning.billing.catalog.api.BillingPeriod;
import com.ning.billing.catalog.api.Currency;
import com.ning.billing.catalog.api.PriceListSet;
import com.ning.billing.catalog.api.ProductCategory;
import com.ning.billing.entitlement.api.DefaultEntitlement;
import com.ning.billing.entitlement.api.Entitlement.EntitlementActionPolicy;
import com.ning.billing.invoice.api.Invoice;
import com.ning.billing.invoice.api.InvoiceApiException;
import com.ning.billing.invoice.api.InvoiceItemType;
import com.ning.billing.payment.api.Payment;
import com.ning.billing.payment.api.PaymentStatus;

import com.google.common.collect.ImmutableList;

import static org.testng.Assert.assertEquals;
import static org.testng.Assert.assertNotNull;

public class TestIntegrationInvoiceWithRepairLogic extends TestIntegrationBase {

    @AfterMethod(groups = "slow")
    public void afterMethod() throws Exception {
        super.afterMethod();
    }

    @Test(groups = "slow")
    public void testSimplePartialRepairWithItemAdjustment() throws Exception {
        // We take april as it has 30 days (easier to play with BCD)
        final LocalDate today = new LocalDate(2012, 4, 1);
        final Account account = createAccountWithNonOsgiPaymentMethod(getAccountData(1));

        // Set clock to the initial start date - we implicitly assume here that the account timezone is UTC
        clock.setDay(today);

        final String productName = "Shotgun";
        final BillingPeriod term = BillingPeriod.MONTHLY;
        final String pricelistName = PriceListSet.DEFAULT_PRICELIST_NAME;

        //
        // CREATE SUBSCRIPTION AND EXPECT BOTH EVENTS: NextEvent.CREATE NextEvent.INVOICE
        //

        final DefaultEntitlement bpEntitlement = createBaseEntitlementAndCheckForCompletion(account.getId(), "externalKey", productName, ProductCategory.BASE, term, NextEvent.CREATE, NextEvent.INVOICE);
        assertNotNull(bpEntitlement);

        List<Invoice> invoices = invoiceUserApi.getInvoicesByAccount(account.getId(), callContext);
        assertEquals(invoices.size(), 1);
        ImmutableList<ExpectedInvoiceItemCheck> toBeChecked = ImmutableList.<ExpectedInvoiceItemCheck>of(
                new ExpectedInvoiceItemCheck(new LocalDate(2012, 4, 1), null, InvoiceItemType.FIXED, BigDecimal.ZERO));
        invoiceChecker.checkInvoice(invoices.get(0).getId(), callContext, toBeChecked);

        //
        // Check we get the first invoice at the phase event
        //
        busHandler.pushExpectedEvents(NextEvent.PHASE, NextEvent.INVOICE, NextEvent.PAYMENT);
        // Move the clock to 2012-05-02
        clock.addDays(31);
        assertListenerStatus();

        invoices = invoiceUserApi.getInvoicesByAccount(account.getId(), callContext);
        assertEquals(invoices.size(), 2);

        toBeChecked = ImmutableList.<ExpectedInvoiceItemCheck>of(
                new ExpectedInvoiceItemCheck(new LocalDate(2012, 4, 1), null, InvoiceItemType.FIXED, BigDecimal.ZERO));
        invoiceChecker.checkInvoice(invoices.get(0).getId(), callContext, toBeChecked);

        toBeChecked = ImmutableList.<ExpectedInvoiceItemCheck>of(
                new ExpectedInvoiceItemCheck(new LocalDate(2012, 5, 1), new LocalDate(2012, 6, 1), InvoiceItemType.RECURRING, new BigDecimal("249.95")));
        invoiceChecker.checkInvoice(invoices.get(1).getId(), callContext, toBeChecked);

        //
        // Adjust the recurring item
        //
        busHandler.pushExpectedEvents(NextEvent.INVOICE_ADJUSTMENT);
        invoiceUserApi.insertInvoiceItemAdjustment(account.getId(), invoices.get(1).getId(), invoices.get(1).getInvoiceItems().get(0).getId(), clock.getUTCToday(),
                                                   BigDecimal.TEN, account.getCurrency(), callContext);
        assertListenerStatus();

        invoices = invoiceUserApi.getInvoicesByAccount(account.getId(), callContext);
        assertEquals(invoices.size(), 2);

        toBeChecked = ImmutableList.<ExpectedInvoiceItemCheck>of(
                new ExpectedInvoiceItemCheck(new LocalDate(2012, 4, 1), null, InvoiceItemType.FIXED, BigDecimal.ZERO));
        invoiceChecker.checkInvoice(invoices.get(0).getId(), callContext, toBeChecked);

        toBeChecked = ImmutableList.<ExpectedInvoiceItemCheck>of(
                new ExpectedInvoiceItemCheck(new LocalDate(2012, 5, 1), new LocalDate(2012, 6, 1), InvoiceItemType.RECURRING, new BigDecimal("249.95")),
                new ExpectedInvoiceItemCheck(new LocalDate(2012, 5, 2), new LocalDate(2012, 5, 2), InvoiceItemType.ITEM_ADJ, new BigDecimal("-10")),
                // TODO PIERRE The cba start_date/end_date are created using the callcontext
                new ExpectedInvoiceItemCheck(callContext.getCreatedDate().toLocalDate(), callContext.getCreatedDate().toLocalDate(), InvoiceItemType.CBA_ADJ, new BigDecimal("10")));
        invoiceChecker.checkInvoice(invoices.get(1).getId(), callContext, toBeChecked);

        //
        // Force a plan change
        //
        changeEntitlementAndCheckForCompletion(bpEntitlement, "Blowdart", term, BillingActionPolicy.IMMEDIATE, NextEvent.CHANGE, NextEvent.INVOICE, NextEvent.INVOICE_ADJUSTMENT);
        invoices = invoiceUserApi.getInvoicesByAccount(account.getId(), callContext);
        assertEquals(invoices.size(), 3);

        toBeChecked = ImmutableList.<ExpectedInvoiceItemCheck>of(
                new ExpectedInvoiceItemCheck(new LocalDate(2012, 4, 1), null, InvoiceItemType.FIXED, BigDecimal.ZERO));
        invoiceChecker.checkInvoice(invoices.get(0).getId(), callContext, toBeChecked);

        toBeChecked = ImmutableList.<ExpectedInvoiceItemCheck>of(
                new ExpectedInvoiceItemCheck(new LocalDate(2012, 5, 1), new LocalDate(2012, 6, 1), InvoiceItemType.RECURRING, new BigDecimal("249.95")),
                new ExpectedInvoiceItemCheck(new LocalDate(2012, 5, 2), new LocalDate(2012, 5, 2), InvoiceItemType.ITEM_ADJ, new BigDecimal("-10")),
                // TODO PIERRE The cba start_date/end_date are created using the callcontext
                new ExpectedInvoiceItemCheck(callContext.getCreatedDate().toLocalDate(), callContext.getCreatedDate().toLocalDate(), InvoiceItemType.CBA_ADJ, new BigDecimal("10")),
<<<<<<< HEAD
                // You can check here that 239.95 - 249.95/31 = 231.88
                new ExpectedInvoiceItemCheck(new LocalDate(2012, 5, 2), new LocalDate(2012, 6, 1), InvoiceItemType.REPAIR_ADJ, new BigDecimal("-231.89")),
                new ExpectedInvoiceItemCheck(new LocalDate(2012, 5, 2), new LocalDate(2012, 5, 2), InvoiceItemType.CBA_ADJ, new BigDecimal("231.89")));
=======
                // The pro-rated piece is ~ 249.95 - (249.95 / 31) ~ 241.88. However we adjusted the item so max available amount is  249.95 - 10 = 239.95.
                // So we consume all of it since max amount is less than 241.88.
                new ExpectedInvoiceItemCheck(new LocalDate(2012, 5, 2), new LocalDate(2012, 6, 1), InvoiceItemType.REPAIR_ADJ, new BigDecimal("-239.95")),
                new ExpectedInvoiceItemCheck(new LocalDate(2012, 5, 2), new LocalDate(2012, 5, 2), InvoiceItemType.CBA_ADJ, new BigDecimal("239.95")));
>>>>>>> d7fa70cc
        invoiceChecker.checkInvoice(invoices.get(1).getId(), callContext, toBeChecked);

        toBeChecked = ImmutableList.<ExpectedInvoiceItemCheck>of(
                new ExpectedInvoiceItemCheck(new LocalDate(2012, 5, 2), new LocalDate(2012, 6, 1), InvoiceItemType.RECURRING, new BigDecimal("9.63")),
                new ExpectedInvoiceItemCheck(new LocalDate(2012, 5, 2), new LocalDate(2012, 5, 2), InvoiceItemType.CBA_ADJ, new BigDecimal("-9.63")));
        invoiceChecker.checkInvoice(invoices.get(2).getId(), callContext, toBeChecked);
    }

    @Test(groups = "slow")
    public void testMultiplePartialRepairs() throws Exception {
        // We take april as it has 30 days (easier to play with BCD)
        final LocalDate today = new LocalDate(2012, 4, 1);
        final Account account = createAccountWithNonOsgiPaymentMethod(getAccountData(1));

        // Set clock to the initial start date - we implicitly assume here that the account timezone is UTC
        clock.setDay(today);

        final String productName = "Shotgun";
        final BillingPeriod term = BillingPeriod.MONTHLY;
        final String pricelistName = PriceListSet.DEFAULT_PRICELIST_NAME;

        //
        // CREATE SUBSCRIPTION AND EXPECT BOTH EVENTS: NextEvent.CREATE NextEvent.INVOICE
        //
        final DefaultEntitlement bpEntitlement = createBaseEntitlementAndCheckForCompletion(account.getId(), "externalKey", productName, ProductCategory.BASE, term, NextEvent.CREATE, NextEvent.INVOICE);
        assertNotNull(bpEntitlement);

        List<Invoice> invoices = invoiceUserApi.getInvoicesByAccount(account.getId(), callContext);
        assertEquals(invoices.size(), 1);
        ImmutableList<ExpectedInvoiceItemCheck> toBeChecked = ImmutableList.<ExpectedInvoiceItemCheck>of(
                new ExpectedInvoiceItemCheck(new LocalDate(2012, 4, 1), null, InvoiceItemType.FIXED, BigDecimal.ZERO));
        invoiceChecker.checkInvoice(invoices.get(0).getId(), callContext, toBeChecked);

        // Move the clock to 2012-04-04
        clock.addDays(3);
        assertListenerStatus();

        //
        // Change plan in trial - there is no repair
        //
        changeEntitlementAndCheckForCompletion(bpEntitlement, "Assault-Rifle", term, BillingActionPolicy.IMMEDIATE, NextEvent.CHANGE, NextEvent.INVOICE);

        invoices = invoiceUserApi.getInvoicesByAccount(account.getId(), callContext);
        assertEquals(invoices.size(), 2);

        toBeChecked = ImmutableList.<ExpectedInvoiceItemCheck>of(
                new ExpectedInvoiceItemCheck(new LocalDate(2012, 4, 1), null, InvoiceItemType.FIXED, BigDecimal.ZERO));
        invoiceChecker.checkInvoice(invoices.get(0).getId(), callContext, toBeChecked);

        toBeChecked = ImmutableList.<ExpectedInvoiceItemCheck>of(
                new ExpectedInvoiceItemCheck(new LocalDate(2012, 4, 4), null, InvoiceItemType.FIXED, BigDecimal.ZERO));
        invoiceChecker.checkInvoice(invoices.get(1).getId(), callContext, toBeChecked);

        //
        // Check we get the first invoice at the phase event
        //
        busHandler.pushExpectedEvents(NextEvent.PHASE, NextEvent.INVOICE, NextEvent.PAYMENT);
        // Move the clock to 2012-05-02
        clock.addDays(28);
        assertListenerStatus();

        invoices = invoiceUserApi.getInvoicesByAccount(account.getId(), callContext);
        assertEquals(invoices.size(), 3);

        toBeChecked = ImmutableList.<ExpectedInvoiceItemCheck>of(
                new ExpectedInvoiceItemCheck(new LocalDate(2012, 4, 1), null, InvoiceItemType.FIXED, BigDecimal.ZERO));
        invoiceChecker.checkInvoice(invoices.get(0).getId(), callContext, toBeChecked);

        toBeChecked = ImmutableList.<ExpectedInvoiceItemCheck>of(
                new ExpectedInvoiceItemCheck(new LocalDate(2012, 4, 4), null, InvoiceItemType.FIXED, BigDecimal.ZERO));
        invoiceChecker.checkInvoice(invoices.get(1).getId(), callContext, toBeChecked);

        toBeChecked = ImmutableList.<ExpectedInvoiceItemCheck>of(
                new ExpectedInvoiceItemCheck(new LocalDate(2012, 5, 1), new LocalDate(2012, 6, 1), InvoiceItemType.RECURRING, new BigDecimal("599.95")));
        invoiceChecker.checkInvoice(invoices.get(2).getId(), callContext, toBeChecked);

        //
        // Force another plan change
        //
        // Move the clock to 2012-05-07
        clock.addDays(5);
        changeEntitlementAndCheckForCompletion(bpEntitlement, "Blowdart", term, BillingActionPolicy.IMMEDIATE, NextEvent.CHANGE, NextEvent.INVOICE, NextEvent.INVOICE_ADJUSTMENT);

        invoices = invoiceUserApi.getInvoicesByAccount(account.getId(), callContext);
        assertEquals(invoices.size(), 4);

        toBeChecked = ImmutableList.<ExpectedInvoiceItemCheck>of(
                new ExpectedInvoiceItemCheck(new LocalDate(2012, 4, 1), null, InvoiceItemType.FIXED, BigDecimal.ZERO));
        invoiceChecker.checkInvoice(invoices.get(0).getId(), callContext, toBeChecked);

        toBeChecked = ImmutableList.<ExpectedInvoiceItemCheck>of(
                new ExpectedInvoiceItemCheck(new LocalDate(2012, 4, 4), null, InvoiceItemType.FIXED, BigDecimal.ZERO));
        invoiceChecker.checkInvoice(invoices.get(1).getId(), callContext, toBeChecked);

        toBeChecked = ImmutableList.<ExpectedInvoiceItemCheck>of(
                new ExpectedInvoiceItemCheck(new LocalDate(2012, 5, 1), new LocalDate(2012, 6, 1), InvoiceItemType.RECURRING, new BigDecimal("599.95")),
                new ExpectedInvoiceItemCheck(new LocalDate(2012, 5, 7), new LocalDate(2012, 6, 1), InvoiceItemType.REPAIR_ADJ, new BigDecimal("-483.83")),
                new ExpectedInvoiceItemCheck(new LocalDate(2012, 5, 7), new LocalDate(2012, 5, 7), InvoiceItemType.CBA_ADJ, new BigDecimal("483.83")));
        invoiceChecker.checkInvoice(invoices.get(2).getId(), callContext, toBeChecked);

        toBeChecked = ImmutableList.<ExpectedInvoiceItemCheck>of(
                new ExpectedInvoiceItemCheck(new LocalDate(2012, 5, 7), new LocalDate(2012, 6, 1), InvoiceItemType.RECURRING, new BigDecimal("8.02")),
                new ExpectedInvoiceItemCheck(new LocalDate(2012, 5, 7), new LocalDate(2012, 5, 7), InvoiceItemType.CBA_ADJ, new BigDecimal("-8.02")));
        invoiceChecker.checkInvoice(invoices.get(3).getId(), callContext, toBeChecked);

        //
        // Force another plan change
        //
        // Move the clock to 2012-05-08
        clock.addDays(1);
        changeEntitlementAndCheckForCompletion(bpEntitlement, "Pistol", term, BillingActionPolicy.IMMEDIATE, NextEvent.CHANGE, NextEvent.INVOICE, NextEvent.INVOICE_ADJUSTMENT);

        invoices = invoiceUserApi.getInvoicesByAccount(account.getId(), callContext);
        assertEquals(invoices.size(), 5);

        toBeChecked = ImmutableList.<ExpectedInvoiceItemCheck>of(
                new ExpectedInvoiceItemCheck(new LocalDate(2012, 4, 1), null, InvoiceItemType.FIXED, BigDecimal.ZERO));
        invoiceChecker.checkInvoice(invoices.get(0).getId(), callContext, toBeChecked);

        toBeChecked = ImmutableList.<ExpectedInvoiceItemCheck>of(
                new ExpectedInvoiceItemCheck(new LocalDate(2012, 4, 4), null, InvoiceItemType.FIXED, BigDecimal.ZERO));
        invoiceChecker.checkInvoice(invoices.get(1).getId(), callContext, toBeChecked);

        toBeChecked = ImmutableList.<ExpectedInvoiceItemCheck>of(
                new ExpectedInvoiceItemCheck(new LocalDate(2012, 5, 1), new LocalDate(2012, 6, 1), InvoiceItemType.RECURRING, new BigDecimal("599.95")),
                new ExpectedInvoiceItemCheck(new LocalDate(2012, 5, 7), new LocalDate(2012, 6, 1), InvoiceItemType.REPAIR_ADJ, new BigDecimal("-483.83")),
                new ExpectedInvoiceItemCheck(new LocalDate(2012, 5, 7), new LocalDate(2012, 5, 7), InvoiceItemType.CBA_ADJ, new BigDecimal("483.83")));
        invoiceChecker.checkInvoice(invoices.get(2).getId(), callContext, toBeChecked);

        toBeChecked = ImmutableList.<ExpectedInvoiceItemCheck>of(
                new ExpectedInvoiceItemCheck(new LocalDate(2012, 5, 7), new LocalDate(2012, 6, 1), InvoiceItemType.RECURRING, new BigDecimal("8.02")),
                new ExpectedInvoiceItemCheck(new LocalDate(2012, 5, 7), new LocalDate(2012, 5, 7), InvoiceItemType.CBA_ADJ, new BigDecimal("-8.02")),
                new ExpectedInvoiceItemCheck(new LocalDate(2012, 5, 8), new LocalDate(2012, 6, 1), InvoiceItemType.REPAIR_ADJ, new BigDecimal("-7.70")),
                new ExpectedInvoiceItemCheck(new LocalDate(2012, 5, 8), new LocalDate(2012, 5, 8), InvoiceItemType.CBA_ADJ, new BigDecimal("7.70")));
        invoiceChecker.checkInvoice(invoices.get(3).getId(), callContext, toBeChecked);

        toBeChecked = ImmutableList.<ExpectedInvoiceItemCheck>of(
                new ExpectedInvoiceItemCheck(new LocalDate(2012, 5, 8), new LocalDate(2012, 6, 1), InvoiceItemType.RECURRING, new BigDecimal("23.19")),
                new ExpectedInvoiceItemCheck(new LocalDate(2012, 5, 8), new LocalDate(2012, 5, 8), InvoiceItemType.CBA_ADJ, new BigDecimal("-23.19")));
        invoiceChecker.checkInvoice(invoices.get(4).getId(), callContext, toBeChecked);

        //
        // Verify the next bcd will happen as expected
        //
        busHandler.pushExpectedEvents(NextEvent.INVOICE);
        // Move the clock to 2012-06-08
        clock.addMonths(1);
        assertListenerStatus();

        invoices = invoiceUserApi.getInvoicesByAccount(account.getId(), callContext);
        assertEquals(invoices.size(), 6);

        toBeChecked = ImmutableList.<ExpectedInvoiceItemCheck>of(
                new ExpectedInvoiceItemCheck(new LocalDate(2012, 4, 1), null, InvoiceItemType.FIXED, BigDecimal.ZERO));
        invoiceChecker.checkInvoice(invoices.get(0).getId(), callContext, toBeChecked);

        toBeChecked = ImmutableList.<ExpectedInvoiceItemCheck>of(
                new ExpectedInvoiceItemCheck(new LocalDate(2012, 4, 4), null, InvoiceItemType.FIXED, BigDecimal.ZERO));
        invoiceChecker.checkInvoice(invoices.get(1).getId(), callContext, toBeChecked);

        toBeChecked = ImmutableList.<ExpectedInvoiceItemCheck>of(
                new ExpectedInvoiceItemCheck(new LocalDate(2012, 5, 1), new LocalDate(2012, 6, 1), InvoiceItemType.RECURRING, new BigDecimal("599.95")),
                new ExpectedInvoiceItemCheck(new LocalDate(2012, 5, 7), new LocalDate(2012, 6, 1), InvoiceItemType.REPAIR_ADJ, new BigDecimal("-483.83")),
                new ExpectedInvoiceItemCheck(new LocalDate(2012, 5, 7), new LocalDate(2012, 5, 7), InvoiceItemType.CBA_ADJ, new BigDecimal("483.83")));
        invoiceChecker.checkInvoice(invoices.get(2).getId(), callContext, toBeChecked);

        toBeChecked = ImmutableList.<ExpectedInvoiceItemCheck>of(
                new ExpectedInvoiceItemCheck(new LocalDate(2012, 5, 7), new LocalDate(2012, 6, 1), InvoiceItemType.RECURRING, new BigDecimal("8.02")),
                new ExpectedInvoiceItemCheck(new LocalDate(2012, 5, 7), new LocalDate(2012, 5, 7), InvoiceItemType.CBA_ADJ, new BigDecimal("-8.02")),
                new ExpectedInvoiceItemCheck(new LocalDate(2012, 5, 8), new LocalDate(2012, 6, 1), InvoiceItemType.REPAIR_ADJ, new BigDecimal("-7.70")),
                new ExpectedInvoiceItemCheck(new LocalDate(2012, 5, 8), new LocalDate(2012, 5, 8), InvoiceItemType.CBA_ADJ, new BigDecimal("7.70")));
        invoiceChecker.checkInvoice(invoices.get(3).getId(), callContext, toBeChecked);

        toBeChecked = ImmutableList.<ExpectedInvoiceItemCheck>of(
                new ExpectedInvoiceItemCheck(new LocalDate(2012, 5, 8), new LocalDate(2012, 6, 1), InvoiceItemType.RECURRING, new BigDecimal("23.19")),
                new ExpectedInvoiceItemCheck(new LocalDate(2012, 5, 8), new LocalDate(2012, 5, 8), InvoiceItemType.CBA_ADJ, new BigDecimal("-23.19")));
        invoiceChecker.checkInvoice(invoices.get(4).getId(), callContext, toBeChecked);

        toBeChecked = ImmutableList.<ExpectedInvoiceItemCheck>of(
                new ExpectedInvoiceItemCheck(new LocalDate(2012, 6, 1), new LocalDate(2012, 7, 1), InvoiceItemType.RECURRING, new BigDecimal("29.95")),
                new ExpectedInvoiceItemCheck(new LocalDate(2012, 6, 8), new LocalDate(2012, 6, 8), InvoiceItemType.CBA_ADJ, new BigDecimal("-29.95")));
        invoiceChecker.checkInvoice(invoices.get(5).getId(), callContext, toBeChecked);

        //
        // Verify the next month as well
        //
        busHandler.pushExpectedEvents(NextEvent.INVOICE);
        // Move the clock to 2012-07-08
        clock.addMonths(1);
        assertListenerStatus();

        invoices = invoiceUserApi.getInvoicesByAccount(account.getId(), callContext);
        assertEquals(invoices.size(), 7);

        toBeChecked = ImmutableList.<ExpectedInvoiceItemCheck>of(
                new ExpectedInvoiceItemCheck(new LocalDate(2012, 4, 1), null, InvoiceItemType.FIXED, BigDecimal.ZERO));
        invoiceChecker.checkInvoice(invoices.get(0).getId(), callContext, toBeChecked);

        toBeChecked = ImmutableList.<ExpectedInvoiceItemCheck>of(
                new ExpectedInvoiceItemCheck(new LocalDate(2012, 4, 4), null, InvoiceItemType.FIXED, BigDecimal.ZERO));
        invoiceChecker.checkInvoice(invoices.get(1).getId(), callContext, toBeChecked);

        toBeChecked = ImmutableList.<ExpectedInvoiceItemCheck>of(
                new ExpectedInvoiceItemCheck(new LocalDate(2012, 5, 1), new LocalDate(2012, 6, 1), InvoiceItemType.RECURRING, new BigDecimal("599.95")),
                new ExpectedInvoiceItemCheck(new LocalDate(2012, 5, 7), new LocalDate(2012, 6, 1), InvoiceItemType.REPAIR_ADJ, new BigDecimal("-483.83")),
                new ExpectedInvoiceItemCheck(new LocalDate(2012, 5, 7), new LocalDate(2012, 5, 7), InvoiceItemType.CBA_ADJ, new BigDecimal("483.83")));
        invoiceChecker.checkInvoice(invoices.get(2).getId(), callContext, toBeChecked);

        toBeChecked = ImmutableList.<ExpectedInvoiceItemCheck>of(
                new ExpectedInvoiceItemCheck(new LocalDate(2012, 5, 7), new LocalDate(2012, 6, 1), InvoiceItemType.RECURRING, new BigDecimal("8.02")),
                new ExpectedInvoiceItemCheck(new LocalDate(2012, 5, 7), new LocalDate(2012, 5, 7), InvoiceItemType.CBA_ADJ, new BigDecimal("-8.02")),
                new ExpectedInvoiceItemCheck(new LocalDate(2012, 5, 8), new LocalDate(2012, 6, 1), InvoiceItemType.REPAIR_ADJ, new BigDecimal("-7.70")),
                new ExpectedInvoiceItemCheck(new LocalDate(2012, 5, 8), new LocalDate(2012, 5, 8), InvoiceItemType.CBA_ADJ, new BigDecimal("7.70")));
        invoiceChecker.checkInvoice(invoices.get(3).getId(), callContext, toBeChecked);

        toBeChecked = ImmutableList.<ExpectedInvoiceItemCheck>of(
                new ExpectedInvoiceItemCheck(new LocalDate(2012, 5, 8), new LocalDate(2012, 6, 1), InvoiceItemType.RECURRING, new BigDecimal("23.19")),
                new ExpectedInvoiceItemCheck(new LocalDate(2012, 5, 8), new LocalDate(2012, 5, 8), InvoiceItemType.CBA_ADJ, new BigDecimal("-23.19")));
        invoiceChecker.checkInvoice(invoices.get(4).getId(), callContext, toBeChecked);

        toBeChecked = ImmutableList.<ExpectedInvoiceItemCheck>of(
                new ExpectedInvoiceItemCheck(new LocalDate(2012, 6, 1), new LocalDate(2012, 7, 1), InvoiceItemType.RECURRING, new BigDecimal("29.95")),
                new ExpectedInvoiceItemCheck(new LocalDate(2012, 6, 8), new LocalDate(2012, 6, 8), InvoiceItemType.CBA_ADJ, new BigDecimal("-29.95")));
        invoiceChecker.checkInvoice(invoices.get(5).getId(), callContext, toBeChecked);

        toBeChecked = ImmutableList.<ExpectedInvoiceItemCheck>of(
                new ExpectedInvoiceItemCheck(new LocalDate(2012, 7, 1), new LocalDate(2012, 8, 1), InvoiceItemType.RECURRING, new BigDecimal("29.95")),
                new ExpectedInvoiceItemCheck(new LocalDate(2012, 7, 8), new LocalDate(2012, 7, 8), InvoiceItemType.CBA_ADJ, new BigDecimal("-29.95")));
        invoiceChecker.checkInvoice(invoices.get(6).getId(), callContext, toBeChecked);
    }

    @Test(groups = "slow")
    public void testPartialRepairWithCompleteRefund() throws Exception {

        // We take april as it has 30 days (easier to play with BCD)
        final LocalDate today = new LocalDate(2012, 4, 1);
        final Account account = createAccountWithNonOsgiPaymentMethod(getAccountData(1));

        // Set clock to the initial start date - we implicitly assume here that the account timezone is UTC
        clock.setDeltaFromReality(today.toDateTimeAtCurrentTime(DateTimeZone.UTC).getMillis() - clock.getUTCNow().getMillis());

        final String productName = "Shotgun";
        final BillingPeriod term = BillingPeriod.ANNUAL;
        final String planSetName = PriceListSet.DEFAULT_PRICELIST_NAME;

        //
        // CREATE SUBSCRIPTION AND EXPECT BOTH EVENTS: NextEvent.CREATE NextEvent.INVOICE
        //
        DefaultEntitlement bpEntitlement = createBaseEntitlementAndCheckForCompletion(account.getId(), "externalKey", productName, ProductCategory.BASE, term, NextEvent.CREATE, NextEvent.INVOICE);
        assertNotNull(bpEntitlement);

        assertEquals(invoiceUserApi.getInvoicesByAccount(account.getId(), callContext).size(), 1);

        assertEquals(bpEntitlement.getSubscriptionBase().getCurrentPlan().getBillingPeriod(), BillingPeriod.ANNUAL);

        // Move out of trials for interesting invoices adjustments
        busHandler.pushExpectedEvents(NextEvent.PHASE, NextEvent.INVOICE, NextEvent.PAYMENT);
        clock.addDays(30);
        assertListenerStatus();

        List<Invoice> invoices = invoiceUserApi.getInvoicesByAccount(account.getId(), callContext);
        assertEquals(invoices.size(), 2);
        ImmutableList<ExpectedInvoiceItemCheck> toBeChecked = ImmutableList.<ExpectedInvoiceItemCheck>of(
                new ExpectedInvoiceItemCheck(new LocalDate(2012, 5, 1), new LocalDate(2013, 5, 1), InvoiceItemType.RECURRING, new BigDecimal("2399.95")));
        invoiceChecker.checkInvoice(invoices.get(1).getId(), callContext, toBeChecked);

        //
        // FORCE AN IMMEDIATE CHANGE OF THE BILLING PERIOD
        //
        bpEntitlement = changeEntitlementAndCheckForCompletion(bpEntitlement, productName, BillingPeriod.MONTHLY, BillingActionPolicy.IMMEDIATE, NextEvent.CHANGE, NextEvent.INVOICE, NextEvent.INVOICE_ADJUSTMENT);

        assertEquals(bpEntitlement.getSubscriptionBase().getCurrentPlan().getBillingPeriod(), BillingPeriod.MONTHLY);

        invoices = invoiceUserApi.getInvoicesByAccount(account.getId(), callContext);
        assertEquals(invoices.size(), 3);

        toBeChecked = ImmutableList.<ExpectedInvoiceItemCheck>of(
                new ExpectedInvoiceItemCheck(new LocalDate(2012, 5, 1), new LocalDate(2013, 5, 1), InvoiceItemType.RECURRING, new BigDecimal("2399.95")),
                new ExpectedInvoiceItemCheck(new LocalDate(2012, 5, 1), new LocalDate(2013, 5, 1), InvoiceItemType.REPAIR_ADJ, new BigDecimal("-2399.95")),
                new ExpectedInvoiceItemCheck(new LocalDate(2012, 5, 1), new LocalDate(2012, 5, 1), InvoiceItemType.CBA_ADJ, new BigDecimal("2399.95")));
        invoiceChecker.checkInvoice(invoices.get(1).getId(), callContext, toBeChecked);

        toBeChecked = ImmutableList.<ExpectedInvoiceItemCheck>of(
                new ExpectedInvoiceItemCheck(new LocalDate(2012, 5, 1), new LocalDate(2012, 6, 1), InvoiceItemType.RECURRING, new BigDecimal("249.95")),
                new ExpectedInvoiceItemCheck(new LocalDate(2012, 5, 1), new LocalDate(2012, 5, 1), InvoiceItemType.CBA_ADJ, new BigDecimal("-249.95")));
        invoiceChecker.checkInvoice(invoices.get(2).getId(), callContext, toBeChecked);

        busHandler.pushExpectedEvents(NextEvent.INVOICE);
        clock.addMonths(1);
        assertListenerStatus();

        invoices = invoiceUserApi.getInvoicesByAccount(account.getId(), callContext);
        assertEquals(invoices.size(), 4);

        toBeChecked = ImmutableList.<ExpectedInvoiceItemCheck>of(
                new ExpectedInvoiceItemCheck(new LocalDate(2012, 5, 1), new LocalDate(2013, 5, 1), InvoiceItemType.RECURRING, new BigDecimal("2399.95")),
                new ExpectedInvoiceItemCheck(new LocalDate(2012, 5, 1), new LocalDate(2013, 5, 1), InvoiceItemType.REPAIR_ADJ, new BigDecimal("-2399.95")),
                new ExpectedInvoiceItemCheck(new LocalDate(2012, 5, 1), new LocalDate(2012, 5, 1), InvoiceItemType.CBA_ADJ, new BigDecimal("2399.95")));
        invoiceChecker.checkInvoice(invoices.get(1).getId(), callContext, toBeChecked);

        toBeChecked = ImmutableList.<ExpectedInvoiceItemCheck>of(
                new ExpectedInvoiceItemCheck(new LocalDate(2012, 5, 1), new LocalDate(2012, 6, 1), InvoiceItemType.RECURRING, new BigDecimal("249.95")),
                new ExpectedInvoiceItemCheck(new LocalDate(2012, 5, 1), new LocalDate(2012, 5, 1), InvoiceItemType.CBA_ADJ, new BigDecimal("-249.95")));
        invoiceChecker.checkInvoice(invoices.get(2).getId(), callContext, toBeChecked);

        toBeChecked = ImmutableList.<ExpectedInvoiceItemCheck>of(
                new ExpectedInvoiceItemCheck(new LocalDate(2012, 6, 1), new LocalDate(2012, 7, 1), InvoiceItemType.RECURRING, new BigDecimal("249.95")),
                new ExpectedInvoiceItemCheck(new LocalDate(2012, 6, 1), new LocalDate(2012, 6, 1), InvoiceItemType.CBA_ADJ, new BigDecimal("-249.95")));
        invoiceChecker.checkInvoice(invoices.get(3).getId(), callContext, toBeChecked);

        busHandler.pushExpectedEvents(NextEvent.INVOICE);
        clock.addMonths(1);
        assertListenerStatus();

        invoices = invoiceUserApi.getInvoicesByAccount(account.getId(), callContext);
        assertEquals(invoices.size(), 5);

        toBeChecked = ImmutableList.<ExpectedInvoiceItemCheck>of(
                new ExpectedInvoiceItemCheck(new LocalDate(2012, 5, 1), new LocalDate(2013, 5, 1), InvoiceItemType.RECURRING, new BigDecimal("2399.95")),
                new ExpectedInvoiceItemCheck(new LocalDate(2012, 5, 1), new LocalDate(2013, 5, 1), InvoiceItemType.REPAIR_ADJ, new BigDecimal("-2399.95")),
                new ExpectedInvoiceItemCheck(new LocalDate(2012, 5, 1), new LocalDate(2012, 5, 1), InvoiceItemType.CBA_ADJ, new BigDecimal("2399.95")));
        invoiceChecker.checkInvoice(invoices.get(1).getId(), callContext, toBeChecked);

        toBeChecked = ImmutableList.<ExpectedInvoiceItemCheck>of(
                new ExpectedInvoiceItemCheck(new LocalDate(2012, 5, 1), new LocalDate(2012, 6, 1), InvoiceItemType.RECURRING, new BigDecimal("249.95")),
                new ExpectedInvoiceItemCheck(new LocalDate(2012, 5, 1), new LocalDate(2012, 5, 1), InvoiceItemType.CBA_ADJ, new BigDecimal("-249.95")));
        invoiceChecker.checkInvoice(invoices.get(2).getId(), callContext, toBeChecked);

        toBeChecked = ImmutableList.<ExpectedInvoiceItemCheck>of(
                new ExpectedInvoiceItemCheck(new LocalDate(2012, 6, 1), new LocalDate(2012, 7, 1), InvoiceItemType.RECURRING, new BigDecimal("249.95")),
                new ExpectedInvoiceItemCheck(new LocalDate(2012, 6, 1), new LocalDate(2012, 6, 1), InvoiceItemType.CBA_ADJ, new BigDecimal("-249.95")));
        invoiceChecker.checkInvoice(invoices.get(3).getId(), callContext, toBeChecked);

        toBeChecked = ImmutableList.<ExpectedInvoiceItemCheck>of(
                new ExpectedInvoiceItemCheck(new LocalDate(2012, 7, 1), new LocalDate(2012, 8, 1), InvoiceItemType.RECURRING, new BigDecimal("249.95")),
                new ExpectedInvoiceItemCheck(new LocalDate(2012, 7, 1), new LocalDate(2012, 7, 1), InvoiceItemType.CBA_ADJ, new BigDecimal("-249.95")));
        invoiceChecker.checkInvoice(invoices.get(4).getId(), callContext, toBeChecked);
    }

    @Test(groups = "slow")
<<<<<<< HEAD
    public void testInvoiceLogicWithFullRepairFollowedByPartialRepair() throws Exception {

        // START TEST WITH OLD FULL_REPAIR LOGIC
        invoiceGenerator.setDefaultRepairLogic(REPAIR_INVOICE_LOGIC.FULL_REPAIR);

        final LocalDate today = new LocalDate(2012, 4, 1);
        final Account account = createAccountWithNonOsgiPaymentMethod(getAccountData(1));

        // Set clock to the initial start date - we implicitly assume here that the account timezone is UTC
        clock.setDeltaFromReality(today.toDateTimeAtCurrentTime(DateTimeZone.UTC).getMillis() - clock.getUTCNow().getMillis());

        final String productName = "Shotgun";
        final BillingPeriod term = BillingPeriod.ANNUAL;
        final String planSetName = PriceListSet.DEFAULT_PRICELIST_NAME;

        //
        // CREATE SUBSCRIPTION AND EXPECT BOTH EVENTS: NextEvent.CREATE NextEvent.INVOICE
        //
        DefaultEntitlement bpEntitlement = createBaseEntitlementAndCheckForCompletion(account.getId(), "externalKey", productName, ProductCategory.BASE, term, NextEvent.CREATE, NextEvent.INVOICE);
        assertNotNull(bpEntitlement);

        assertEquals(invoiceUserApi.getInvoicesByAccount(account.getId(), callContext).size(), 1);

        assertEquals(bpEntitlement.getSubscriptionBase().getCurrentPlan().getBillingPeriod(), BillingPeriod.ANNUAL);

        // Move out of trials for interesting invoices adjustments
        busHandler.pushExpectedEvents(NextEvent.PHASE, NextEvent.INVOICE, NextEvent.PAYMENT);
        clock.addDays(40);
        assertListenerStatus();

        List<Invoice> invoices = invoiceUserApi.getInvoicesByAccount(account.getId(), callContext);
        assertEquals(invoices.size(), 2);
        ImmutableList<ExpectedInvoiceItemCheck> toBeChecked = ImmutableList.<ExpectedInvoiceItemCheck>of(
                new ExpectedInvoiceItemCheck(new LocalDate(2012, 5, 1), new LocalDate(2013, 5, 1), InvoiceItemType.RECURRING, new BigDecimal("2399.95")));
        invoiceChecker.checkInvoice(invoices.get(1).getId(), callContext, toBeChecked);

        //
        // FORCE AN IMMEDIATE CHANGE OF THE BILLING PERIOD
        //
        changeEntitlementAndCheckForCompletion(bpEntitlement, productName, BillingPeriod.MONTHLY, BillingActionPolicy.IMMEDIATE, NextEvent.CHANGE, NextEvent.INVOICE, NextEvent.INVOICE_ADJUSTMENT);

        assertListenerStatus();

        invoices = invoiceUserApi.getInvoicesByAccount(account.getId(), callContext);
        assertEquals(invoices.size(), 3);

        toBeChecked = ImmutableList.<ExpectedInvoiceItemCheck>of(
                new ExpectedInvoiceItemCheck(new LocalDate(2012, 5, 1), new LocalDate(2013, 5, 1), InvoiceItemType.RECURRING, new BigDecimal("2399.95")),
                new ExpectedInvoiceItemCheck(new LocalDate(2012, 5, 1), new LocalDate(2013, 5, 1), InvoiceItemType.REPAIR_ADJ, new BigDecimal("-2399.95")),
                new ExpectedInvoiceItemCheck(new LocalDate(2012, 5, 11), new LocalDate(2012, 5, 11), InvoiceItemType.CBA_ADJ, new BigDecimal("2399.95")));
        invoiceChecker.checkInvoice(invoices.get(1).getId(), callContext, toBeChecked);

        toBeChecked = ImmutableList.<ExpectedInvoiceItemCheck>of(
                new ExpectedInvoiceItemCheck(new LocalDate(2012, 5, 1), new LocalDate(2012, 5, 11), InvoiceItemType.RECURRING, new BigDecimal("65.75")),
                new ExpectedInvoiceItemCheck(new LocalDate(2012, 5, 11), new LocalDate(2012, 6, 1), InvoiceItemType.RECURRING, new BigDecimal("169.32")),
                new ExpectedInvoiceItemCheck(new LocalDate(2012, 5, 11), new LocalDate(2012, 5, 11), InvoiceItemType.CBA_ADJ, new BigDecimal("-235.07")));
        invoiceChecker.checkInvoice(invoices.get(2).getId(), callContext, toBeChecked);

        // NOW SWITCH BACK TO PARTIAL REPAIR LOGIC AND GENERATE NEXT 2 INVOICES
        invoiceGenerator.setDefaultRepairLogic(REPAIR_INVOICE_LOGIC.PARTIAL_REPAIR);

        busHandler.pushExpectedEvents(NextEvent.INVOICE);
        clock.addMonths(1);
        assertListenerStatus();

        invoices = invoiceUserApi.getInvoicesByAccount(account.getId(), callContext);
        assertEquals(invoices.size(), 4);

        // RECHECK PREVIOUS INVOICE DID NOT CHANGE
        toBeChecked = ImmutableList.<ExpectedInvoiceItemCheck>of(
                new ExpectedInvoiceItemCheck(new LocalDate(2012, 5, 1), new LocalDate(2013, 5, 1), InvoiceItemType.RECURRING, new BigDecimal("2399.95")),
                new ExpectedInvoiceItemCheck(new LocalDate(2012, 5, 1), new LocalDate(2013, 5, 1), InvoiceItemType.REPAIR_ADJ, new BigDecimal("-2399.95")),
                new ExpectedInvoiceItemCheck(new LocalDate(2012, 5, 11), new LocalDate(2012, 5, 11), InvoiceItemType.CBA_ADJ, new BigDecimal("2399.95")));
        invoiceChecker.checkInvoice(invoices.get(1).getId(), callContext, toBeChecked);

        toBeChecked = ImmutableList.<ExpectedInvoiceItemCheck>of(
                new ExpectedInvoiceItemCheck(new LocalDate(2012, 5, 1), new LocalDate(2012, 5, 11), InvoiceItemType.RECURRING, new BigDecimal("65.75")),
                new ExpectedInvoiceItemCheck(new LocalDate(2012, 5, 11), new LocalDate(2012, 6, 1), InvoiceItemType.RECURRING, new BigDecimal("169.32")),
                new ExpectedInvoiceItemCheck(new LocalDate(2012, 5, 11), new LocalDate(2012, 5, 11), InvoiceItemType.CBA_ADJ, new BigDecimal("-235.07")));
        invoiceChecker.checkInvoice(invoices.get(2).getId(), callContext, toBeChecked);

        // AND THEN CHECK NEW INVOICE
        toBeChecked = ImmutableList.<ExpectedInvoiceItemCheck>of(
                new ExpectedInvoiceItemCheck(new LocalDate(2012, 6, 1), new LocalDate(2012, 7, 1), InvoiceItemType.RECURRING, new BigDecimal("249.95")),
                new ExpectedInvoiceItemCheck(new LocalDate(2012, 6, 11), new LocalDate(2012, 6, 11), InvoiceItemType.CBA_ADJ, new BigDecimal("-249.95")));
        invoiceChecker.checkInvoice(invoices.get(3).getId(), callContext, toBeChecked);

        busHandler.pushExpectedEvents(NextEvent.INVOICE);
        clock.addMonths(1);
        assertListenerStatus();

        invoices = invoiceUserApi.getInvoicesByAccount(account.getId(), callContext);
        assertEquals(invoices.size(), 5);

        toBeChecked = ImmutableList.<ExpectedInvoiceItemCheck>of(
                new ExpectedInvoiceItemCheck(new LocalDate(2012, 7, 1), new LocalDate(2012, 8, 1), InvoiceItemType.RECURRING, new BigDecimal("249.95")),
                new ExpectedInvoiceItemCheck(new LocalDate(2012, 7, 11), new LocalDate(2012, 7, 11), InvoiceItemType.CBA_ADJ, new BigDecimal("-249.95")));
        invoiceChecker.checkInvoice(invoices.get(4).getId(), callContext, toBeChecked);
    }

    @Test(groups = "slow")
    public void testInvoiceLogicWithFullRepairFollowedByPartialRepairWithItemAdjustment() throws Exception {

        // START TEST WITH OLD FULL_REPAIR LOGIC
        invoiceGenerator.setDefaultRepairLogic(REPAIR_INVOICE_LOGIC.FULL_REPAIR);

        final LocalDate today = new LocalDate(2012, 4, 1);
        final Account account = createAccountWithNonOsgiPaymentMethod(getAccountData(1));

        // Set clock to the initial start date - we implicitly assume here that the account timezone is UTC
        clock.setDeltaFromReality(today.toDateTimeAtCurrentTime(DateTimeZone.UTC).getMillis() - clock.getUTCNow().getMillis());

        final String productName = "Shotgun";
        final BillingPeriod term = BillingPeriod.ANNUAL;
        final String planSetName = PriceListSet.DEFAULT_PRICELIST_NAME;

        //
        // CREATE SUBSCRIPTION AND EXPECT BOTH EVENTS: NextEvent.CREATE NextEvent.INVOICE
        //
        DefaultEntitlement bpEntitlement = createBaseEntitlementAndCheckForCompletion(account.getId(), "externalKey", productName, ProductCategory.BASE, term, NextEvent.CREATE, NextEvent.INVOICE);
        assertNotNull(bpEntitlement);
        assertEquals(invoiceUserApi.getInvoicesByAccount(account.getId(), callContext).size(), 1);

        assertEquals(bpEntitlement.getSubscriptionBase().getCurrentPlan().getBillingPeriod(), BillingPeriod.ANNUAL);

        // Move out of trials for interesting invoices adjustments
        busHandler.pushExpectedEvents(NextEvent.PHASE, NextEvent.INVOICE, NextEvent.PAYMENT);
        clock.addDays(40);
        assertListenerStatus();

        List<Invoice> invoices = invoiceUserApi.getInvoicesByAccount(account.getId(), callContext);
        assertEquals(invoices.size(), 2);
        ImmutableList<ExpectedInvoiceItemCheck> toBeChecked = ImmutableList.<ExpectedInvoiceItemCheck>of(
                new ExpectedInvoiceItemCheck(new LocalDate(2012, 5, 1), new LocalDate(2013, 5, 1), InvoiceItemType.RECURRING, new BigDecimal("2399.95")));
        invoiceChecker.checkInvoice(invoices.get(1).getId(), callContext, toBeChecked);

        //
        // ITEM ADJUSTMENT PRIOR TO DOING THE REPAIR
        //
        final Invoice invoice1 = invoices.get(1);
        final List<Payment> payments = paymentApi.getAccountPayments(account.getId(), callContext);
        final ExpectedPaymentCheck expectedPaymentCheck = new ExpectedPaymentCheck(clock.getUTCNow().toLocalDate(), new BigDecimal("2399.95"), PaymentStatus.SUCCESS, invoice1.getId(), Currency.USD);
        final Payment payment1 = payments.get(0);

        final Map<UUID, BigDecimal> iias = new HashMap<UUID, BigDecimal>();
        iias.put(invoice1.getInvoiceItems().get(0).getId(), new BigDecimal("10.00"));
        busHandler.pushExpectedEvents(NextEvent.INVOICE_ADJUSTMENT);
        paymentApi.createRefundWithItemsAdjustments(account, payment1.getId(), iias, callContext);
        assertListenerStatus();

        invoices = invoiceUserApi.getInvoicesByAccount(account.getId(), callContext);
        assertEquals(invoices.size(), 2);

        toBeChecked = ImmutableList.<ExpectedInvoiceItemCheck>of(
                new ExpectedInvoiceItemCheck(new LocalDate(2012, 5, 1), new LocalDate(2013, 5, 1), InvoiceItemType.RECURRING, new BigDecimal("2399.95")),
                // TODO SETPH the  ITEM_ADJ seems to be created with the callcontext getCreatedDate()
                new ExpectedInvoiceItemCheck(callContext.getCreatedDate().toLocalDate(), callContext.getCreatedDate().toLocalDate(), InvoiceItemType.ITEM_ADJ, new BigDecimal("-10.00")));
        invoiceChecker.checkInvoice(invoices.get(1).getId(), callContext, toBeChecked);

        //
        // FORCE AN IMMEDIATE CHANGE OF THE BILLING PERIOD
        //
        changeEntitlementAndCheckForCompletion(bpEntitlement, productName, BillingPeriod.MONTHLY, BillingActionPolicy.IMMEDIATE, NextEvent.CHANGE, NextEvent.INVOICE, NextEvent.INVOICE_ADJUSTMENT);

        invoices = invoiceUserApi.getInvoicesByAccount(account.getId(), callContext);
        assertEquals(invoices.size(), 3);

        toBeChecked = ImmutableList.<ExpectedInvoiceItemCheck>of(
                new ExpectedInvoiceItemCheck(new LocalDate(2012, 5, 1), new LocalDate(2013, 5, 1), InvoiceItemType.RECURRING, new BigDecimal("2399.95")),
                new ExpectedInvoiceItemCheck(new LocalDate(2012, 5, 1), new LocalDate(2013, 5, 1), InvoiceItemType.REPAIR_ADJ, new BigDecimal("-2389.95")),
                new ExpectedInvoiceItemCheck(callContext.getCreatedDate().toLocalDate(), callContext.getCreatedDate().toLocalDate(), InvoiceItemType.ITEM_ADJ, new BigDecimal("-10.00")),
                new ExpectedInvoiceItemCheck(new LocalDate(2012, 5, 11), new LocalDate(2012, 5, 11), InvoiceItemType.CBA_ADJ, new BigDecimal("2389.95")));
        invoiceChecker.checkInvoice(invoices.get(1).getId(), callContext, toBeChecked);

        toBeChecked = ImmutableList.<ExpectedInvoiceItemCheck>of(
                new ExpectedInvoiceItemCheck(new LocalDate(2012, 5, 1), new LocalDate(2012, 5, 11), InvoiceItemType.RECURRING, new BigDecimal("65.75")),
                new ExpectedInvoiceItemCheck(new LocalDate(2012, 5, 11), new LocalDate(2012, 6, 1), InvoiceItemType.RECURRING, new BigDecimal("169.32")),
                new ExpectedInvoiceItemCheck(new LocalDate(2012, 5, 11), new LocalDate(2012, 5, 11), InvoiceItemType.CBA_ADJ, new BigDecimal("-235.07")));
        invoiceChecker.checkInvoice(invoices.get(2).getId(), callContext, toBeChecked);

        // NOW SWITCH BACK TO PARTIAL REPAIR LOGIC AND GENERATE NEXT 2 INVOICES
        invoiceGenerator.setDefaultRepairLogic(REPAIR_INVOICE_LOGIC.PARTIAL_REPAIR);

        busHandler.pushExpectedEvents(NextEvent.INVOICE);
        clock.addMonths(1);
        assertListenerStatus();

        invoices = invoiceUserApi.getInvoicesByAccount(account.getId(), callContext);
        assertEquals(invoices.size(), 4);

        // RECHECK PREVIOUS INVOICE DID NOT CHANGE
        toBeChecked = ImmutableList.<ExpectedInvoiceItemCheck>of(
                new ExpectedInvoiceItemCheck(new LocalDate(2012, 5, 1), new LocalDate(2013, 5, 1), InvoiceItemType.RECURRING, new BigDecimal("2399.95")),
                new ExpectedInvoiceItemCheck(new LocalDate(2012, 5, 1), new LocalDate(2013, 5, 1), InvoiceItemType.REPAIR_ADJ, new BigDecimal("-2389.95")),
                new ExpectedInvoiceItemCheck(callContext.getCreatedDate().toLocalDate(), callContext.getCreatedDate().toLocalDate(), InvoiceItemType.ITEM_ADJ, new BigDecimal("-10.00")),
                new ExpectedInvoiceItemCheck(new LocalDate(2012, 5, 11), new LocalDate(2012, 5, 11), InvoiceItemType.CBA_ADJ, new BigDecimal("2389.95")));
        invoiceChecker.checkInvoice(invoices.get(1).getId(), callContext, toBeChecked);

        toBeChecked = ImmutableList.<ExpectedInvoiceItemCheck>of(
                new ExpectedInvoiceItemCheck(new LocalDate(2012, 5, 1), new LocalDate(2012, 5, 11), InvoiceItemType.RECURRING, new BigDecimal("65.75")),
                new ExpectedInvoiceItemCheck(new LocalDate(2012, 5, 11), new LocalDate(2012, 6, 1), InvoiceItemType.RECURRING, new BigDecimal("169.32")),
                new ExpectedInvoiceItemCheck(new LocalDate(2012, 5, 11), new LocalDate(2012, 5, 11), InvoiceItemType.CBA_ADJ, new BigDecimal("-235.07")));
        invoiceChecker.checkInvoice(invoices.get(2).getId(), callContext, toBeChecked);

        // AND THEN CHECK NEW INVOICE
        toBeChecked = ImmutableList.<ExpectedInvoiceItemCheck>of(
                new ExpectedInvoiceItemCheck(new LocalDate(2012, 6, 1), new LocalDate(2012, 7, 1), InvoiceItemType.RECURRING, new BigDecimal("249.95")),
                new ExpectedInvoiceItemCheck(new LocalDate(2012, 6, 11), new LocalDate(2012, 6, 11), InvoiceItemType.CBA_ADJ, new BigDecimal("-249.95")));
        invoiceChecker.checkInvoice(invoices.get(3).getId(), callContext, toBeChecked);
    }

    @Test(groups = "slow")
=======
>>>>>>> d7fa70cc
    public void testRepairWithFullItemAdjustment() throws Exception {

        final LocalDate today = new LocalDate(2013, 7, 19);
        final Account account = createAccountWithNonOsgiPaymentMethod(getAccountData(1));

        // Set clock to the initial start date - we implicitly assume here that the account timezone is UTC
        clock.setDeltaFromReality(today.toDateTimeAtCurrentTime(DateTimeZone.UTC).getMillis() - clock.getUTCNow().getMillis());

        final String productName = "Shotgun";
        final BillingPeriod term = BillingPeriod.ANNUAL;
        final String planSetName = PriceListSet.DEFAULT_PRICELIST_NAME;

        //
        // CREATE SUBSCRIPTION AND EXPECT BOTH EVENTS: NextEvent.CREATE NextEvent.INVOICE
        //
        DefaultEntitlement bpEntitlement = createBaseEntitlementAndCheckForCompletion(account.getId(), "externalKey", productName, ProductCategory.BASE, term, NextEvent.CREATE, NextEvent.INVOICE);
        assertNotNull(bpEntitlement);
        assertEquals(invoiceUserApi.getInvoicesByAccount(account.getId(), callContext).size(), 1);

        assertEquals(bpEntitlement.getSubscriptionBase().getCurrentPlan().getBillingPeriod(), BillingPeriod.ANNUAL);

        // Move out of trials for interesting invoices adjustments
        busHandler.pushExpectedEvents(NextEvent.PHASE, NextEvent.INVOICE, NextEvent.PAYMENT);
        clock.addDays(30);
        assertListenerStatus();

        List<Invoice> invoices = invoiceUserApi.getInvoicesByAccount(account.getId(), callContext);
        assertEquals(invoices.size(), 2);
        ImmutableList<ExpectedInvoiceItemCheck> toBeChecked = ImmutableList.<ExpectedInvoiceItemCheck>of(
                new ExpectedInvoiceItemCheck(new LocalDate(2013, 8, 18), new LocalDate(2014, 8, 18), InvoiceItemType.RECURRING, new BigDecimal("2399.95")));
        invoiceChecker.checkInvoice(invoices.get(1).getId(), callContext, toBeChecked);

        // Move clock to 2013-09-17
        clock.addDays(30);
        busHandler.pushExpectedEvents(NextEvent.BLOCK, NextEvent.CANCEL, NextEvent.INVOICE_ADJUSTMENT);
        bpEntitlement.cancelEntitlementWithPolicyOverrideBillingPolicy(EntitlementActionPolicy.IMMEDIATE, BillingActionPolicy.IMMEDIATE, callContext);
        assertListenerStatus();

        invoices = invoiceUserApi.getInvoicesByAccount(account.getId(), callContext);
        assertEquals(invoices.size(), 2);
        toBeChecked = ImmutableList.<ExpectedInvoiceItemCheck>of(
                new ExpectedInvoiceItemCheck(new LocalDate(2013, 8, 18), new LocalDate(2014, 8, 18), InvoiceItemType.RECURRING, new BigDecimal("2399.95")),
                new ExpectedInvoiceItemCheck(new LocalDate(2013, 9, 17), new LocalDate(2014, 8, 18), InvoiceItemType.REPAIR_ADJ, new BigDecimal("-2202.69")),
                new ExpectedInvoiceItemCheck(new LocalDate(2013, 9, 17), new LocalDate(2013, 9, 17), InvoiceItemType.CBA_ADJ, new BigDecimal("2202.69")));
        invoiceChecker.checkInvoice(invoices.get(1).getId(), callContext, toBeChecked);

        //
        // ITEM ADJUSTMENT PRIOR TO DOING THE REPAIR
        //
        final Invoice invoice1 = invoices.get(1);
        final List<Payment> payments = paymentApi.getAccountPayments(account.getId(), callContext);
        final ExpectedPaymentCheck expectedPaymentCheck = new ExpectedPaymentCheck(clock.getUTCNow().toLocalDate(), new BigDecimal("2399.95"), PaymentStatus.SUCCESS, invoice1.getId(), Currency.USD);
        final Payment payment1 = payments.get(0);

        final Map<UUID, BigDecimal> iias = new HashMap<UUID, BigDecimal>();
        iias.put(invoice1.getInvoiceItems().get(0).getId(), new BigDecimal("197.26"));
        busHandler.pushExpectedEvents(NextEvent.INVOICE_ADJUSTMENT);
        paymentApi.createRefundWithItemsAdjustments(account, payment1.getId(), iias, callContext);
        assertListenerStatus();

        try {
            invoiceUserApi.triggerInvoiceGeneration(account.getId(), new LocalDate(clock.getUTCToday()), false, callContext);
            Assert.fail("Should not gnenerated an new invoice");
        } catch (InvoiceApiException e) {
            Assert.assertEquals(e.getCode(), ErrorCode.INVOICE_NOTHING_TO_DO.getCode());
        }
    }

    //
    // This is the exact same test as testRepairWithFullItemAdjustment except we now only do a partial item adjustment.
    // The invoice code will NOT reinvoice for the remaining part as the item was both repaired and adjusted and so
    // it does not have enough info to understand what should be re-invoiced.
    //
    // Note that there is no real use case for those scenarii in real life
    //
    @Test(groups = "slow")
    public void testRepairWithPartialItemAdjustment() throws Exception {

        final LocalDate today = new LocalDate(2013, 7, 19);
        final Account account = createAccountWithNonOsgiPaymentMethod(getAccountData(1));

        // Set clock to the initial start date - we implicitly assume here that the account timezone is UTC
        clock.setDeltaFromReality(today.toDateTimeAtCurrentTime(DateTimeZone.UTC).getMillis() - clock.getUTCNow().getMillis());

        final String productName = "Shotgun";
        final BillingPeriod term = BillingPeriod.ANNUAL;
        final String planSetName = PriceListSet.DEFAULT_PRICELIST_NAME;

        //
        // CREATE SUBSCRIPTION AND EXPECT BOTH EVENTS: NextEvent.CREATE NextEvent.INVOICE
        //
        DefaultEntitlement bpEntitlement = createBaseEntitlementAndCheckForCompletion(account.getId(), "externalKey", productName, ProductCategory.BASE, term, NextEvent.CREATE, NextEvent.INVOICE);
        assertNotNull(bpEntitlement);
        assertEquals(invoiceUserApi.getInvoicesByAccount(account.getId(), callContext).size(), 1);

        assertEquals(bpEntitlement.getSubscriptionBase().getCurrentPlan().getBillingPeriod(), BillingPeriod.ANNUAL);

        // Move out of trials for interesting invoices adjustments
        busHandler.pushExpectedEvents(NextEvent.PHASE, NextEvent.INVOICE, NextEvent.PAYMENT);
        clock.addDays(30);
        assertListenerStatus();

        List<Invoice> invoices = invoiceUserApi.getInvoicesByAccount(account.getId(), callContext);
        assertEquals(invoices.size(), 2);
        ImmutableList<ExpectedInvoiceItemCheck> toBeChecked = ImmutableList.<ExpectedInvoiceItemCheck>of(
                new ExpectedInvoiceItemCheck(new LocalDate(2013, 8, 18), new LocalDate(2014, 8, 18), InvoiceItemType.RECURRING, new BigDecimal("2399.95")));
        invoiceChecker.checkInvoice(invoices.get(1).getId(), callContext, toBeChecked);

        // Move clock to 2013-09-17
        clock.addDays(30);
        busHandler.pushExpectedEvents(NextEvent.BLOCK, NextEvent.CANCEL, NextEvent.INVOICE_ADJUSTMENT);
        bpEntitlement.cancelEntitlementWithPolicyOverrideBillingPolicy(EntitlementActionPolicy.IMMEDIATE, BillingActionPolicy.IMMEDIATE, callContext);
        assertListenerStatus();

        invoices = invoiceUserApi.getInvoicesByAccount(account.getId(), callContext);
        assertEquals(invoices.size(), 2);
        toBeChecked = ImmutableList.<ExpectedInvoiceItemCheck>of(
                new ExpectedInvoiceItemCheck(new LocalDate(2013, 8, 18), new LocalDate(2014, 8, 18), InvoiceItemType.RECURRING, new BigDecimal("2399.95")),
                new ExpectedInvoiceItemCheck(new LocalDate(2013, 9, 17), new LocalDate(2014, 8, 18), InvoiceItemType.REPAIR_ADJ, new BigDecimal("-2202.69")),
                new ExpectedInvoiceItemCheck(new LocalDate(2013, 9, 17), new LocalDate(2013, 9, 17), InvoiceItemType.CBA_ADJ, new BigDecimal("2202.69")));
        invoiceChecker.checkInvoice(invoices.get(1).getId(), callContext, toBeChecked);

        //
        // ITEM ADJUSTMENT PRIOR TO DOING THE REPAIR
        //
        final Invoice invoice1 = invoices.get(1);
        final List<Payment> payments = paymentApi.getAccountPayments(account.getId(), callContext);
        final ExpectedPaymentCheck expectedPaymentCheck = new ExpectedPaymentCheck(clock.getUTCNow().toLocalDate(), new BigDecimal("2399.95"), PaymentStatus.SUCCESS, invoice1.getId(), Currency.USD);
        final Payment payment1 = payments.get(0);

        final Map<UUID, BigDecimal> iias = new HashMap<UUID, BigDecimal>();
        iias.put(invoice1.getInvoiceItems().get(0).getId(), new BigDecimal("100.00"));
        busHandler.pushExpectedEvents(NextEvent.INVOICE_ADJUSTMENT);
        paymentApi.createRefundWithItemsAdjustments(account, payment1.getId(), iias, callContext);
        assertListenerStatus();

        try {
            invoiceUserApi.triggerInvoiceGeneration(account.getId(), new LocalDate(clock.getUTCToday()), false, callContext);
            Assert.fail("Should not gnenerated an new invoice");
        } catch (InvoiceApiException e) {
            Assert.assertEquals(e.getCode(), ErrorCode.INVOICE_NOTHING_TO_DO.getCode());
        }
    }

}<|MERGE_RESOLUTION|>--- conflicted
+++ resolved
@@ -141,16 +141,10 @@
                 new ExpectedInvoiceItemCheck(new LocalDate(2012, 5, 2), new LocalDate(2012, 5, 2), InvoiceItemType.ITEM_ADJ, new BigDecimal("-10")),
                 // TODO PIERRE The cba start_date/end_date are created using the callcontext
                 new ExpectedInvoiceItemCheck(callContext.getCreatedDate().toLocalDate(), callContext.getCreatedDate().toLocalDate(), InvoiceItemType.CBA_ADJ, new BigDecimal("10")),
-<<<<<<< HEAD
-                // You can check here that 239.95 - 249.95/31 = 231.88
-                new ExpectedInvoiceItemCheck(new LocalDate(2012, 5, 2), new LocalDate(2012, 6, 1), InvoiceItemType.REPAIR_ADJ, new BigDecimal("-231.89")),
-                new ExpectedInvoiceItemCheck(new LocalDate(2012, 5, 2), new LocalDate(2012, 5, 2), InvoiceItemType.CBA_ADJ, new BigDecimal("231.89")));
-=======
                 // The pro-rated piece is ~ 249.95 - (249.95 / 31) ~ 241.88. However we adjusted the item so max available amount is  249.95 - 10 = 239.95.
                 // So we consume all of it since max amount is less than 241.88.
                 new ExpectedInvoiceItemCheck(new LocalDate(2012, 5, 2), new LocalDate(2012, 6, 1), InvoiceItemType.REPAIR_ADJ, new BigDecimal("-239.95")),
                 new ExpectedInvoiceItemCheck(new LocalDate(2012, 5, 2), new LocalDate(2012, 5, 2), InvoiceItemType.CBA_ADJ, new BigDecimal("239.95")));
->>>>>>> d7fa70cc
         invoiceChecker.checkInvoice(invoices.get(1).getId(), callContext, toBeChecked);
 
         toBeChecked = ImmutableList.<ExpectedInvoiceItemCheck>of(
@@ -491,221 +485,6 @@
     }
 
     @Test(groups = "slow")
-<<<<<<< HEAD
-    public void testInvoiceLogicWithFullRepairFollowedByPartialRepair() throws Exception {
-
-        // START TEST WITH OLD FULL_REPAIR LOGIC
-        invoiceGenerator.setDefaultRepairLogic(REPAIR_INVOICE_LOGIC.FULL_REPAIR);
-
-        final LocalDate today = new LocalDate(2012, 4, 1);
-        final Account account = createAccountWithNonOsgiPaymentMethod(getAccountData(1));
-
-        // Set clock to the initial start date - we implicitly assume here that the account timezone is UTC
-        clock.setDeltaFromReality(today.toDateTimeAtCurrentTime(DateTimeZone.UTC).getMillis() - clock.getUTCNow().getMillis());
-
-        final String productName = "Shotgun";
-        final BillingPeriod term = BillingPeriod.ANNUAL;
-        final String planSetName = PriceListSet.DEFAULT_PRICELIST_NAME;
-
-        //
-        // CREATE SUBSCRIPTION AND EXPECT BOTH EVENTS: NextEvent.CREATE NextEvent.INVOICE
-        //
-        DefaultEntitlement bpEntitlement = createBaseEntitlementAndCheckForCompletion(account.getId(), "externalKey", productName, ProductCategory.BASE, term, NextEvent.CREATE, NextEvent.INVOICE);
-        assertNotNull(bpEntitlement);
-
-        assertEquals(invoiceUserApi.getInvoicesByAccount(account.getId(), callContext).size(), 1);
-
-        assertEquals(bpEntitlement.getSubscriptionBase().getCurrentPlan().getBillingPeriod(), BillingPeriod.ANNUAL);
-
-        // Move out of trials for interesting invoices adjustments
-        busHandler.pushExpectedEvents(NextEvent.PHASE, NextEvent.INVOICE, NextEvent.PAYMENT);
-        clock.addDays(40);
-        assertListenerStatus();
-
-        List<Invoice> invoices = invoiceUserApi.getInvoicesByAccount(account.getId(), callContext);
-        assertEquals(invoices.size(), 2);
-        ImmutableList<ExpectedInvoiceItemCheck> toBeChecked = ImmutableList.<ExpectedInvoiceItemCheck>of(
-                new ExpectedInvoiceItemCheck(new LocalDate(2012, 5, 1), new LocalDate(2013, 5, 1), InvoiceItemType.RECURRING, new BigDecimal("2399.95")));
-        invoiceChecker.checkInvoice(invoices.get(1).getId(), callContext, toBeChecked);
-
-        //
-        // FORCE AN IMMEDIATE CHANGE OF THE BILLING PERIOD
-        //
-        changeEntitlementAndCheckForCompletion(bpEntitlement, productName, BillingPeriod.MONTHLY, BillingActionPolicy.IMMEDIATE, NextEvent.CHANGE, NextEvent.INVOICE, NextEvent.INVOICE_ADJUSTMENT);
-
-        assertListenerStatus();
-
-        invoices = invoiceUserApi.getInvoicesByAccount(account.getId(), callContext);
-        assertEquals(invoices.size(), 3);
-
-        toBeChecked = ImmutableList.<ExpectedInvoiceItemCheck>of(
-                new ExpectedInvoiceItemCheck(new LocalDate(2012, 5, 1), new LocalDate(2013, 5, 1), InvoiceItemType.RECURRING, new BigDecimal("2399.95")),
-                new ExpectedInvoiceItemCheck(new LocalDate(2012, 5, 1), new LocalDate(2013, 5, 1), InvoiceItemType.REPAIR_ADJ, new BigDecimal("-2399.95")),
-                new ExpectedInvoiceItemCheck(new LocalDate(2012, 5, 11), new LocalDate(2012, 5, 11), InvoiceItemType.CBA_ADJ, new BigDecimal("2399.95")));
-        invoiceChecker.checkInvoice(invoices.get(1).getId(), callContext, toBeChecked);
-
-        toBeChecked = ImmutableList.<ExpectedInvoiceItemCheck>of(
-                new ExpectedInvoiceItemCheck(new LocalDate(2012, 5, 1), new LocalDate(2012, 5, 11), InvoiceItemType.RECURRING, new BigDecimal("65.75")),
-                new ExpectedInvoiceItemCheck(new LocalDate(2012, 5, 11), new LocalDate(2012, 6, 1), InvoiceItemType.RECURRING, new BigDecimal("169.32")),
-                new ExpectedInvoiceItemCheck(new LocalDate(2012, 5, 11), new LocalDate(2012, 5, 11), InvoiceItemType.CBA_ADJ, new BigDecimal("-235.07")));
-        invoiceChecker.checkInvoice(invoices.get(2).getId(), callContext, toBeChecked);
-
-        // NOW SWITCH BACK TO PARTIAL REPAIR LOGIC AND GENERATE NEXT 2 INVOICES
-        invoiceGenerator.setDefaultRepairLogic(REPAIR_INVOICE_LOGIC.PARTIAL_REPAIR);
-
-        busHandler.pushExpectedEvents(NextEvent.INVOICE);
-        clock.addMonths(1);
-        assertListenerStatus();
-
-        invoices = invoiceUserApi.getInvoicesByAccount(account.getId(), callContext);
-        assertEquals(invoices.size(), 4);
-
-        // RECHECK PREVIOUS INVOICE DID NOT CHANGE
-        toBeChecked = ImmutableList.<ExpectedInvoiceItemCheck>of(
-                new ExpectedInvoiceItemCheck(new LocalDate(2012, 5, 1), new LocalDate(2013, 5, 1), InvoiceItemType.RECURRING, new BigDecimal("2399.95")),
-                new ExpectedInvoiceItemCheck(new LocalDate(2012, 5, 1), new LocalDate(2013, 5, 1), InvoiceItemType.REPAIR_ADJ, new BigDecimal("-2399.95")),
-                new ExpectedInvoiceItemCheck(new LocalDate(2012, 5, 11), new LocalDate(2012, 5, 11), InvoiceItemType.CBA_ADJ, new BigDecimal("2399.95")));
-        invoiceChecker.checkInvoice(invoices.get(1).getId(), callContext, toBeChecked);
-
-        toBeChecked = ImmutableList.<ExpectedInvoiceItemCheck>of(
-                new ExpectedInvoiceItemCheck(new LocalDate(2012, 5, 1), new LocalDate(2012, 5, 11), InvoiceItemType.RECURRING, new BigDecimal("65.75")),
-                new ExpectedInvoiceItemCheck(new LocalDate(2012, 5, 11), new LocalDate(2012, 6, 1), InvoiceItemType.RECURRING, new BigDecimal("169.32")),
-                new ExpectedInvoiceItemCheck(new LocalDate(2012, 5, 11), new LocalDate(2012, 5, 11), InvoiceItemType.CBA_ADJ, new BigDecimal("-235.07")));
-        invoiceChecker.checkInvoice(invoices.get(2).getId(), callContext, toBeChecked);
-
-        // AND THEN CHECK NEW INVOICE
-        toBeChecked = ImmutableList.<ExpectedInvoiceItemCheck>of(
-                new ExpectedInvoiceItemCheck(new LocalDate(2012, 6, 1), new LocalDate(2012, 7, 1), InvoiceItemType.RECURRING, new BigDecimal("249.95")),
-                new ExpectedInvoiceItemCheck(new LocalDate(2012, 6, 11), new LocalDate(2012, 6, 11), InvoiceItemType.CBA_ADJ, new BigDecimal("-249.95")));
-        invoiceChecker.checkInvoice(invoices.get(3).getId(), callContext, toBeChecked);
-
-        busHandler.pushExpectedEvents(NextEvent.INVOICE);
-        clock.addMonths(1);
-        assertListenerStatus();
-
-        invoices = invoiceUserApi.getInvoicesByAccount(account.getId(), callContext);
-        assertEquals(invoices.size(), 5);
-
-        toBeChecked = ImmutableList.<ExpectedInvoiceItemCheck>of(
-                new ExpectedInvoiceItemCheck(new LocalDate(2012, 7, 1), new LocalDate(2012, 8, 1), InvoiceItemType.RECURRING, new BigDecimal("249.95")),
-                new ExpectedInvoiceItemCheck(new LocalDate(2012, 7, 11), new LocalDate(2012, 7, 11), InvoiceItemType.CBA_ADJ, new BigDecimal("-249.95")));
-        invoiceChecker.checkInvoice(invoices.get(4).getId(), callContext, toBeChecked);
-    }
-
-    @Test(groups = "slow")
-    public void testInvoiceLogicWithFullRepairFollowedByPartialRepairWithItemAdjustment() throws Exception {
-
-        // START TEST WITH OLD FULL_REPAIR LOGIC
-        invoiceGenerator.setDefaultRepairLogic(REPAIR_INVOICE_LOGIC.FULL_REPAIR);
-
-        final LocalDate today = new LocalDate(2012, 4, 1);
-        final Account account = createAccountWithNonOsgiPaymentMethod(getAccountData(1));
-
-        // Set clock to the initial start date - we implicitly assume here that the account timezone is UTC
-        clock.setDeltaFromReality(today.toDateTimeAtCurrentTime(DateTimeZone.UTC).getMillis() - clock.getUTCNow().getMillis());
-
-        final String productName = "Shotgun";
-        final BillingPeriod term = BillingPeriod.ANNUAL;
-        final String planSetName = PriceListSet.DEFAULT_PRICELIST_NAME;
-
-        //
-        // CREATE SUBSCRIPTION AND EXPECT BOTH EVENTS: NextEvent.CREATE NextEvent.INVOICE
-        //
-        DefaultEntitlement bpEntitlement = createBaseEntitlementAndCheckForCompletion(account.getId(), "externalKey", productName, ProductCategory.BASE, term, NextEvent.CREATE, NextEvent.INVOICE);
-        assertNotNull(bpEntitlement);
-        assertEquals(invoiceUserApi.getInvoicesByAccount(account.getId(), callContext).size(), 1);
-
-        assertEquals(bpEntitlement.getSubscriptionBase().getCurrentPlan().getBillingPeriod(), BillingPeriod.ANNUAL);
-
-        // Move out of trials for interesting invoices adjustments
-        busHandler.pushExpectedEvents(NextEvent.PHASE, NextEvent.INVOICE, NextEvent.PAYMENT);
-        clock.addDays(40);
-        assertListenerStatus();
-
-        List<Invoice> invoices = invoiceUserApi.getInvoicesByAccount(account.getId(), callContext);
-        assertEquals(invoices.size(), 2);
-        ImmutableList<ExpectedInvoiceItemCheck> toBeChecked = ImmutableList.<ExpectedInvoiceItemCheck>of(
-                new ExpectedInvoiceItemCheck(new LocalDate(2012, 5, 1), new LocalDate(2013, 5, 1), InvoiceItemType.RECURRING, new BigDecimal("2399.95")));
-        invoiceChecker.checkInvoice(invoices.get(1).getId(), callContext, toBeChecked);
-
-        //
-        // ITEM ADJUSTMENT PRIOR TO DOING THE REPAIR
-        //
-        final Invoice invoice1 = invoices.get(1);
-        final List<Payment> payments = paymentApi.getAccountPayments(account.getId(), callContext);
-        final ExpectedPaymentCheck expectedPaymentCheck = new ExpectedPaymentCheck(clock.getUTCNow().toLocalDate(), new BigDecimal("2399.95"), PaymentStatus.SUCCESS, invoice1.getId(), Currency.USD);
-        final Payment payment1 = payments.get(0);
-
-        final Map<UUID, BigDecimal> iias = new HashMap<UUID, BigDecimal>();
-        iias.put(invoice1.getInvoiceItems().get(0).getId(), new BigDecimal("10.00"));
-        busHandler.pushExpectedEvents(NextEvent.INVOICE_ADJUSTMENT);
-        paymentApi.createRefundWithItemsAdjustments(account, payment1.getId(), iias, callContext);
-        assertListenerStatus();
-
-        invoices = invoiceUserApi.getInvoicesByAccount(account.getId(), callContext);
-        assertEquals(invoices.size(), 2);
-
-        toBeChecked = ImmutableList.<ExpectedInvoiceItemCheck>of(
-                new ExpectedInvoiceItemCheck(new LocalDate(2012, 5, 1), new LocalDate(2013, 5, 1), InvoiceItemType.RECURRING, new BigDecimal("2399.95")),
-                // TODO SETPH the  ITEM_ADJ seems to be created with the callcontext getCreatedDate()
-                new ExpectedInvoiceItemCheck(callContext.getCreatedDate().toLocalDate(), callContext.getCreatedDate().toLocalDate(), InvoiceItemType.ITEM_ADJ, new BigDecimal("-10.00")));
-        invoiceChecker.checkInvoice(invoices.get(1).getId(), callContext, toBeChecked);
-
-        //
-        // FORCE AN IMMEDIATE CHANGE OF THE BILLING PERIOD
-        //
-        changeEntitlementAndCheckForCompletion(bpEntitlement, productName, BillingPeriod.MONTHLY, BillingActionPolicy.IMMEDIATE, NextEvent.CHANGE, NextEvent.INVOICE, NextEvent.INVOICE_ADJUSTMENT);
-
-        invoices = invoiceUserApi.getInvoicesByAccount(account.getId(), callContext);
-        assertEquals(invoices.size(), 3);
-
-        toBeChecked = ImmutableList.<ExpectedInvoiceItemCheck>of(
-                new ExpectedInvoiceItemCheck(new LocalDate(2012, 5, 1), new LocalDate(2013, 5, 1), InvoiceItemType.RECURRING, new BigDecimal("2399.95")),
-                new ExpectedInvoiceItemCheck(new LocalDate(2012, 5, 1), new LocalDate(2013, 5, 1), InvoiceItemType.REPAIR_ADJ, new BigDecimal("-2389.95")),
-                new ExpectedInvoiceItemCheck(callContext.getCreatedDate().toLocalDate(), callContext.getCreatedDate().toLocalDate(), InvoiceItemType.ITEM_ADJ, new BigDecimal("-10.00")),
-                new ExpectedInvoiceItemCheck(new LocalDate(2012, 5, 11), new LocalDate(2012, 5, 11), InvoiceItemType.CBA_ADJ, new BigDecimal("2389.95")));
-        invoiceChecker.checkInvoice(invoices.get(1).getId(), callContext, toBeChecked);
-
-        toBeChecked = ImmutableList.<ExpectedInvoiceItemCheck>of(
-                new ExpectedInvoiceItemCheck(new LocalDate(2012, 5, 1), new LocalDate(2012, 5, 11), InvoiceItemType.RECURRING, new BigDecimal("65.75")),
-                new ExpectedInvoiceItemCheck(new LocalDate(2012, 5, 11), new LocalDate(2012, 6, 1), InvoiceItemType.RECURRING, new BigDecimal("169.32")),
-                new ExpectedInvoiceItemCheck(new LocalDate(2012, 5, 11), new LocalDate(2012, 5, 11), InvoiceItemType.CBA_ADJ, new BigDecimal("-235.07")));
-        invoiceChecker.checkInvoice(invoices.get(2).getId(), callContext, toBeChecked);
-
-        // NOW SWITCH BACK TO PARTIAL REPAIR LOGIC AND GENERATE NEXT 2 INVOICES
-        invoiceGenerator.setDefaultRepairLogic(REPAIR_INVOICE_LOGIC.PARTIAL_REPAIR);
-
-        busHandler.pushExpectedEvents(NextEvent.INVOICE);
-        clock.addMonths(1);
-        assertListenerStatus();
-
-        invoices = invoiceUserApi.getInvoicesByAccount(account.getId(), callContext);
-        assertEquals(invoices.size(), 4);
-
-        // RECHECK PREVIOUS INVOICE DID NOT CHANGE
-        toBeChecked = ImmutableList.<ExpectedInvoiceItemCheck>of(
-                new ExpectedInvoiceItemCheck(new LocalDate(2012, 5, 1), new LocalDate(2013, 5, 1), InvoiceItemType.RECURRING, new BigDecimal("2399.95")),
-                new ExpectedInvoiceItemCheck(new LocalDate(2012, 5, 1), new LocalDate(2013, 5, 1), InvoiceItemType.REPAIR_ADJ, new BigDecimal("-2389.95")),
-                new ExpectedInvoiceItemCheck(callContext.getCreatedDate().toLocalDate(), callContext.getCreatedDate().toLocalDate(), InvoiceItemType.ITEM_ADJ, new BigDecimal("-10.00")),
-                new ExpectedInvoiceItemCheck(new LocalDate(2012, 5, 11), new LocalDate(2012, 5, 11), InvoiceItemType.CBA_ADJ, new BigDecimal("2389.95")));
-        invoiceChecker.checkInvoice(invoices.get(1).getId(), callContext, toBeChecked);
-
-        toBeChecked = ImmutableList.<ExpectedInvoiceItemCheck>of(
-                new ExpectedInvoiceItemCheck(new LocalDate(2012, 5, 1), new LocalDate(2012, 5, 11), InvoiceItemType.RECURRING, new BigDecimal("65.75")),
-                new ExpectedInvoiceItemCheck(new LocalDate(2012, 5, 11), new LocalDate(2012, 6, 1), InvoiceItemType.RECURRING, new BigDecimal("169.32")),
-                new ExpectedInvoiceItemCheck(new LocalDate(2012, 5, 11), new LocalDate(2012, 5, 11), InvoiceItemType.CBA_ADJ, new BigDecimal("-235.07")));
-        invoiceChecker.checkInvoice(invoices.get(2).getId(), callContext, toBeChecked);
-
-        // AND THEN CHECK NEW INVOICE
-        toBeChecked = ImmutableList.<ExpectedInvoiceItemCheck>of(
-                new ExpectedInvoiceItemCheck(new LocalDate(2012, 6, 1), new LocalDate(2012, 7, 1), InvoiceItemType.RECURRING, new BigDecimal("249.95")),
-                new ExpectedInvoiceItemCheck(new LocalDate(2012, 6, 11), new LocalDate(2012, 6, 11), InvoiceItemType.CBA_ADJ, new BigDecimal("-249.95")));
-        invoiceChecker.checkInvoice(invoices.get(3).getId(), callContext, toBeChecked);
-    }
-
-    @Test(groups = "slow")
-=======
->>>>>>> d7fa70cc
     public void testRepairWithFullItemAdjustment() throws Exception {
 
         final LocalDate today = new LocalDate(2013, 7, 19);
