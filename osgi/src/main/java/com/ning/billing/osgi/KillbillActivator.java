/*
 * Copyright 2010-2013 Ning, Inc.
 *
 * Ning licenses this file to you under the Apache License, version 2.0
 * (the "License"); you may not use this file except in compliance with the
 * License.  You may obtain a copy of the License at:
 *
 *    http://www.apache.org/licenses/LICENSE-2.0
 *
 * Unless required by applicable law or agreed to in writing, software
 * distributed under the License is distributed on an "AS IS" BASIS, WITHOUT
 * WARRANTIES OR CONDITIONS OF ANY KIND, either express or implied.  See the
 * License for the specific language governing permissions and limitations
 * under the License.
 */

package com.ning.billing.osgi;

import java.util.List;

import javax.inject.Inject;
<<<<<<< HEAD
import javax.servlet.http.HttpServlet;
=======
import javax.servlet.Servlet;
>>>>>>> f287377a

import org.osgi.framework.BundleActivator;
import org.osgi.framework.BundleContext;
import org.osgi.framework.ServiceEvent;
import org.osgi.framework.ServiceListener;
import org.osgi.framework.ServiceReference;
import org.osgi.framework.ServiceRegistration;
import org.osgi.service.http.HttpService;

import com.ning.billing.osgi.api.OSGIKillbill;
import com.ning.billing.osgi.api.OSGIPluginProperties;
import com.ning.billing.osgi.api.OSGIServiceRegistration;
import com.ning.billing.payment.plugin.api.PaymentPluginApi;

import com.google.common.collect.ImmutableList;

public class KillbillActivator implements BundleActivator, ServiceListener {

    private final OSGIKillbill osgiKillbill;
<<<<<<< HEAD
=======
    private final HttpService defaultHttpService;
>>>>>>> f287377a
    private final List<OSGIServiceRegistration> allRegistrationHandlers;

    private volatile ServiceRegistration osgiKillbillRegistration;

    private BundleContext context = null;

    @Inject
    public KillbillActivator(final OSGIKillbill osgiKillbill,
<<<<<<< HEAD
                             final OSGIServiceRegistration<HttpServlet> servletRouter,
                             final OSGIServiceRegistration<PaymentPluginApi> paymentProviderPluginRegistry) {
        this.osgiKillbill = osgiKillbill;
=======
                             final HttpService defaultHttpService,
                             final OSGIServiceRegistration<Servlet> servletRouter,
                             final OSGIServiceRegistration<PaymentPluginApi> paymentProviderPluginRegistry) {
        this.osgiKillbill = osgiKillbill;
        this.defaultHttpService = defaultHttpService;
>>>>>>> f287377a
        this.allRegistrationHandlers = ImmutableList.<OSGIServiceRegistration>of(servletRouter, paymentProviderPluginRegistry);
    }

    @Override
    public void start(final BundleContext context) throws Exception {
        this.context = context;

        context.addServiceListener(this);
        registerServices(context);
    }

    @Override
    public void stop(final BundleContext context) throws Exception {
        this.context = null;

        context.removeServiceListener(this);
        unregisterServices();
    }

    @Override
    public void serviceChanged(final ServiceEvent event) {
        if (context == null || (event.getType() != ServiceEvent.REGISTERED && event.getType() != ServiceEvent.UNREGISTERING)) {
            // We are not initialized or uninterested
            return;
<<<<<<< HEAD
        }
        for (OSGIServiceRegistration cur : allRegistrationHandlers) {
            if (listenForServiceType(event, cur.getServiceType(), cur)) {
                break;
            }
        }
    }

    private <T> boolean listenForServiceType(final ServiceEvent event, Class<T> claz, final OSGIServiceRegistration<T> registation) {

        // Is that for us ?
        final String[] objectClass = (String[]) event.getServiceReference().getProperty("objectClass");
        if (objectClass == null || objectClass.length == 0 || !claz.getName().equals(objectClass[0])) {
            return false;
        }

=======
        }
        for (OSGIServiceRegistration cur : allRegistrationHandlers) {
            if (listenForServiceType(event, cur.getServiceType(), cur)) {
                break;
            }
        }
    }

    private <T> boolean listenForServiceType(final ServiceEvent event, final Class<T> claz, final OSGIServiceRegistration<T> registration) {
>>>>>>> f287377a
        // Make sure we can retrieve the plugin name
        final ServiceReference serviceReference = event.getServiceReference();
        final String pluginName = (String) serviceReference.getProperty(OSGIPluginProperties.PLUGIN_NAME_PROP);
        if (pluginName == null) {
<<<<<<< HEAD
            // STEPH logger ?
=======
            // TODO STEPH logger ?
>>>>>>> f287377a
            return true;
        }

        final T theService = (T) context.getService(serviceReference);
<<<<<<< HEAD
        if (theService == null) {
            return true;
=======
        // Is that for us? We look for a subclass here for greater flexibility (e.g. HttpServlet for a Servlet service)
        if (theService == null || !claz.isAssignableFrom(theService.getClass())) {
            return false;
>>>>>>> f287377a
        }

        switch (event.getType()) {
            case ServiceEvent.REGISTERED:
<<<<<<< HEAD
                registation.registerService(pluginName, theService);

                break;
            case ServiceEvent.UNREGISTERING:
                registation.unregisterService(pluginName);
                break;

            default:
                break;
        }
        return true;
    }


    private void registerServices(final BundleContext context) {
        osgiKillbillRegistration = context.registerService(OSGIKillbill.class.getName(), osgiKillbill, null);
=======
                registration.registerService(pluginName, theService);
                break;
            case ServiceEvent.UNREGISTERING:
                registration.unregisterService(pluginName);
                break;
            default:
                break;
        }

        return true;
    }

    private void registerServices(final BundleContext context) {
        osgiKillbillRegistration = context.registerService(OSGIKillbill.class.getName(), osgiKillbill, null);

        context.registerService(HttpService.class.getName(), defaultHttpService, null);
>>>>>>> f287377a
    }

    private void unregisterServices() {
        if (osgiKillbillRegistration != null) {
            osgiKillbillRegistration.unregister();
            osgiKillbillRegistration = null;
        }
    }
}<|MERGE_RESOLUTION|>--- conflicted
+++ resolved
@@ -19,11 +19,7 @@
 import java.util.List;
 
 import javax.inject.Inject;
-<<<<<<< HEAD
-import javax.servlet.http.HttpServlet;
-=======
 import javax.servlet.Servlet;
->>>>>>> f287377a
 
 import org.osgi.framework.BundleActivator;
 import org.osgi.framework.BundleContext;
@@ -43,10 +39,7 @@
 public class KillbillActivator implements BundleActivator, ServiceListener {
 
     private final OSGIKillbill osgiKillbill;
-<<<<<<< HEAD
-=======
     private final HttpService defaultHttpService;
->>>>>>> f287377a
     private final List<OSGIServiceRegistration> allRegistrationHandlers;
 
     private volatile ServiceRegistration osgiKillbillRegistration;
@@ -55,17 +48,11 @@
 
     @Inject
     public KillbillActivator(final OSGIKillbill osgiKillbill,
-<<<<<<< HEAD
-                             final OSGIServiceRegistration<HttpServlet> servletRouter,
-                             final OSGIServiceRegistration<PaymentPluginApi> paymentProviderPluginRegistry) {
-        this.osgiKillbill = osgiKillbill;
-=======
                              final HttpService defaultHttpService,
                              final OSGIServiceRegistration<Servlet> servletRouter,
                              final OSGIServiceRegistration<PaymentPluginApi> paymentProviderPluginRegistry) {
         this.osgiKillbill = osgiKillbill;
         this.defaultHttpService = defaultHttpService;
->>>>>>> f287377a
         this.allRegistrationHandlers = ImmutableList.<OSGIServiceRegistration>of(servletRouter, paymentProviderPluginRegistry);
     }
 
@@ -90,24 +77,6 @@
         if (context == null || (event.getType() != ServiceEvent.REGISTERED && event.getType() != ServiceEvent.UNREGISTERING)) {
             // We are not initialized or uninterested
             return;
-<<<<<<< HEAD
-        }
-        for (OSGIServiceRegistration cur : allRegistrationHandlers) {
-            if (listenForServiceType(event, cur.getServiceType(), cur)) {
-                break;
-            }
-        }
-    }
-
-    private <T> boolean listenForServiceType(final ServiceEvent event, Class<T> claz, final OSGIServiceRegistration<T> registation) {
-
-        // Is that for us ?
-        final String[] objectClass = (String[]) event.getServiceReference().getProperty("objectClass");
-        if (objectClass == null || objectClass.length == 0 || !claz.getName().equals(objectClass[0])) {
-            return false;
-        }
-
-=======
         }
         for (OSGIServiceRegistration cur : allRegistrationHandlers) {
             if (listenForServiceType(event, cur.getServiceType(), cur)) {
@@ -117,50 +86,22 @@
     }
 
     private <T> boolean listenForServiceType(final ServiceEvent event, final Class<T> claz, final OSGIServiceRegistration<T> registration) {
->>>>>>> f287377a
         // Make sure we can retrieve the plugin name
         final ServiceReference serviceReference = event.getServiceReference();
         final String pluginName = (String) serviceReference.getProperty(OSGIPluginProperties.PLUGIN_NAME_PROP);
         if (pluginName == null) {
-<<<<<<< HEAD
-            // STEPH logger ?
-=======
             // TODO STEPH logger ?
->>>>>>> f287377a
             return true;
         }
 
         final T theService = (T) context.getService(serviceReference);
-<<<<<<< HEAD
-        if (theService == null) {
-            return true;
-=======
         // Is that for us? We look for a subclass here for greater flexibility (e.g. HttpServlet for a Servlet service)
         if (theService == null || !claz.isAssignableFrom(theService.getClass())) {
             return false;
->>>>>>> f287377a
         }
 
         switch (event.getType()) {
             case ServiceEvent.REGISTERED:
-<<<<<<< HEAD
-                registation.registerService(pluginName, theService);
-
-                break;
-            case ServiceEvent.UNREGISTERING:
-                registation.unregisterService(pluginName);
-                break;
-
-            default:
-                break;
-        }
-        return true;
-    }
-
-
-    private void registerServices(final BundleContext context) {
-        osgiKillbillRegistration = context.registerService(OSGIKillbill.class.getName(), osgiKillbill, null);
-=======
                 registration.registerService(pluginName, theService);
                 break;
             case ServiceEvent.UNREGISTERING:
@@ -177,7 +118,6 @@
         osgiKillbillRegistration = context.registerService(OSGIKillbill.class.getName(), osgiKillbill, null);
 
         context.registerService(HttpService.class.getName(), defaultHttpService, null);
->>>>>>> f287377a
     }
 
     private void unregisterServices() {
