/*
 * Copyright 2010-2011 Ning, Inc.
 *
 * Ning licenses this file to you under the Apache License, version 2.0
 * (the "License"); you may not use this file except in compliance with the
 * License.  You may obtain a copy of the License at:
 *
 *    http://www.apache.org/licenses/LICENSE-2.0
 *
 * Unless required by applicable law or agreed to in writing, software
 * distributed under the License is distributed on an "AS IS" BASIS, WITHOUT
 * WARRANTIES OR CONDITIONS OF ANY KIND, either express or implied.  See the
 * License for the specific language governing permissions and limitations
 * under the License.
 */

package com.ning.billing.account.glue;

import org.skife.config.ConfigurationObjectFactory;

import com.google.inject.AbstractModule;
import com.ning.billing.account.api.AccountService;
import com.ning.billing.account.api.AccountUserApi;
import com.ning.billing.account.api.DefaultAccountService;
import com.ning.billing.account.api.user.DefaultAccountUserApi;
import com.ning.billing.account.dao.AccountDao;
import com.ning.billing.account.dao.DefaultAccountDao;

public class AccountModule extends AbstractModule {

    private void installConfig() {
        final AccountConfig config = new ConfigurationObjectFactory(System.getProperties()).build(AccountConfig.class);
        bind(AccountConfig.class).toInstance(config);
    }

<<<<<<< HEAD
    private void installAccountCore() {
    }

    protected void installAccountDao() {
=======
    private void installAccountDao() {
>>>>>>> 8f799d87
        bind(AccountDao.class).to(DefaultAccountDao.class).asEagerSingleton();
    }

    protected void installAccountUserApi() {
        bind(AccountUserApi.class).to(DefaultAccountUserApi.class).asEagerSingleton();
    }

    private void installAccountService() {
        bind(AccountService.class).to(DefaultAccountService.class).asEagerSingleton();
    }

    @Override
    protected void configure() {
        installConfig();
        installAccountDao();
        installAccountService();
        installAccountUserApi();
    }
}<|MERGE_RESOLUTION|>--- conflicted
+++ resolved
@@ -33,14 +33,10 @@
         bind(AccountConfig.class).toInstance(config);
     }
 
-<<<<<<< HEAD
     private void installAccountCore() {
     }
 
     protected void installAccountDao() {
-=======
-    private void installAccountDao() {
->>>>>>> 8f799d87
         bind(AccountDao.class).to(DefaultAccountDao.class).asEagerSingleton();
     }
 
