--- conflicted
+++ resolved
@@ -94,10 +94,7 @@
     public Pagination<Account> searchAccounts(final String searchKey, final Long offset, final Long limit, final TenantContext context) {
         final Pagination<AccountModelDao> accountModelDaos = accountDao.searchAccounts(searchKey, offset, limit, internalCallContextFactory.createInternalTenantContext(context));
         return new DefaultPagination<Account>(accountModelDaos,
-<<<<<<< HEAD
-=======
                                               limit,
->>>>>>> 66515290
                                               Iterators.<AccountModelDao, Account>transform(accountModelDaos.iterator(),
                                                                                             new Function<AccountModelDao, Account>() {
                                                                                                 @Override
@@ -111,10 +108,7 @@
     public Pagination<Account> getAccounts(final Long offset, final Long limit, final TenantContext context) {
         final Pagination<AccountModelDao> accountModelDaos = accountDao.get(offset, limit, internalCallContextFactory.createInternalTenantContext(context));
         return new DefaultPagination<Account>(accountModelDaos,
-<<<<<<< HEAD
-=======
                                               limit,
->>>>>>> 66515290
                                               Iterators.<AccountModelDao, Account>transform(accountModelDaos.iterator(),
                                                                                             new Function<AccountModelDao, Account>() {
                                                                                                 @Override
