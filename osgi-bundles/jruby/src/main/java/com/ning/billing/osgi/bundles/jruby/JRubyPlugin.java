/*
 * Copyright 2010-2013 Ning, Inc.
 *
 * Ning licenses this file to you under the Apache License, version 2.0
 * (the "License"); you may not use this file except in compliance with the
 * License.  You may obtain a copy of the License at:
 *
 *    http://www.apache.org/licenses/LICENSE-2.0
 *
 * Unless required by applicable law or agreed to in writing, software
 * distributed under the License is distributed on an "AS IS" BASIS, WITHOUT
 * WARRANTIES OR CONDITIONS OF ANY KIND, either express or implied.  See the
 * License for the specific language governing permissions and limitations
 * under the License.
 */

package com.ning.billing.osgi.bundles.jruby;

import java.util.Arrays;
import java.util.Hashtable;
import java.util.Map;

<<<<<<< HEAD
import javax.annotation.Nullable;
=======
>>>>>>> f287377a
import javax.servlet.http.HttpServlet;

import org.jruby.Ruby;
import org.jruby.RubyObject;
import org.jruby.embed.EvalFailedException;
import org.jruby.embed.ScriptingContainer;
import org.jruby.runtime.builtin.IRubyObject;
import org.osgi.framework.BundleContext;
import org.osgi.framework.ServiceRegistration;
import org.osgi.service.log.LogService;

import com.ning.billing.osgi.api.config.PluginRubyConfig;

// Bridge between the OSGI bundle and the ruby plugin
public abstract class JRubyPlugin {

    // Killbill gem base classes
    private static final String KILLBILL_PLUGIN_BASE = "Killbill::Plugin::PluginBase";
    private static final String KILLBILL_PLUGIN_NOTIFICATION = "Killbill::Plugin::Notification";
    private static final String KILLBILL_PLUGIN_PAYMENT = "Killbill::Plugin::Payment";

    // Magic ruby variables
    private static final String KILLBILL_SERVICES = "java_apis";
    private static final String ACTIVE = "@active";

<<<<<<< HEAD
    protected final LogService logger;
=======
    protected final Logger logger;
>>>>>>> f287377a
    protected final BundleContext bundleContext;
    protected final String pluginGemName;
    protected final String rubyRequire;
    protected final String pluginMainClass;
    protected final ScriptingContainer container;
    protected final String pluginLibdir;

    protected RubyObject pluginInstance;

    private ServiceRegistration httpServletServiceRegistration = null;
    private String cachedRequireLine = null;

    public JRubyPlugin(final PluginRubyConfig config, final ScriptingContainer container,
<<<<<<< HEAD
                       final BundleContext bundleContext, @Nullable final LogService logger) {
=======
                       final BundleContext bundleContext, final Logger logger) {
>>>>>>> f287377a
        this.logger = logger;
        this.bundleContext = bundleContext;
        this.pluginGemName = config.getPluginName();
        this.rubyRequire = config.getRubyRequire();
        this.pluginMainClass = config.getRubyMainClass();
        this.container = container;
        this.pluginLibdir = config.getRubyLoadDir();

        // Path to the gem
        if (pluginLibdir != null) {
            container.setLoadPaths(Arrays.asList(pluginLibdir));
        }
    }

    public String getPluginMainClass() {
        return pluginMainClass;
    }

    public String getPluginLibdir() {
        return pluginLibdir;
    }

    public void instantiatePlugin(final Map<String, Object> killbillApis) {
        checkValidPlugin();

        // Register all killbill APIs
        container.put(KILLBILL_SERVICES, killbillApis);

        // Note that the KILLBILL_SERVICES variable will be available once only!
        // Don't put any code here!

        // Start the plugin
        pluginInstance = (RubyObject) container.runScriptlet(pluginMainClass + ".new(" + KILLBILL_SERVICES + ")");
    }

    public void startPlugin(final BundleContext context) {
        checkPluginIsStopped();
        pluginInstance.callMethod("start_plugin");
        checkPluginIsRunning();
        registerHttpServlet();
    }

    public void stopPlugin(final BundleContext context) {
        checkPluginIsRunning();
        unregisterHttpServlet();
        pluginInstance.callMethod("stop_plugin");
        checkPluginIsStopped();
    }

    private void registerHttpServlet() {
        // Register the rack handler
        final IRubyObject rackHandler = pluginInstance.callMethod("rack_handler");
        if (!rackHandler.isNil()) {
<<<<<<< HEAD
            log(LogService.LOG_INFO, String.format("Using %s as rack handler", rackHandler.getMetaClass()));
=======
            logger.log(LogService.LOG_INFO, String.format("Using %s as rack handler", rackHandler.getMetaClass()));
>>>>>>> f287377a

            final JRubyHttpServlet jRubyHttpServlet = new JRubyHttpServlet(rackHandler);
            final Hashtable<String, String> properties = new Hashtable<String, String>();
            properties.put("killbill.pluginName", pluginGemName);
            httpServletServiceRegistration = bundleContext.registerService(HttpServlet.class.getName(), jRubyHttpServlet, properties);
        }
    }

    private void unregisterHttpServlet() {
        if (httpServletServiceRegistration != null) {
            httpServletServiceRegistration.unregister();
        }
    }

    protected void checkPluginIsRunning() {
        if (pluginInstance == null || !pluginInstance.getInstanceVariable(ACTIVE).isTrue()) {
            throw new IllegalStateException(String.format("Plugin %s didn't start properly", pluginMainClass));
        }
    }

    protected void checkPluginIsStopped() {
        if (pluginInstance == null || pluginInstance.getInstanceVariable(ACTIVE).isTrue()) {
            throw new IllegalStateException(String.format("Plugin %s didn't stop properly", pluginMainClass));
        }
    }

    protected void checkValidPlugin() {
        try {
            container.runScriptlet(checkInstanceOfPlugin(KILLBILL_PLUGIN_BASE));
        } catch (EvalFailedException e) {
            throw new IllegalArgumentException(e);
        }
    }

    protected void checkValidNotificationPlugin() throws IllegalArgumentException {
        try {
            container.runScriptlet(checkInstanceOfPlugin(KILLBILL_PLUGIN_NOTIFICATION));
        } catch (EvalFailedException e) {
            throw new IllegalArgumentException(e);
        }
    }

    protected void checkValidPaymentPlugin() throws IllegalArgumentException {
        try {
            container.runScriptlet(checkInstanceOfPlugin(KILLBILL_PLUGIN_PAYMENT));
        } catch (EvalFailedException e) {
            throw new IllegalArgumentException(e);
        }
    }

    protected String checkInstanceOfPlugin(final String baseClass) {
        final StringBuilder builder = new StringBuilder(getRequireLine());
        builder.append("raise ArgumentError.new('Invalid plugin: ")
               .append(pluginMainClass)
               .append(", is not a ")
               .append(baseClass)
               .append("') unless ")
               .append(pluginMainClass)
               .append(" <= ")
               .append(baseClass);
        return builder.toString();
    }

    private String getRequireLine() {
        if (cachedRequireLine == null) {
            final StringBuilder builder = new StringBuilder();
            builder.append("ENV[\"GEM_HOME\"] = \"").append(pluginLibdir).append("\"").append("\n");
            builder.append("ENV[\"GEM_PATH\"] = ENV[\"GEM_HOME\"]\n");
            // Always require the Killbill gem
            builder.append("gem 'killbill'\n");
            builder.append("require 'killbill'\n");
            // Assume the plugin is shipped as a Gem
            builder.append("begin\n")
                   .append("gem '").append(pluginGemName).append("'\n")
                   .append("rescue Gem::LoadError\n")
                   .append("warn \"WARN: unable to load gem ").append(pluginGemName).append("\"\n")
                   .append("end\n");
            builder.append("begin\n")
                   .append("require '").append(pluginGemName).append("'\n")
                   .append("rescue LoadError\n")
                   .append("warn \"WARN: unable to require ").append(pluginGemName).append("\"\n")
                   .append("end\n");
            // Load the extra require file, if specified
            if (rubyRequire != null) {
                builder.append("begin\n")
                       .append("require '").append(rubyRequire).append("'\n")
                       .append("rescue LoadError\n")
                       .append("warn \"WARN: unable to require ").append(rubyRequire).append("\"\n")
                       .append("end\n");
            }
            // Require any file directly in the pluginLibdir directory (e.g. /var/tmp/bundles/ruby/foo/1.0/gems/*.rb).
            // Although it is likely that any Killbill plugin will be distributed as a gem, it is still useful to
            // be able to load individual scripts for prototyping/testing/...
            builder.append("Dir.glob(ENV[\"GEM_HOME\"] + \"/*.rb\").each {|x| require x rescue warn \"WARN: unable to load #{x}\"}\n");
            cachedRequireLine = builder.toString();
        }
        return cachedRequireLine;
    }

    protected Ruby getRuntime() {
        return pluginInstance.getMetaClass().getRuntime();
    }
}<|MERGE_RESOLUTION|>--- conflicted
+++ resolved
@@ -20,10 +20,6 @@
 import java.util.Hashtable;
 import java.util.Map;
 
-<<<<<<< HEAD
-import javax.annotation.Nullable;
-=======
->>>>>>> f287377a
 import javax.servlet.http.HttpServlet;
 
 import org.jruby.Ruby;
@@ -49,11 +45,7 @@
     private static final String KILLBILL_SERVICES = "java_apis";
     private static final String ACTIVE = "@active";
 
-<<<<<<< HEAD
-    protected final LogService logger;
-=======
     protected final Logger logger;
->>>>>>> f287377a
     protected final BundleContext bundleContext;
     protected final String pluginGemName;
     protected final String rubyRequire;
@@ -67,11 +59,7 @@
     private String cachedRequireLine = null;
 
     public JRubyPlugin(final PluginRubyConfig config, final ScriptingContainer container,
-<<<<<<< HEAD
-                       final BundleContext bundleContext, @Nullable final LogService logger) {
-=======
                        final BundleContext bundleContext, final Logger logger) {
->>>>>>> f287377a
         this.logger = logger;
         this.bundleContext = bundleContext;
         this.pluginGemName = config.getPluginName();
@@ -125,11 +113,7 @@
         // Register the rack handler
         final IRubyObject rackHandler = pluginInstance.callMethod("rack_handler");
         if (!rackHandler.isNil()) {
-<<<<<<< HEAD
-            log(LogService.LOG_INFO, String.format("Using %s as rack handler", rackHandler.getMetaClass()));
-=======
             logger.log(LogService.LOG_INFO, String.format("Using %s as rack handler", rackHandler.getMetaClass()));
->>>>>>> f287377a
 
             final JRubyHttpServlet jRubyHttpServlet = new JRubyHttpServlet(rackHandler);
             final Hashtable<String, String> properties = new Hashtable<String, String>();
