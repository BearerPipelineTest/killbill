--- conflicted
+++ resolved
@@ -73,11 +73,7 @@
             debug_opts_eclipse=$DEBUG_OPTS_ECLIPSE
         fi
     fi
-<<<<<<< HEAD
-    export MAVEN_OPTS=" -Duser.timezone=UTC $OPTS_ECLIPSE $debug_opts_eclipse"
-=======
     export MAVEN_OPTS="$MAVEN_OPTS -Duser.timezone=UTC $debug_opts_eclipse"
->>>>>>> f287377a
 
     echo "Starting IRS MAVEN_OPTS = $MAVEN_OPTS"
     echo "$start_cmd"
