<?xml version="1.0" encoding="UTF-8"?>
<!--
  ~ Copyright 2010-2013 Ning, Inc.
  ~
  ~ Ning licenses this file to you under the Apache License, version 2.0
  ~ (the "License"); you may not use this file except in compliance with the
  ~ License.  You may obtain a copy of the License at:
  ~
  ~    http://www.apache.org/licenses/LICENSE-2.0
  ~
  ~ Unless required by applicable law or agreed to in writing, software
  ~ distributed under the License is distributed on an "AS IS" BASIS, WITHOUT
  ~ WARRANTIES OR CONDITIONS OF ANY KIND, either express or implied.  See the
  ~ License for the specific language governing permissions and limitations
  ~ under the License.
  -->
<project xmlns="http://maven.apache.org/POM/4.0.0" xmlns:xsi="http://www.w3.org/2001/XMLSchema-instance" xsi:schemaLocation="http://maven.apache.org/POM/4.0.0 http://maven.apache.org/xsd/maven-4.0.0.xsd">
    <modelVersion>4.0.0</modelVersion>
    <parent>
        <artifactId>killbill</artifactId>
        <groupId>org.kill-bill.billing</groupId>
<<<<<<< HEAD
        <version>0.16.2-SNAPSHOT</version>
=======
        <version>0.16.3-SNAPSHOT</version>
>>>>>>> a8846731
        <relativePath>../pom.xml</relativePath>
    </parent>
    <artifactId>killbill-currency</artifactId>
    <packaging>jar</packaging>
    <name>killbill-currency</name>
    <dependencies>
        <dependency>
            <groupId>com.google.code.findbugs</groupId>
            <artifactId>jsr305</artifactId>
            <scope>provided</scope>
        </dependency>
        <dependency>
            <groupId>com.google.guava</groupId>
            <artifactId>guava</artifactId>
            <scope>provided</scope>
        </dependency>
        <dependency>
            <groupId>com.google.inject</groupId>
            <artifactId>guice</artifactId>
            <scope>provided</scope>
        </dependency>
        <dependency>
            <groupId>com.google.inject.extensions</groupId>
            <artifactId>guice-multibindings</artifactId>
            <scope>provided</scope>
        </dependency>
        <dependency>
            <groupId>com.jayway.awaitility</groupId>
            <artifactId>awaitility</artifactId>
            <scope>test</scope>
        </dependency>
        <dependency>
            <groupId>javax.inject</groupId>
            <artifactId>javax.inject</artifactId>
            <scope>provided</scope>
        </dependency>
        <dependency>
            <groupId>joda-time</groupId>
            <artifactId>joda-time</artifactId>
        </dependency>
        <dependency>
            <groupId>org.kill-bill.billing</groupId>
            <artifactId>killbill-api</artifactId>
        </dependency>
        <dependency>
            <groupId>org.kill-bill.billing</groupId>
            <artifactId>killbill-internal-api</artifactId>
        </dependency>
        <dependency>
            <groupId>org.kill-bill.billing</groupId>
            <artifactId>killbill-platform-api</artifactId>
        </dependency>
        <dependency>
            <groupId>org.kill-bill.billing</groupId>
            <artifactId>killbill-platform-osgi-api</artifactId>
        </dependency>
        <dependency>
            <groupId>org.kill-bill.billing</groupId>
            <artifactId>killbill-util</artifactId>
        </dependency>
        <dependency>
            <groupId>org.kill-bill.billing.plugin</groupId>
            <artifactId>killbill-plugin-api-currency</artifactId>
        </dependency>
        <dependency>
            <groupId>org.skife.config</groupId>
            <artifactId>config-magic</artifactId>
        </dependency>
        <dependency>
            <groupId>org.slf4j</groupId>
            <artifactId>slf4j-api</artifactId>
        </dependency>

        <!--
        <dependency>
            <groupId>org.kill-bill.billing</groupId>
            <artifactId>killbill-util</artifactId>
            <type>test-jar</type>
            <scope>test</scope>
        </dependency>
        <dependency>
            <groupId>org.kill-bill.commons</groupId>
            <artifactId>killbill-clock</artifactId>
        </dependency>
        <dependency>
            <groupId>org.kill-bill.commons</groupId>
            <artifactId>killbill-clock</artifactId>
            <type>test-jar</type>
            <scope>test</scope>
        </dependency>
        <dependency>
            <groupId>org.kill-bill.commons</groupId>
            <artifactId>killbill-queue</artifactId>
        </dependency>
        <dependency>
            <groupId>org.kill-bill.commons</groupId>
            <artifactId>killbill-queue</artifactId>
            <type>test-jar</type>
            <scope>test</scope>
        </dependency>
        <dependency>
            <groupId>org.kill-bill.billing.plugin</groupId>
            <artifactId>killbill-plugin-api-payment</artifactId>
        </dependency>
        <dependency>
            <groupId>org.mockito</groupId>
            <artifactId>mockito-all</artifactId>
            <scope>test</scope>
        </dependency>
        -->

        <!--  TEST SCOPE -->
        <dependency>
            <groupId>org.slf4j</groupId>
            <artifactId>slf4j-simple</artifactId>
            <scope>test</scope>
        </dependency>
        <dependency>
            <groupId>org.testng</groupId>
            <artifactId>testng</artifactId>
            <scope>test</scope>
        </dependency>
    </dependencies>
</project><|MERGE_RESOLUTION|>--- conflicted
+++ resolved
@@ -19,11 +19,7 @@
     <parent>
         <artifactId>killbill</artifactId>
         <groupId>org.kill-bill.billing</groupId>
-<<<<<<< HEAD
-        <version>0.16.2-SNAPSHOT</version>
-=======
         <version>0.16.3-SNAPSHOT</version>
->>>>>>> a8846731
         <relativePath>../pom.xml</relativePath>
     </parent>
     <artifactId>killbill-currency</artifactId>
