/*
 * Copyright 2010-2011 Ning, Inc.
 *
 * Ning licenses this file to you under the Apache License, version 2.0
 * (the "License"); you may not use this file except in compliance with the
 * License.  You may obtain a copy of the License at:
 *
 *    http://www.apache.org/licenses/LICENSE-2.0
 *
 * Unless required by applicable law or agreed to in writing, software
 * distributed under the License is distributed on an "AS IS" BASIS, WITHOUT
 * WARRANTIES OR CONDITIONS OF ANY KIND, either express or implied.  See the
 * License for the specific language governing permissions and limitations
 * under the License.
 */

package com.ning.billing.analytics;

import java.util.List;
import java.util.UUID;

import com.ning.billing.util.callcontext.CallContext;
import org.joda.time.DateTime;
import org.joda.time.DateTimeZone;

import com.ning.billing.account.api.Account;
import com.ning.billing.account.api.DefaultMutableAccountData;
import com.ning.billing.catalog.api.Currency;
import com.ning.billing.util.customfield.CustomField;
import com.ning.billing.util.tag.Tag;
import com.ning.billing.util.tag.TagDefinition;

public class MockAccount implements Account
{
    private final UUID id;
    private final String accountKey;
    private final Currency currency;

    public MockAccount(final UUID id, final String accountKey, final Currency currency)
    {
        this.id = id;
        this.accountKey = accountKey;
        this.currency = currency;
    }

    @Override
    public int getFirstNameLength() {
        return 0;
    }

    @Override
    public String getEmail()
    {
        return "test@test.com";
    }

    @Override
    public String getPhone()
    {
        return "408-555-6665";
    }

    @Override
    public String getExternalKey()
    {
        return accountKey;
    }

    @Override
    public String getName() {
        return "firstName lastName";
    }

    @Override
    public int getBillCycleDay()
    {
        return 12;
    }

    @Override
    public Currency getCurrency()
    {
        return currency;
    }

    @Override
    public String getPaymentProviderName() {
        return "PayPal";
    }

    @Override
    public DateTimeZone getTimeZone() {
        return DateTimeZone.forID("Pacific/Fiji");
    }

    @Override
    public String getLocale() {
        return "EN-US";
    }

    @Override
    public String getAddress1() {
        return null;
    }

    @Override
    public String getAddress2() {
        return null;
    }

    @Override
    public String getCompanyName() {
        return null;
    }

    @Override
    public String getCity() {
        return null;
    }

    @Override
    public String getStateOrProvince() {
        return null;
    }

    @Override
    public String getPostalCode() {
        return null;
    }

    @Override
    public String getCountry() {
        return null;
    }

    @Override
    public UUID getId()
    {
        return id;
    }

    @Override
    public String getCreatedBy() {
        throw new UnsupportedOperationException();
    }

    @Override
    public DateTime getCreatedDate() {
        throw new UnsupportedOperationException();
    }

    @Override
    public String getFieldValue(String fieldName) {
        throw new UnsupportedOperationException();
    }

    @Override
    public void setFieldValue(String fieldName, String fieldValue) {
        throw new UnsupportedOperationException();
    }

    @Override
    public void saveFieldValue(String fieldName, String fieldValue, CallContext context) {
        throw new UnsupportedOperationException();
    }

    @Override
    public List<CustomField> getFieldList() {
        throw new UnsupportedOperationException();
    }

    @Override
    public void setFields(List<CustomField> fields) {
        throw new UnsupportedOperationException();
    }

    @Override
    public void saveFields(List<CustomField> fields, CallContext context) {
        throw new UnsupportedOperationException();
    }

    @Override
    public void clearFields() {
        throw new UnsupportedOperationException();
    }

    @Override
    public void clearPersistedFields(CallContext context) {
        throw new UnsupportedOperationException();
    }

    @Override
    public String getObjectName() {
        throw new UnsupportedOperationException();
    }

    @Override
    public List<Tag> getTagList() {
        throw new UnsupportedOperationException();
    }

    @Override
    public boolean hasTag(String tagName) {
        throw new UnsupportedOperationException();
    }

    @Override
    public void addTag(TagDefinition definition) {
        throw new UnsupportedOperationException();
    }

    @Override
    public void addTags(List<Tag> tags) {
        throw new UnsupportedOperationException();
    }

    @Override
    public void clearTags() {
        throw new UnsupportedOperationException();
    }

    @Override
    public void removeTag(TagDefinition definition) {
        throw new UnsupportedOperationException();
    }

    @Override
    public boolean generateInvoice() {
        throw new UnsupportedOperationException();
    }

    @Override
    public boolean processPayment() {
        throw new UnsupportedOperationException();
    }

    @Override
    public String getUpdatedBy() {
        throw new UnsupportedOperationException();
    }

    @Override
    public DateTime getUpdatedDate() {
        throw new UnsupportedOperationException();
    }

    @Override
<<<<<<< HEAD
    public DefaultMutableAccountData toMutableAccountData() {
        throw new NotImplementedException();
=======
    public MutableAccountData toMutableAccountData() {
        throw new UnsupportedOperationException();
>>>>>>> f7bf18e4
    }

}<|MERGE_RESOLUTION|>--- conflicted
+++ resolved
@@ -19,13 +19,13 @@
 import java.util.List;
 import java.util.UUID;
 
-import com.ning.billing.util.callcontext.CallContext;
 import org.joda.time.DateTime;
 import org.joda.time.DateTimeZone;
 
 import com.ning.billing.account.api.Account;
-import com.ning.billing.account.api.DefaultMutableAccountData;
+import com.ning.billing.account.api.MutableAccountData;
 import com.ning.billing.catalog.api.Currency;
+import com.ning.billing.util.callcontext.CallContext;
 import com.ning.billing.util.customfield.CustomField;
 import com.ning.billing.util.tag.Tag;
 import com.ning.billing.util.tag.TagDefinition;
@@ -245,13 +245,8 @@
     }
 
     @Override
-<<<<<<< HEAD
-    public DefaultMutableAccountData toMutableAccountData() {
-        throw new NotImplementedException();
-=======
     public MutableAccountData toMutableAccountData() {
         throw new UnsupportedOperationException();
->>>>>>> f7bf18e4
     }
 
 }