/*
 * Copyright 2010-2011 Ning, Inc.
 *
 * Ning licenses this file to you under the Apache License, version 2.0
 * (the "License"); you may not use this file except in compliance with the
 * License.  You may obtain a copy of the License at:
 *
 *    http://www.apache.org/licenses/LICENSE-2.0
 *
 * Unless required by applicable law or agreed to in writing, software
 * distributed under the License is distributed on an "AS IS" BASIS, WITHOUT
 * WARRANTIES OR CONDITIONS OF ANY KIND, either express or implied.  See the
 * License for the specific language governing permissions and limitations
 * under the License.
 */

package com.ning.billing.analytics;

import java.math.BigDecimal;
import java.util.ArrayList;
import java.util.List;
import java.util.UUID;

import org.joda.time.DateTime;
import org.slf4j.Logger;
import org.slf4j.LoggerFactory;

import com.google.inject.Inject;
import com.ning.billing.account.api.Account;
import com.ning.billing.account.api.AccountApiException;
import com.ning.billing.account.api.AccountData;
import com.ning.billing.account.api.AccountUserApi;
import com.ning.billing.account.api.ChangedField;
import com.ning.billing.analytics.dao.BusinessAccountDao;
import com.ning.billing.invoice.api.Invoice;
import com.ning.billing.invoice.api.InvoiceUserApi;
import com.ning.billing.payment.api.PaymentApi;
import com.ning.billing.payment.api.PaymentApiException;
import com.ning.billing.payment.api.PaymentAttempt;
import com.ning.billing.payment.api.PaymentInfoEvent;
import com.ning.billing.util.tag.Tag;

public class BusinessAccountRecorder {
    private static final Logger log = LoggerFactory.getLogger(BusinessAccountRecorder.class);

    private final BusinessAccountDao dao;
    private final AccountUserApi accountApi;
    private final InvoiceUserApi invoiceUserApi;
    private final PaymentApi paymentApi;

    @Inject
    public BusinessAccountRecorder(final BusinessAccountDao dao, final AccountUserApi accountApi, final InvoiceUserApi invoiceUserApi, final PaymentApi paymentApi) {
        this.dao = dao;
        this.accountApi = accountApi;
        this.invoiceUserApi = invoiceUserApi;
        this.paymentApi = paymentApi;
    }

    public void accountCreated(final AccountData data) {
        Account account;
        try {
            account = accountApi.getAccountByKey(data.getExternalKey());
            final BusinessAccount bac = createBusinessAccountFromAccount(account);

            log.info("ACCOUNT CREATION " + bac);
            dao.createAccount(bac);
        } catch (AccountApiException e) {
            log.warn("Error encountered creating BusinessAccount",e);
        }
    }

    /**
     * Notification handler for ACCOUNT changes
     *
     * @param accountId     account id changed
     * @param changedFields list of changed fields
     */
    public void accountUpdated(final UUID accountId, final List<ChangedField> changedFields) {
        // None of the fields updated interest us so far - see DefaultAccountChangeNotification
        // TODO We'll need notifications for tags changes eventually
    }

    /**
     * Notification handler for Payment creations
     *
     * @param paymentInfo payment object (from the payment plugin)
     */
    public void accountUpdated(final PaymentInfoEvent paymentInfo) {
        try {
            final PaymentAttempt paymentAttempt = paymentApi.getPaymentAttemptForPaymentId(paymentInfo.getPaymentId());
            if (paymentAttempt == null) {
                return;
            }

            final Account account = accountApi.getAccountById(paymentAttempt.getAccountId());
            accountUpdated(account.getId());
        } catch (AccountApiException e) {
            log.warn("Error encountered creating BusinessAccount",e);
        } catch (PaymentApiException e) {
            log.warn("Error encountered creating BusinessAccount",e);            
        }
    }

    /**
     * Notification handler for Invoice creations
     *
     * @param accountId account id associated with the created invoice
     */
    public void accountUpdated(final UUID accountId) {
        try {
            final Account account = accountApi.getAccountById(accountId);

            if (account == null) {
                log.warn("Couldn't find account {}", accountId);
                return;
            }

            BusinessAccount bac = dao.getAccount(account.getExternalKey());
            if (bac == null) {
                bac = createBusinessAccountFromAccount(account);
                log.info("ACCOUNT CREATION " + bac);
                dao.createAccount(bac);
            } else {
                updateBusinessAccountFromAccount(account, bac);
                log.info("ACCOUNT UPDATE " + bac);
                dao.saveAccount(bac);
            }
        } catch (AccountApiException e) {
            log.warn("Error encountered creating BusinessAccount",e);
        }

    }

    private BusinessAccount createBusinessAccountFromAccount(final Account account) {
        final List<String> tags = new ArrayList<String>();
        for (final Tag tag : account.getTagList()) {
            tags.add(tag.getTagDefinitionName());
        }

        final BusinessAccount bac = new BusinessAccount(
                account.getExternalKey(),
                invoiceUserApi.getAccountBalance(account.getId()),
                tags,
                // These fields will be updated below
                null,
                null,
                null,
                null,
                null,
                null
        );
        updateBusinessAccountFromAccount(account, bac);

        return bac;
    }

    private void updateBusinessAccountFromAccount(final Account account, final BusinessAccount bac) {

        try {
            DateTime lastInvoiceDate = null;
            BigDecimal totalInvoiceBalance = BigDecimal.ZERO;
            String lastPaymentStatus = null;
            String paymentMethod = null;
            String creditCardType = null;
            String billingAddressCountry = null;

            // Retrieve invoices information
            final List<Invoice> invoices = invoiceUserApi.getInvoicesByAccount(account.getId());
            if (invoices != null && invoices.size() > 0) {
                final List<String> invoiceIds = new ArrayList<String>();
                for (final Invoice invoice : invoices) {
                    invoiceIds.add(invoice.getId().toString());
                    totalInvoiceBalance = totalInvoiceBalance.add(invoice.getBalance());

                    if (lastInvoiceDate == null || invoice.getInvoiceDate().isAfter(lastInvoiceDate)) {
                        lastInvoiceDate = invoice.getInvoiceDate();
                    }
                }

<<<<<<< HEAD
            // Retrieve payments information for these invoices
            final PaymentInfoEvent payment = paymentApi.getLastPaymentInfo(invoiceIds);

            lastPaymentStatus = payment.getStatus();
            paymentMethod = payment.getPaymentMethod();
            creditCardType = payment.getCardType();
            billingAddressCountry = payment.getCardCountry();
        }
=======
                // Retrieve payments information for these invoices
                DateTime lastPaymentDate = null;
                final List<PaymentInfoEvent> payments = paymentApi.getPaymentInfo(invoiceIds);
                if (payments != null) {
                    for (final PaymentInfoEvent payment : payments) {
                        // Use the last payment method/type/country as the default one for the account
                        if (lastPaymentDate == null || payment.getCreatedDate().isAfter(lastPaymentDate)) {
                            lastPaymentDate = payment.getCreatedDate();

                            lastPaymentStatus = payment.getStatus();
                            paymentMethod = payment.getPaymentMethod();
                            creditCardType = payment.getCardType();
                            billingAddressCountry = payment.getCardCountry();
                        }
                    }
                }
            }
>>>>>>> 60922566

            bac.setLastPaymentStatus(lastPaymentStatus);
            bac.setPaymentMethod(paymentMethod);
            bac.setCreditCardType(creditCardType);
            bac.setBillingAddressCountry(billingAddressCountry);
            bac.setLastInvoiceDate(lastInvoiceDate);
            bac.setTotalInvoiceBalance(totalInvoiceBalance);

            bac.setBalance(invoiceUserApi.getAccountBalance(account.getId()));
        } catch (PaymentApiException e) {
            log.error("Failed to update Business account", e);
        }
    }
}<|MERGE_RESOLUTION|>--- conflicted
+++ resolved
@@ -70,7 +70,7 @@
     }
 
     /**
-     * Notification handler for ACCOUNT changes
+     * Notification handler for Account changes
      *
      * @param accountId     account id changed
      * @param changedFields list of changed fields
@@ -87,7 +87,7 @@
      */
     public void accountUpdated(final PaymentInfoEvent paymentInfo) {
         try {
-            final PaymentAttempt paymentAttempt = paymentApi.getPaymentAttemptForPaymentId(paymentInfo.getPaymentId());
+            final PaymentAttempt paymentAttempt = paymentApi.getPaymentAttemptForPaymentId(paymentInfo.getId());
             if (paymentAttempt == null) {
                 return;
             }
@@ -155,67 +155,46 @@
     }
 
     private void updateBusinessAccountFromAccount(final Account account, final BusinessAccount bac) {
-
-        try {
-            DateTime lastInvoiceDate = null;
-            BigDecimal totalInvoiceBalance = BigDecimal.ZERO;
-            String lastPaymentStatus = null;
-            String paymentMethod = null;
-            String creditCardType = null;
-            String billingAddressCountry = null;
-
-            // Retrieve invoices information
-            final List<Invoice> invoices = invoiceUserApi.getInvoicesByAccount(account.getId());
-            if (invoices != null && invoices.size() > 0) {
-                final List<String> invoiceIds = new ArrayList<String>();
-                for (final Invoice invoice : invoices) {
-                    invoiceIds.add(invoice.getId().toString());
-                    totalInvoiceBalance = totalInvoiceBalance.add(invoice.getBalance());
-
-                    if (lastInvoiceDate == null || invoice.getInvoiceDate().isAfter(lastInvoiceDate)) {
-                        lastInvoiceDate = invoice.getInvoiceDate();
-                    }
+        DateTime lastInvoiceDate = null;
+        BigDecimal totalInvoiceBalance = BigDecimal.ZERO;
+        String lastPaymentStatus = null;
+        String paymentMethod = null;
+        String creditCardType = null;
+        String billingAddressCountry = null;
+
+        // Retrieve invoices information
+        final List<Invoice> invoices = invoiceUserApi.getInvoicesByAccount(account.getId());
+        if (invoices != null && invoices.size() > 0) {
+            final List<String> invoiceIds = new ArrayList<String>();
+            for (final Invoice invoice : invoices) {
+                invoiceIds.add(invoice.getId().toString());
+                totalInvoiceBalance = totalInvoiceBalance.add(invoice.getBalance());
+
+                if (lastInvoiceDate == null || invoice.getInvoiceDate().isAfter(lastInvoiceDate)) {
+                    lastInvoiceDate = invoice.getInvoiceDate();
                 }
-
-<<<<<<< HEAD
+            }
+
             // Retrieve payments information for these invoices
-            final PaymentInfoEvent payment = paymentApi.getLastPaymentInfo(invoiceIds);
-
-            lastPaymentStatus = payment.getStatus();
-            paymentMethod = payment.getPaymentMethod();
-            creditCardType = payment.getCardType();
-            billingAddressCountry = payment.getCardCountry();
-        }
-=======
-                // Retrieve payments information for these invoices
-                DateTime lastPaymentDate = null;
-                final List<PaymentInfoEvent> payments = paymentApi.getPaymentInfo(invoiceIds);
-                if (payments != null) {
-                    for (final PaymentInfoEvent payment : payments) {
-                        // Use the last payment method/type/country as the default one for the account
-                        if (lastPaymentDate == null || payment.getCreatedDate().isAfter(lastPaymentDate)) {
-                            lastPaymentDate = payment.getCreatedDate();
-
-                            lastPaymentStatus = payment.getStatus();
-                            paymentMethod = payment.getPaymentMethod();
-                            creditCardType = payment.getCardType();
-                            billingAddressCountry = payment.getCardCountry();
-                        }
-                    }
-                }
-            }
->>>>>>> 60922566
-
-            bac.setLastPaymentStatus(lastPaymentStatus);
-            bac.setPaymentMethod(paymentMethod);
-            bac.setCreditCardType(creditCardType);
-            bac.setBillingAddressCountry(billingAddressCountry);
-            bac.setLastInvoiceDate(lastInvoiceDate);
-            bac.setTotalInvoiceBalance(totalInvoiceBalance);
-
-            bac.setBalance(invoiceUserApi.getAccountBalance(account.getId()));
-        } catch (PaymentApiException e) {
-            log.error("Failed to update Business account", e);
+            try {
+                final PaymentInfoEvent payment = paymentApi.getLastPaymentInfo(invoiceIds);
+
+                lastPaymentStatus = payment.getStatus();
+                paymentMethod = payment.getPaymentMethod();
+                creditCardType = payment.getCardType();
+                billingAddressCountry = payment.getCardCountry();
+
+                bac.setLastPaymentStatus(lastPaymentStatus);
+                bac.setPaymentMethod(paymentMethod);
+                bac.setCreditCardType(creditCardType);
+                bac.setBillingAddressCountry(billingAddressCountry);
+                bac.setLastInvoiceDate(lastInvoiceDate);
+                bac.setTotalInvoiceBalance(totalInvoiceBalance);
+
+                bac.setBalance(invoiceUserApi.getAccountBalance(account.getId()));
+            } catch (PaymentApiException ex) {
+                // TODO: handle this exception
+            }
         }
     }
 }