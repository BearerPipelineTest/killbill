--- conflicted
+++ resolved
@@ -62,13 +62,9 @@
 
         AccountJson accountJson = createAccount("poupou", "qhddffrwe", "poupou@yahoo.com");
         assertNotNull(accountJson);
-<<<<<<< HEAD
-
-        BundleJsonNoSubsciptions bundleJson = createBundle(accountJson.getAccountId(), "9967599");
-=======
-        
+
         BundleJsonNoSubscriptions bundleJson = createBundle(accountJson.getAccountId(), "9967599");
->>>>>>> cbdd268d
+
         assertNotNull(bundleJson);
 
         SubscriptionJsonNoEvents subscriptionJson = createSubscription(bundleJson.getBundleId(), "Shotgun", ProductCategory.BASE.toString(), BillingPeriod.MONTHLY.toString(), true);
@@ -79,19 +75,11 @@
         clock.addDeltaFromReality(it.toDurationMillis());
 
         crappyWaitForLackOfProperSynchonization();
-<<<<<<< HEAD
-
-        String uri = BaseJaxrsResource.INVOICES_PATH;
-        Map<String, String> queryParams = new HashMap<String, String>();
-        queryParams.put(BaseJaxrsResource.QUERY_ACCOUNT_ID, accountJson.getAccountId());
-
-=======
-        
+
         String uri = JaxrsResource.INVOICES_PATH;
         Map<String, String> queryParams = new HashMap<String, String>();
         queryParams.put(JaxrsResource.QUERY_ACCOUNT_ID, accountJson.getAccountId());
-        
->>>>>>> cbdd268d
+
         Response response = doGet(uri, queryParams, DEFAULT_HTTP_TIMEOUT_SEC);
         Assert.assertEquals(response.getStatusCode(), Status.OK.getStatusCode());
         String baseJson = response.getResponseBody();
@@ -148,7 +136,7 @@
         AccountJson accountJson = createAccount("nohup", "shtergyhwF", "nohup@yahoo.com");
         assertNotNull(accountJson);
 
-        BundleJsonNoSubsciptions bundleJson = createBundle(accountJson.getAccountId(), "391193");
+        BundleJsonNoSubscriptions bundleJson = createBundle(accountJson.getAccountId(), "391193");
         assertNotNull(bundleJson);
 
         SubscriptionJsonNoEvents subscriptionJson = createSubscription(bundleJson.getBundleId(), "Shotgun", ProductCategory.BASE.toString(), BillingPeriod.MONTHLY.toString(), true);
@@ -160,8 +148,8 @@
         crappyWaitForLackOfProperSynchonization();
 
         Map<String, String> queryParams = new HashMap<String, String>();
-        queryParams.put(BaseJaxrsResource.QUERY_ACCOUNT_ID, accountJson.getAccountId());
-        String uri = BaseJaxrsResource.INVOICES_PATH;
+        queryParams.put(JaxrsResource.QUERY_ACCOUNT_ID, accountJson.getAccountId());
+        String uri = JaxrsResource.INVOICES_PATH;
         Response response = doGet(uri, queryParams, DEFAULT_HTTP_TIMEOUT_SEC);
         assertEquals(response.getStatusCode(), Status.OK.getStatusCode());
         String baseJson = response.getResponseBody();
@@ -173,7 +161,7 @@
 
         for (InvoiceJsonSimple cur : invoices) {
 
-            uri = BaseJaxrsResource.INVOICES_PATH + "/" + cur.getInvoiceId() + "/" + BaseJaxrsResource.PAYMENTS;    
+            uri = JaxrsResource.INVOICES_PATH + "/" + cur.getInvoiceId() + "/" + JaxrsResource.PAYMENTS;    
             response = doGet(uri, DEFAULT_EMPTY_QUERY, DEFAULT_HTTP_TIMEOUT_SEC);
 
             Assert.assertEquals(response.getStatusCode(), Status.OK.getStatusCode());
@@ -204,7 +192,7 @@
         // STEPH MISSING SET ACCOUNT AUTO_PAY_OFF
 
 
-        BundleJsonNoSubsciptions bundleJson = createBundle(accountJson.getAccountId(), "391193");
+        BundleJsonNoSubscriptions bundleJson = createBundle(accountJson.getAccountId(), "391193");
         assertNotNull(bundleJson);
 
         SubscriptionJsonNoEvents subscriptionJson = createSubscription(bundleJson.getBundleId(), "Shotgun", ProductCategory.BASE.toString(), BillingPeriod.MONTHLY.toString(), true);
@@ -216,8 +204,8 @@
         crappyWaitForLackOfProperSynchonization();
 
         Map<String, String> queryParams = new HashMap<String, String>();
-        queryParams.put(BaseJaxrsResource.QUERY_ACCOUNT_ID, accountJson.getAccountId());
-        String uri = BaseJaxrsResource.INVOICES_PATH;
+        queryParams.put(JaxrsResource.QUERY_ACCOUNT_ID, accountJson.getAccountId());
+        String uri = JaxrsResource.INVOICES_PATH;
         Response response = doGet(uri, queryParams, DEFAULT_HTTP_TIMEOUT_SEC);
         assertEquals(response.getStatusCode(), Status.OK.getStatusCode());
         String baseJson = response.getResponseBody();
@@ -236,7 +224,7 @@
             PaymentJsonSimple payment = new PaymentJsonSimple(cur.getAmount(), BigDecimal.ZERO, accountJson.getAccountId(), cur.getInvoiceId(), null, null, null, 0, null, null);
             String postJson = mapper.writeValueAsString(payment);
             
-            uri = BaseJaxrsResource.INVOICES_PATH + "/" + cur.getInvoiceId() + "/" + BaseJaxrsResource.PAYMENTS;    
+            uri = JaxrsResource.INVOICES_PATH + "/" + cur.getInvoiceId() + "/" + JaxrsResource.PAYMENTS;    
             response = doPost(uri, postJson, DEFAULT_EMPTY_QUERY, DEFAULT_HTTP_TIMEOUT_SEC);
 
             response = doGet(uri, DEFAULT_EMPTY_QUERY, DEFAULT_HTTP_TIMEOUT_SEC);
