--- conflicted
+++ resolved
@@ -42,15 +42,9 @@
     public static String HDR_COMMENT = "X-Killbill-Comment";
     public static String HDR_PAGINATION_CURRENT_OFFSET = "X-Killbill-Pagination-CurrentOffset";
     public static String HDR_PAGINATION_NEXT_OFFSET = "X-Killbill-Pagination-NextOffset";
-<<<<<<< HEAD
-    public static String HDR_PAGINATION_TOTAL_NB_RESULTS = "X-Killbill-Pagination-TotalNbResults";
-    public static String HDR_PAGINATION_NB_RESULTS = "X-Killbill-Pagination-NbResults";
-    public static String HDR_PAGINATION_NB_RESULTS_FROM_OFFSET = "X-Killbill-Pagination-NbResultsFromOffset";
-=======
     public static String HDR_PAGINATION_TOTAL_NB_RECORDS = "X-Killbill-Pagination-TotalNbRecords";
     public static String HDR_PAGINATION_MAX_NB_RECORDS = "X-Killbill-Pagination-MaxNbRecords";
     public static String HDR_PAGINATION_NEXT_PAGE_URI = "X-Killbill-Pagination-NextPageUri";
->>>>>>> 66515290
 
     /*
      * Patterns
