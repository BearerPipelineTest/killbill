/*
 * Copyright 2010-2011 Ning, Inc.
 *
 * Ning licenses this file to you under the Apache License, version 2.0
 * (the "License"); you may not use this file except in compliance with the
 * License.  You may obtain a copy of the License at:
 *
 *    http://www.apache.org/licenses/LICENSE-2.0
 *
 * Unless required by applicable law or agreed to in writing, software
 * distributed under the License is distributed on an "AS IS" BASIS, WITHOUT
 * WARRANTIES OR CONDITIONS OF ANY KIND, either express or implied.  See the
 * License for the specific language governing permissions and limitations
 * under the License.
 */

package com.ning.billing.jaxrs.json;

import java.math.BigDecimal;
import java.util.UUID;

import org.joda.time.DateTime;

import com.fasterxml.jackson.annotation.JsonCreator;
import com.fasterxml.jackson.annotation.JsonProperty;

public class PaymentJsonWithBundleKeys extends PaymentJsonSimple {
    private final String bundleKeys;

    public PaymentJsonWithBundleKeys() {
        super();
        this.bundleKeys = null;
    }

    @JsonCreator
<<<<<<< HEAD
    public PaymentJsonWithBundleKeys(@JsonProperty("amount") BigDecimal amount,
            @JsonProperty("paidAmount") BigDecimal paidAmount,
            @JsonProperty("accountId") String accountId,
            @JsonProperty("invoiceId") String invoiceId,
            @JsonProperty("paymentId") String paymentId,
            @JsonProperty("requestedDt") DateTime requestedDate,
            @JsonProperty("effectiveDt") DateTime effectiveDate,
            @JsonProperty("retryCount") Integer retryCount,
            @JsonProperty("currency") String currency,
            @JsonProperty("status") String status,
            @JsonProperty("externalBundleKeys") String bundleKeys) {
        super(amount, paidAmount, accountId, invoiceId, paymentId, requestedDate, effectiveDate, retryCount, currency, status);

=======
    public PaymentJsonWithBundleKeys(@JsonProperty("amount") final BigDecimal amount,
                                     @JsonProperty("paidAmount") final BigDecimal paidAmount,
                                     @JsonProperty("invoiceId") final UUID invoiceId,
                                     @JsonProperty("paymentId") final UUID paymentId,
                                     @JsonProperty("requestedDt") final DateTime requestedDate,
                                     @JsonProperty("effectiveDt") final DateTime effectiveDate,
                                     @JsonProperty("retryCount") final Integer retryCount,
                                     @JsonProperty("currency") final String currency,
                                     @JsonProperty("status") final String status,
                                     @JsonProperty("accountId") final UUID accountId,
                                     @JsonProperty("externalBundleKeys") final String bundleKeys) {
        super(amount, paidAmount, invoiceId, paymentId, requestedDate, effectiveDate, retryCount, currency, status, accountId);
>>>>>>> dc1337c3
        this.bundleKeys = bundleKeys;
    }

    public String getBundleKeys() {
        return bundleKeys;
    }
}<|MERGE_RESOLUTION|>--- conflicted
+++ resolved
@@ -33,7 +33,6 @@
     }
 
     @JsonCreator
-<<<<<<< HEAD
     public PaymentJsonWithBundleKeys(@JsonProperty("amount") BigDecimal amount,
             @JsonProperty("paidAmount") BigDecimal paidAmount,
             @JsonProperty("accountId") String accountId,
@@ -46,21 +45,6 @@
             @JsonProperty("status") String status,
             @JsonProperty("externalBundleKeys") String bundleKeys) {
         super(amount, paidAmount, accountId, invoiceId, paymentId, requestedDate, effectiveDate, retryCount, currency, status);
-
-=======
-    public PaymentJsonWithBundleKeys(@JsonProperty("amount") final BigDecimal amount,
-                                     @JsonProperty("paidAmount") final BigDecimal paidAmount,
-                                     @JsonProperty("invoiceId") final UUID invoiceId,
-                                     @JsonProperty("paymentId") final UUID paymentId,
-                                     @JsonProperty("requestedDt") final DateTime requestedDate,
-                                     @JsonProperty("effectiveDt") final DateTime effectiveDate,
-                                     @JsonProperty("retryCount") final Integer retryCount,
-                                     @JsonProperty("currency") final String currency,
-                                     @JsonProperty("status") final String status,
-                                     @JsonProperty("accountId") final UUID accountId,
-                                     @JsonProperty("externalBundleKeys") final String bundleKeys) {
-        super(amount, paidAmount, invoiceId, paymentId, requestedDate, effectiveDate, retryCount, currency, status, accountId);
->>>>>>> dc1337c3
         this.bundleKeys = bundleKeys;
     }
 
