/*
 * Copyright 2010-2011 Ning, Inc.
 *
 * Ning licenses this file to you under the Apache License, version 2.0
 * (the "License"); you may not use this file except in compliance with the
 * License.  You may obtain a copy of the License at:
 *
 *    http://www.apache.org/licenses/LICENSE-2.0
 *
 * Unless required by applicable law or agreed to in writing, software
 * distributed under the License is distributed on an "AS IS" BASIS, WITHOUT
 * WARRANTIES OR CONDITIONS OF ANY KIND, either express or implied.  See the
 * License for the specific language governing permissions and limitations
 * under the License.
 */
package com.ning.billing.jaxrs.json;

import java.math.BigDecimal;
import java.util.HashSet;
import java.util.LinkedList;
import java.util.List;
import java.util.Set;
import java.util.UUID;

import com.fasterxml.jackson.annotation.JsonCreator;
import com.fasterxml.jackson.annotation.JsonProperty;
import com.fasterxml.jackson.annotation.JsonView;
import com.ning.billing.account.api.Account;
import com.ning.billing.entitlement.api.timeline.BundleTimeline;
import com.ning.billing.invoice.api.Invoice;
import com.ning.billing.invoice.api.InvoiceItem;
import com.ning.billing.payment.api.Payment;
import com.ning.billing.payment.api.PaymentStatus;

public class AccountTimelineJson {

    private final List<PaymentJsonWithBundleKeys> payments;

    private final List<InvoiceJsonWithBundleKeys> invoices;
<<<<<<< HEAD
    
    private final AccountJsonSimple account;
    
=======

    @JsonView(BundleTimelineViews.ReadTimeline.class)
    private final AccountJsonSimple account;

    @JsonView(BundleTimelineViews.Timeline.class)
>>>>>>> 962d1a00
    private final List<BundleJsonWithSubscriptions> bundles;

    @JsonCreator
    public AccountTimelineJson(@JsonProperty("account") AccountJsonSimple account,
            @JsonProperty("bundles") List<BundleJsonWithSubscriptions> bundles,
            @JsonProperty("invoices") List<InvoiceJsonWithBundleKeys> invoices,
            @JsonProperty("payments") List<PaymentJsonWithBundleKeys> payments) {
        this.account = account;
        this.bundles = bundles;
        this.invoices = invoices;
        this.payments = payments;
    }

    private String getBundleExternalKey(UUID invoiceId,  List<Invoice> invoices, List<BundleTimeline> bundles) {
        for (Invoice cur : invoices) {
            if (cur.getId().equals(invoiceId)) {
                return getBundleExternalKey(cur, bundles);
            }
        }
        return null;
    }

    private String getBundleExternalKey(Invoice invoice, List<BundleTimeline> bundles) {
        Set<UUID> b = new HashSet<UUID>();
        for (final InvoiceItem cur : invoice.getInvoiceItems()) {
            b.add(cur.getBundleId());
        }
        boolean first = true;
        StringBuilder tmp = new StringBuilder();
        for (final UUID cur : b) {
            for (final BundleTimeline bt : bundles) {
                if (bt.getBundleId().equals(cur)) {
                    if (!first) {
                        tmp.append(",");
                    }
                    tmp.append(bt.getExternalKey());
                    first = false;
                    break;
                }
            }
        }
        return tmp.toString();
    }
<<<<<<< HEAD
    
    public AccountTimelineJson(Account account, List<Invoice> invoices, List<Payment> payments, List<BundleTimeline> bundles) {
=======

    public AccountTimelineJson(Account account, List<Invoice> invoices, List<PaymentAttempt> payments, List<BundleTimeline> bundles) {
>>>>>>> 962d1a00
        this.account = new AccountJsonSimple(account.getId().toString(), account.getExternalKey());
        this.bundles = new LinkedList<BundleJsonWithSubscriptions>();
        for (BundleTimeline cur : bundles) {
            this.bundles.add(new BundleJsonWithSubscriptions(account.getId(), cur));
        }
        this.invoices = new LinkedList<InvoiceJsonWithBundleKeys>();
        for (Invoice cur : invoices) {
            this.invoices.add(new InvoiceJsonWithBundleKeys(cur.getAmountPaid(),
                                                            cur.getAmountCredited(),
                                                            cur.getId().toString(),
                                                            cur.getInvoiceDate(),
                                                            cur.getTargetDate(),
                                                            Integer.toString(cur.getInvoiceNumber()),
                                                            cur.getBalance(),
                                                            cur.getAccountId().toString(),
                                                            getBundleExternalKey(cur, bundles)));
        }
        this.payments = new LinkedList<PaymentJsonWithBundleKeys>();
<<<<<<< HEAD

        for (Payment cur : payments) {
        
            String status = cur.getPaymentStatus().toString();
            BigDecimal paidAmount = cur.getPaymentStatus() == PaymentStatus.SUCCESS ? cur.getAmount() : BigDecimal.ZERO;
            this.payments.add(new PaymentJsonWithBundleKeys(cur.getAmount(), paidAmount, account.getId().toString(),
                    cur.getInvoiceId().toString(), cur.getId().toString(), 
                    cur.getEffectiveDate(), cur.getEffectiveDate(),
                    cur.getAttempts().size(), cur.getCurrency().toString(), status,
                    getBundleExternalKey(cur.getInvoiceId(), invoices, bundles)));
=======
        for (PaymentAttempt cur : payments) {


            String status = cur.getPaymentId() != null ? "Success" : "Failed";
            BigDecimal paidAmount = cur.getPaymentId() != null ? cur.getAmount() : BigDecimal.ZERO;

            this.payments.add(new PaymentJsonWithBundleKeys(cur.getAmount(),
                                                            paidAmount,
                                                            cur.getInvoiceId(),
                                                            cur.getPaymentId(),
                                                            cur.getCreatedDate(),
                                                            cur.getUpdatedDate(),
                                                            cur.getRetryCount(),
                                                            cur.getCurrency().toString(),
                                                            status,
                                                            cur.getAccountId(),
                                                            getBundleExternalKey(cur.getInvoiceId(), invoices, bundles)));
>>>>>>> 962d1a00
          }
    }

    public AccountTimelineJson() {
        this.account = null;
        this.bundles = null;
        this.invoices = null;
        this.payments = null;
    }

    public List<PaymentJsonWithBundleKeys> getPayments() {
        return payments;
    }

    public List<InvoiceJsonWithBundleKeys> getInvoices() {
        return invoices;
    }

    public AccountJsonSimple getAccount() {
        return account;
    }

    public List<BundleJsonWithSubscriptions> getBundles() {
        return bundles;
    }
}<|MERGE_RESOLUTION|>--- conflicted
+++ resolved
@@ -37,17 +37,10 @@
     private final List<PaymentJsonWithBundleKeys> payments;
 
     private final List<InvoiceJsonWithBundleKeys> invoices;
-<<<<<<< HEAD
     
     private final AccountJsonSimple account;
-    
-=======
 
-    @JsonView(BundleTimelineViews.ReadTimeline.class)
-    private final AccountJsonSimple account;
 
-    @JsonView(BundleTimelineViews.Timeline.class)
->>>>>>> 962d1a00
     private final List<BundleJsonWithSubscriptions> bundles;
 
     @JsonCreator
@@ -91,13 +84,8 @@
         }
         return tmp.toString();
     }
-<<<<<<< HEAD
-    
+
     public AccountTimelineJson(Account account, List<Invoice> invoices, List<Payment> payments, List<BundleTimeline> bundles) {
-=======
-
-    public AccountTimelineJson(Account account, List<Invoice> invoices, List<PaymentAttempt> payments, List<BundleTimeline> bundles) {
->>>>>>> 962d1a00
         this.account = new AccountJsonSimple(account.getId().toString(), account.getExternalKey());
         this.bundles = new LinkedList<BundleJsonWithSubscriptions>();
         for (BundleTimeline cur : bundles) {
@@ -116,8 +104,6 @@
                                                             getBundleExternalKey(cur, bundles)));
         }
         this.payments = new LinkedList<PaymentJsonWithBundleKeys>();
-<<<<<<< HEAD
-
         for (Payment cur : payments) {
         
             String status = cur.getPaymentStatus().toString();
@@ -127,25 +113,6 @@
                     cur.getEffectiveDate(), cur.getEffectiveDate(),
                     cur.getAttempts().size(), cur.getCurrency().toString(), status,
                     getBundleExternalKey(cur.getInvoiceId(), invoices, bundles)));
-=======
-        for (PaymentAttempt cur : payments) {
-
-
-            String status = cur.getPaymentId() != null ? "Success" : "Failed";
-            BigDecimal paidAmount = cur.getPaymentId() != null ? cur.getAmount() : BigDecimal.ZERO;
-
-            this.payments.add(new PaymentJsonWithBundleKeys(cur.getAmount(),
-                                                            paidAmount,
-                                                            cur.getInvoiceId(),
-                                                            cur.getPaymentId(),
-                                                            cur.getCreatedDate(),
-                                                            cur.getUpdatedDate(),
-                                                            cur.getRetryCount(),
-                                                            cur.getCurrency().toString(),
-                                                            status,
-                                                            cur.getAccountId(),
-                                                            getBundleExternalKey(cur.getInvoiceId(), invoices, bundles)));
->>>>>>> 962d1a00
           }
     }
 
