--- conflicted
+++ resolved
@@ -291,12 +291,7 @@
     String CACHE = "cache";
     String HEALTHCHECK = "healthcheck";
 
-<<<<<<< HEAD
     String QUERY_INCLUDED_DELETED = "includedDeleted";
     String AUDIT_LOG = "auditLogs";
-=======
-    public static final String AUDIT_LOG = "auditLogs";
-    public static final String AUDIT_LOG_WITH_HISTORY = "auditLogsWithHistory";
->>>>>>> 1260abd2
-
+    String AUDIT_LOG_WITH_HISTORY = "auditLogsWithHistory";
 }