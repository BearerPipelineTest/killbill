/*
 * Copyright 2010-2013 Ning, Inc.
 * Copyright 2014-2016 Groupon, Inc
 * Copyright 2014-2016 The Billing Project, LLC
 *
 * The Billing Project licenses this file to you under the Apache License, version 2.0
 * (the "License"); you may not use this file except in compliance with the
 * License.  You may obtain a copy of the License at:
 *
 *    http://www.apache.org/licenses/LICENSE-2.0
 *
 * Unless required by applicable law or agreed to in writing, software
 * distributed under the License is distributed on an "AS IS" BASIS, WITHOUT
 * WARRANTIES OR CONDITIONS OF ANY KIND, either express or implied.  See the
 * License for the specific language governing permissions and limitations
 * under the License.
 */

package org.killbill.billing.jaxrs.json;

import java.math.BigDecimal;
import java.util.ArrayList;
import java.util.LinkedList;
import java.util.List;

import javax.annotation.Nullable;

import org.joda.time.LocalDate;
import org.killbill.billing.ObjectType;
import org.killbill.billing.catalog.api.BillingPeriod;
import org.killbill.billing.catalog.api.CatalogApiException;
import org.killbill.billing.catalog.api.Currency;
import org.killbill.billing.catalog.api.PlanPhase;
import org.killbill.billing.catalog.api.PriceList;
import org.killbill.billing.catalog.api.Product;
import org.killbill.billing.entitlement.api.Subscription;
import org.killbill.billing.entitlement.api.SubscriptionEvent;
import org.killbill.billing.util.audit.AccountAuditLogs;
import org.killbill.billing.util.audit.AuditLog;

import com.fasterxml.jackson.annotation.JsonCreator;
import com.fasterxml.jackson.annotation.JsonProperty;
import io.swagger.annotations.ApiModelProperty;

public class SubscriptionJson extends JsonBase {

    @ApiModelProperty(dataType = "java.util.UUID")
    private final String accountId;
    @ApiModelProperty(dataType = "java.util.UUID")
    private final String bundleId;
    @ApiModelProperty(dataType = "java.util.UUID")
    private final String subscriptionId;
    private final String externalKey;
    private final LocalDate startDate;
    @ApiModelProperty(required = true)
    private final String productName;
    @ApiModelProperty(dataType = "org.killbill.billing.catalog.api.ProductCategory", required = true)
    private final String productCategory;
    @ApiModelProperty(dataType = "org.killbill.billing.catalog.api.BillingPeriod", required = true)
    private final String billingPeriod;
    @ApiModelProperty(dataType = "org.killbill.billing.catalog.api.PhaseType")
    private final String phaseType;
    @ApiModelProperty(required = true)
    private final String priceList;
    @ApiModelProperty(required = true)
    private final String planName;
    //@ApiModelProperty(dataType = "org.killbill.billing.entitlement.api.Entitlement.EntitlementState")
    @ApiModelProperty(dataType = "string", allowableValues = "PENDING,ACTIVE,BLOCKED,CANCELLED")
    private final String state;
    //@ApiModelProperty(dataType = "org.killbill.billing.entitlement.api.Entitlement.EntitlementSourceType")
    @ApiModelProperty(dataType = "string", allowableValues = "NATIVE,MIGRATED,TRANSFERRED")
    private final String sourceType;
    private final LocalDate cancelledDate;
    private final LocalDate chargedThroughDate;
    private final LocalDate billingStartDate;
    private final LocalDate billingEndDate;
    private final Integer billCycleDayLocal;
    private final List<EventSubscriptionJson> events;
    private final List<PhasePriceOverrideJson> priceOverrides;

    public static class EventSubscriptionJson extends JsonBase {

        private final String eventId;
        private final String billingPeriod;
        private final LocalDate effectiveDate;
        private final String product;
        private final String priceList;
        @ApiModelProperty(dataType = "org.killbill.billing.entitlement.api.SubscriptionEventType")
        private final String eventType;
        private final Boolean isBlockedBilling;
        private final Boolean isBlockedEntitlement;
        private final String serviceName;
        private final String serviceStateName;
        private final String phase;

        @JsonCreator
        public EventSubscriptionJson(@JsonProperty("eventId") final String eventId,
                                     @JsonProperty("billingPeriod") final String billingPeriod,
                                     @JsonProperty("effectiveDt") final LocalDate effectiveDate,
                                     @JsonProperty("product") final String product,
                                     @JsonProperty("priceList") final String priceList,
                                     @JsonProperty("eventType") final String eventType,
                                     @JsonProperty("isBlockedBilling") final Boolean isBlockedBilling,
                                     @JsonProperty("isBlockedEntitlement") final Boolean isBlockedEntitlement,
                                     @JsonProperty("serviceName") final String serviceName,
                                     @JsonProperty("serviceStateName") final String serviceStateName,
                                     @JsonProperty("phase") final String phase,
                                     @JsonProperty("auditLogs") @Nullable final List<AuditLogJson> auditLogs) {
            super(auditLogs);
            this.eventId = eventId;
            this.billingPeriod = billingPeriod;
            this.effectiveDate = effectiveDate;
            this.product = product;
            this.priceList = priceList;
            this.eventType = eventType;
            this.isBlockedBilling = isBlockedBilling;
            this.isBlockedEntitlement = isBlockedEntitlement;
            this.serviceName = serviceName;
            this.serviceStateName = serviceStateName;
            this.phase = phase;
        }

        public EventSubscriptionJson(final SubscriptionEvent subscriptionEvent, @Nullable final AccountAuditLogs accountAuditLogs) {

            super(toAuditLogJson(getAuditLogsForSubscriptionEvent(subscriptionEvent, accountAuditLogs)));
            final BillingPeriod billingPeriod = subscriptionEvent.getNextBillingPeriod() != null ? subscriptionEvent.getNextBillingPeriod() : subscriptionEvent.getPrevBillingPeriod();
            final Product product = subscriptionEvent.getNextProduct() != null ? subscriptionEvent.getNextProduct() : subscriptionEvent.getPrevProduct();
            final PriceList priceList = subscriptionEvent.getNextPriceList() != null ? subscriptionEvent.getNextPriceList() : subscriptionEvent.getPrevPriceList();
            final PlanPhase phase = subscriptionEvent.getNextPhase() != null ? subscriptionEvent.getNextPhase() : subscriptionEvent.getPrevPhase();
            this.eventId = subscriptionEvent.getId().toString();
            this.billingPeriod = billingPeriod != null ? billingPeriod.toString() : null;
            this.effectiveDate = subscriptionEvent.getEffectiveDate();
            this.product = product != null ? product.getName() : null;
            this.priceList = priceList != null ? priceList.getName() : null;
            this.eventType = subscriptionEvent.getSubscriptionEventType().toString();
            this.isBlockedBilling = subscriptionEvent.isBlockedBilling();
            this.isBlockedEntitlement = subscriptionEvent.isBlockedEntitlement();
            this.serviceName = subscriptionEvent.getServiceName();
            this.serviceStateName = subscriptionEvent.getServiceStateName();
            this.phase = phase != null ? phase.getName() : null;
        }


        private static List<AuditLog> getAuditLogsForSubscriptionEvent(final SubscriptionEvent subscriptionEvent, @Nullable final AccountAuditLogs accountAuditLogs) {
            if (accountAuditLogs == null) {
                return null;
            }
            final ObjectType subscriptionEventObjectType = subscriptionEvent.getSubscriptionEventType().getObjectType();
            if (subscriptionEventObjectType == ObjectType.SUBSCRIPTION_EVENT) {
                return accountAuditLogs.getAuditLogsForSubscriptionEvent(subscriptionEvent.getId());
            } else if (subscriptionEventObjectType == ObjectType.BLOCKING_STATES) {
                return accountAuditLogs.getAuditLogsForBlockingState(subscriptionEvent.getId());
            }
            throw new IllegalStateException("Unepxected objectType " + subscriptionEventObjectType + " for SubscriptionEvent " + subscriptionEvent.getId());
        }

        public String getEventId() {
            return eventId;
        }

        public String getBillingPeriod() {
            return billingPeriod;
        }

        public LocalDate getEffectiveDate() {
            return effectiveDate;
        }

        public String getProduct() {
            return product;
        }

        public String getPriceList() {
            return priceList;
        }

        public String getEventType() {
            return eventType;
        }

        public Boolean getIsBlockedBilling() {
            return isBlockedBilling;
        }

        public Boolean getIsBlockedEntitlement() {
            return isBlockedEntitlement;
        }

        public String getServiceName() {
            return serviceName;
        }

        public String getServiceStateName() {
            return serviceStateName;
        }

        public String getPhase() {
            return phase;
        }

        @Override
        public String toString() {
            final StringBuilder sb = new StringBuilder("EventSubscriptionJson{");
            sb.append("eventId='").append(eventId).append('\'');
            sb.append(", billingPeriod='").append(billingPeriod).append('\'');
            sb.append(", effectiveDate=").append(effectiveDate);
            sb.append(", product='").append(product).append('\'');
            sb.append(", priceList='").append(priceList).append('\'');
            sb.append(", eventType='").append(eventType).append('\'');
            sb.append(", isBlockedBilling=").append(isBlockedBilling);
            sb.append(", isBlockedEntitlement=").append(isBlockedEntitlement);
            sb.append(", serviceName='").append(serviceName).append('\'');
            sb.append(", serviceStateName='").append(serviceStateName).append('\'');
            sb.append(", phase='").append(phase).append('\'');
            sb.append('}');
            return sb.toString();
        }

        @Override
        public boolean equals(final Object o) {
            if (this == o) {
                return true;
            }
            if (o == null || getClass() != o.getClass()) {
                return false;
            }

            final EventSubscriptionJson that = (EventSubscriptionJson) o;

            if (billingPeriod != null ? !billingPeriod.equals(that.billingPeriod) : that.billingPeriod != null) {
                return false;
            }
            if (effectiveDate != null ? effectiveDate.compareTo(that.effectiveDate) != 0 : that.effectiveDate != null) {
                return false;
            }
            if (eventId != null ? !eventId.equals(that.eventId) : that.eventId != null) {
                return false;
            }
            if (eventType != null ? !eventType.equals(that.eventType) : that.eventType != null) {
                return false;
            }
            if (isBlockedBilling != null ? !isBlockedBilling.equals(that.isBlockedBilling) : that.isBlockedBilling != null) {
                return false;
            }
            if (isBlockedEntitlement != null ? !isBlockedEntitlement.equals(that.isBlockedEntitlement) : that.isBlockedEntitlement != null) {
                return false;
            }
            if (phase != null ? !phase.equals(that.phase) : that.phase != null) {
                return false;
            }
            if (priceList != null ? !priceList.equals(that.priceList) : that.priceList != null) {
                return false;
            }
            if (product != null ? !product.equals(that.product) : that.product != null) {
                return false;
            }
            if (serviceName != null ? !serviceName.equals(that.serviceName) : that.serviceName != null) {
                return false;
            }
            if (serviceStateName != null ? !serviceStateName.equals(that.serviceStateName) : that.serviceStateName != null) {
                return false;
            }

            return true;
        }

        @Override
        public int hashCode() {
            int result = eventId != null ? eventId.hashCode() : 0;
            result = 31 * result + (billingPeriod != null ? billingPeriod.hashCode() : 0);
            result = 31 * result + (effectiveDate != null ? effectiveDate.hashCode() : 0);
            result = 31 * result + (product != null ? product.hashCode() : 0);
            result = 31 * result + (priceList != null ? priceList.hashCode() : 0);
            result = 31 * result + (eventType != null ? eventType.hashCode() : 0);
            result = 31 * result + (isBlockedBilling != null ? isBlockedBilling.hashCode() : 0);
            result = 31 * result + (isBlockedEntitlement != null ? isBlockedEntitlement.hashCode() : 0);
            result = 31 * result + (serviceName != null ? serviceName.hashCode() : 0);
            result = 31 * result + (serviceStateName != null ? serviceStateName.hashCode() : 0);
            result = 31 * result + (phase != null ? phase.hashCode() : 0);
            return result;
        }
    }

    @JsonCreator
    public SubscriptionJson(@JsonProperty("accountId") @Nullable final String accountId,
                            @JsonProperty("bundleId") @Nullable final String bundleId,
                            @JsonProperty("subscriptionId") @Nullable final String subscriptionId,
                            @JsonProperty("externalKey") @Nullable final String externalKey,
                            @JsonProperty("startDate") @Nullable final LocalDate startDate,
                            @JsonProperty("productName") @Nullable final String productName,
                            @JsonProperty("productCategory") @Nullable final String productCategory,
                            @JsonProperty("billingPeriod") @Nullable final String billingPeriod,
                            @JsonProperty("phaseType") @Nullable final String phaseType,
                            @JsonProperty("priceList") @Nullable final String priceList,
                            @JsonProperty("planName") @Nullable final String planName,
                            @JsonProperty("state") @Nullable final String state,
                            @JsonProperty("sourceType") @Nullable final String sourceType,
                            @JsonProperty("cancelledDate") @Nullable final LocalDate cancelledDate,
                            @JsonProperty("chargedThroughDate") @Nullable final LocalDate chargedThroughDate,
                            @JsonProperty("billingStartDate") @Nullable final LocalDate billingStartDate,
                            @JsonProperty("billingEndDate") @Nullable final LocalDate billingEndDate,
                            @JsonProperty("billCycleDayLocal") @Nullable final Integer billCycleDayLocal,
                            @JsonProperty("events") @Nullable final List<EventSubscriptionJson> events,
                            @JsonProperty("priceOverrides") final List<PhasePriceOverrideJson> priceOverrides,
                            @JsonProperty("auditLogs") @Nullable final List<AuditLogJson> auditLogs) {
        super(auditLogs);
        this.startDate = startDate;
        this.productName = productName;
        this.productCategory = productCategory;
        this.billingPeriod = billingPeriod;
        this.phaseType = phaseType;
        this.priceList = priceList;
        this.planName = planName;
        this.state = state;
        this.sourceType = sourceType;
        this.cancelledDate = cancelledDate;
        this.chargedThroughDate = chargedThroughDate;
        this.billingStartDate = billingStartDate;
        this.billingEndDate = billingEndDate;
        this.billCycleDayLocal = billCycleDayLocal;
        this.accountId = accountId;
        this.bundleId = bundleId;
        this.subscriptionId = subscriptionId;
        this.externalKey = externalKey;
        this.events = events;
        this.priceOverrides = priceOverrides;
    }

    public SubscriptionJson(final Subscription subscription, @Nullable final Currency currency, @Nullable final AccountAuditLogs accountAuditLogs) throws CatalogApiException {
        super(toAuditLogJson(accountAuditLogs == null ? null : accountAuditLogs.getAuditLogsForSubscription(subscription.getId())));
        this.startDate = subscription.getEffectiveStartDate();

        // last* fields can be null if the subscription starts in the future - rely on the first available event instead
        final SubscriptionEvent firstEvent = subscription.getSubscriptionEvents().isEmpty() ? null : subscription.getSubscriptionEvents().get(0);
        if (subscription.getLastActiveProduct() == null) {
            this.productName = firstEvent == null ? null : firstEvent.getNextProduct().getName();
        } else {
            this.productName = subscription.getLastActiveProduct().getName();
        }
        if (subscription.getLastActiveProductCategory() == null) {
            this.productCategory = firstEvent == null ? null : firstEvent.getNextProduct().getCategory().name();
        } else {
            this.productCategory = subscription.getLastActiveProductCategory().name();
        }
        if (subscription.getLastActivePlan() == null) {
            this.billingPeriod = firstEvent == null ? null : firstEvent.getNextPlan().getRecurringBillingPeriod().name();
        } else {
            this.billingPeriod = subscription.getLastActivePlan().getRecurringBillingPeriod().toString();
        }
        if (subscription.getLastActivePhase() == null) {
            this.phaseType = firstEvent == null ? null : firstEvent.getNextPhase().getPhaseType().name();
        } else {
            this.phaseType = subscription.getLastActivePhase().getPhaseType().toString();
        }
        if (subscription.getLastActivePriceList() == null) {
            this.priceList = firstEvent == null ? null : firstEvent.getNextPriceList().getName();
        } else {
            this.priceList = subscription.getLastActivePriceList().getName();
        }
        if (subscription.getLastActivePlan() == null) {
            this.planName = firstEvent == null ? null : firstEvent.getNextPlan().getName();
        } else {
            this.planName = subscription.getLastActivePlan().getName();
        }


        this.state = subscription.getState().name();
        this.sourceType = subscription.getSourceType().name();
        this.cancelledDate = subscription.getEffectiveEndDate();
        this.chargedThroughDate = subscription.getChargedThroughDate();
        this.billingStartDate = subscription.getBillingStartDate();
        this.billingEndDate = subscription.getBillingEndDate();
        this.billCycleDayLocal = subscription.getBillCycleDayLocal();
        this.accountId = subscription.getAccountId().toString();
        this.bundleId = subscription.getBundleId().toString();
        this.subscriptionId = subscription.getId().toString();
        this.externalKey = subscription.getExternalKey();
        this.events = new LinkedList<EventSubscriptionJson>();
        // We fill the catalog info every time we get the currency from the account (even if this is not overridden Plan)
        this.priceOverrides = new ArrayList<PhasePriceOverrideJson>();
        String currentPhaseName = null;
        for (final SubscriptionEvent subscriptionEvent : subscription.getSubscriptionEvents()) {
            this.events.add(new EventSubscriptionJson(subscriptionEvent, accountAuditLogs));

<<<<<<< HEAD
        // We fill the catalog info every time we get the currency from the account (even if this is not overridden Plan)
        this.priceOverrides = new ArrayList<PhasePriceOverrideJson>();
        if (currency != null) {
            final Plan plan = subscription.getLastActivePlan();
            if (plan != null) {
                for (final PlanPhase cur : plan.getAllPhases()) {
                    final BigDecimal fixedPrice = cur.getFixed() != null ? cur.getFixed().getPrice().getPrice(currency) : null;
                    final BigDecimal recurringPrice = cur.getRecurring() != null ? cur.getRecurring().getRecurringPrice().getPrice(currency) : null;
                    final PhasePriceOverrideJson phase = new PhasePriceOverrideJson(cur.getName(), cur.getPhaseType().toString(), fixedPrice, recurringPrice, cur.getUsages(),currency);
                    priceOverrides.add(phase);
=======
            if (currency != null) {
                final PlanPhase cur = subscriptionEvent.getNextPhase();
                if (cur == null || cur.getName().equals(currentPhaseName)) {
                    continue;
>>>>>>> a801a109
                }
                currentPhaseName = cur.getName();

                final BigDecimal fixedPrice = cur.getFixed() != null ? cur.getFixed().getPrice().getPrice(currency) : null;
                final BigDecimal recurringPrice = cur.getRecurring() != null ? cur.getRecurring().getRecurringPrice().getPrice(currency) : null;
                final PhasePriceOverrideJson phase = new PhasePriceOverrideJson(cur.getName(), cur.getPhaseType().toString(), fixedPrice, recurringPrice);
                priceOverrides.add(phase);
            }
        }
    }

    public String getAccountId() {
        return accountId;
    }

    public String getBundleId() {
        return bundleId;
    }

    public String getSubscriptionId() {
        return subscriptionId;
    }

    public String getExternalKey() {
        return externalKey;
    }

    public LocalDate getStartDate() {
        return startDate;
    }

    public String getProductName() {
        return productName;
    }

    public String getProductCategory() {
        return productCategory;
    }

    public String getBillingPeriod() {
        return billingPeriod;
    }

    public String getPhaseType() {
        return phaseType;
    }

    public String getPriceList() {
        return priceList;
    }

    public String getPlanName() {
        return planName;
    }

    public String getState() {
        return state;
    }

    public String getSourceType() {
        return sourceType;
    }

    public LocalDate getCancelledDate() {
        return cancelledDate;
    }

    public LocalDate getChargedThroughDate() {
        return chargedThroughDate;
    }

    public LocalDate getBillingStartDate() {
        return billingStartDate;
    }

    public LocalDate getBillingEndDate() {
        return billingEndDate;
    }

    public Integer getBillCycleDayLocal() {
        return billCycleDayLocal;
    }

    public List<EventSubscriptionJson> getEvents() {
        return events;
    }

    public List<PhasePriceOverrideJson> getPriceOverrides() {
        return priceOverrides;
    }

    @Override
    public String toString() {
        final StringBuilder sb = new StringBuilder("SubscriptionJson{");
        sb.append("accountId='").append(accountId).append('\'');
        sb.append(", bundleId='").append(bundleId).append('\'');
        sb.append(", subscriptionId='").append(subscriptionId).append('\'');
        sb.append(", externalKey='").append(externalKey).append('\'');
        sb.append(", startDate=").append(startDate);
        sb.append(", productName='").append(productName).append('\'');
        sb.append(", productCategory='").append(productCategory).append('\'');
        sb.append(", billingPeriod='").append(billingPeriod).append('\'');
        sb.append(", phaseType='").append(phaseType).append('\'');
        sb.append(", priceList='").append(priceList).append('\'');
        sb.append(", planName='").append(planName).append('\'');
        sb.append(", state='").append(state).append('\'');
        sb.append(", sourceType='").append(sourceType).append('\'');
        sb.append(", cancelledDate=").append(cancelledDate);
        sb.append(", chargedThroughDate=").append(chargedThroughDate);
        sb.append(", billingStartDate=").append(billingStartDate);
        sb.append(", billingEndDate=").append(billingEndDate);
        sb.append(", billCycleDayLocal=").append(billCycleDayLocal);
        sb.append(", events=").append(events);
        sb.append(", priceOverrides=").append(priceOverrides);
        sb.append('}');
        return sb.toString();
    }

    @Override
    public boolean equals(final Object o) {
        if (this == o) {
            return true;
        }
        if (o == null || getClass() != o.getClass()) {
            return false;
        }

        final SubscriptionJson that = (SubscriptionJson) o;

        if (accountId != null ? !accountId.equals(that.accountId) : that.accountId != null) {
            return false;
        }
        if (billingEndDate != null ? billingEndDate.compareTo(that.billingEndDate) != 0 : that.billingEndDate != null) {
            return false;
        }
        if (billingPeriod != null ? !billingPeriod.equals(that.billingPeriod) : that.billingPeriod != null) {
            return false;
        }
        if (billingStartDate != null ? billingStartDate.compareTo(that.billingStartDate) != 0 : that.billingStartDate != null) {
            return false;
        }
        if (bundleId != null ? !bundleId.equals(that.bundleId) : that.bundleId != null) {
            return false;
        }
        if (cancelledDate != null ? cancelledDate.compareTo(that.cancelledDate) != 0 : that.cancelledDate != null) {
            return false;
        }
        if (chargedThroughDate != null ? chargedThroughDate.compareTo(that.chargedThroughDate) != 0 : that.chargedThroughDate != null) {
            return false;
        }
        if (events != null ? !events.equals(that.events) : that.events != null) {
            return false;
        }
        if (externalKey != null ? !externalKey.equals(that.externalKey) : that.externalKey != null) {
            return false;
        }
        if (phaseType != null ? !phaseType.equals(that.phaseType) : that.phaseType != null) {
            return false;
        }
        if (priceList != null ? !priceList.equals(that.priceList) : that.priceList != null) {
            return false;
        }
        if (planName != null ? !planName.equals(that.planName) : that.planName != null) {
            return false;
        }
        if (productCategory != null ? !productCategory.equals(that.productCategory) : that.productCategory != null) {
            return false;
        }
        if (productName != null ? !productName.equals(that.productName) : that.productName != null) {
            return false;
        }
        if (sourceType != null ? !sourceType.equals(that.sourceType) : that.sourceType != null) {
            return false;
        }
        if (startDate != null ? startDate.compareTo(that.startDate) != 0 : that.startDate != null) {
            return false;
        }
        if (state != null ? !state.equals(that.state) : that.state != null) {
            return false;
        }
        if (subscriptionId != null ? !subscriptionId.equals(that.subscriptionId) : that.subscriptionId != null) {
            return false;
        }
        if (priceOverrides != null ? !priceOverrides.equals(that.priceOverrides) : that.priceOverrides != null) {
            return false;
        }
        if (billCycleDayLocal != null ? !billCycleDayLocal.equals(that.billCycleDayLocal) : that.billCycleDayLocal != null) {
            return false;
        }
        return true;
    }

    @Override
    public int hashCode() {
        int result = accountId != null ? accountId.hashCode() : 0;
        result = 31 * result + (bundleId != null ? bundleId.hashCode() : 0);
        result = 31 * result + (subscriptionId != null ? subscriptionId.hashCode() : 0);
        result = 31 * result + (externalKey != null ? externalKey.hashCode() : 0);
        result = 31 * result + (startDate != null ? startDate.hashCode() : 0);
        result = 31 * result + (productName != null ? productName.hashCode() : 0);
        result = 31 * result + (productCategory != null ? productCategory.hashCode() : 0);
        result = 31 * result + (billingPeriod != null ? billingPeriod.hashCode() : 0);
        result = 31 * result + (phaseType != null ? phaseType.hashCode() : 0);
        result = 31 * result + (priceList != null ? priceList.hashCode() : 0);
        result = 31 * result + (planName != null ? planName.hashCode() : 0);
        result = 31 * result + (state != null ? state.hashCode() : 0);
        result = 31 * result + (sourceType != null ? sourceType.hashCode() : 0);
        result = 31 * result + (cancelledDate != null ? cancelledDate.hashCode() : 0);
        result = 31 * result + (chargedThroughDate != null ? chargedThroughDate.hashCode() : 0);
        result = 31 * result + (billingStartDate != null ? billingStartDate.hashCode() : 0);
        result = 31 * result + (billingEndDate != null ? billingEndDate.hashCode() : 0);
        result = 31 * result + (billCycleDayLocal != null ? billCycleDayLocal.hashCode() : 0);
        result = 31 * result + (events != null ? events.hashCode() : 0);
        result = 31 * result + (priceOverrides != null ? priceOverrides.hashCode() : 0);
        return result;
    }

}<|MERGE_RESOLUTION|>--- conflicted
+++ resolved
@@ -381,30 +381,16 @@
         String currentPhaseName = null;
         for (final SubscriptionEvent subscriptionEvent : subscription.getSubscriptionEvents()) {
             this.events.add(new EventSubscriptionJson(subscriptionEvent, accountAuditLogs));
-
-<<<<<<< HEAD
-        // We fill the catalog info every time we get the currency from the account (even if this is not overridden Plan)
-        this.priceOverrides = new ArrayList<PhasePriceOverrideJson>();
-        if (currency != null) {
-            final Plan plan = subscription.getLastActivePlan();
-            if (plan != null) {
-                for (final PlanPhase cur : plan.getAllPhases()) {
-                    final BigDecimal fixedPrice = cur.getFixed() != null ? cur.getFixed().getPrice().getPrice(currency) : null;
-                    final BigDecimal recurringPrice = cur.getRecurring() != null ? cur.getRecurring().getRecurringPrice().getPrice(currency) : null;
-                    final PhasePriceOverrideJson phase = new PhasePriceOverrideJson(cur.getName(), cur.getPhaseType().toString(), fixedPrice, recurringPrice, cur.getUsages(),currency);
-                    priceOverrides.add(phase);
-=======
             if (currency != null) {
                 final PlanPhase cur = subscriptionEvent.getNextPhase();
                 if (cur == null || cur.getName().equals(currentPhaseName)) {
                     continue;
->>>>>>> a801a109
                 }
                 currentPhaseName = cur.getName();
 
                 final BigDecimal fixedPrice = cur.getFixed() != null ? cur.getFixed().getPrice().getPrice(currency) : null;
                 final BigDecimal recurringPrice = cur.getRecurring() != null ? cur.getRecurring().getRecurringPrice().getPrice(currency) : null;
-                final PhasePriceOverrideJson phase = new PhasePriceOverrideJson(cur.getName(), cur.getPhaseType().toString(), fixedPrice, recurringPrice);
+                final PhasePriceOverrideJson phase = new PhasePriceOverrideJson(cur.getName(), cur.getPhaseType().toString(), fixedPrice, recurringPrice, cur.getUsages(),currency);
                 priceOverrides.add(phase);
             }
         }
