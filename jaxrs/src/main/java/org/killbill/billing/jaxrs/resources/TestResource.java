/*
 * Copyright 2010-2013 Ning, Inc.
 * Copyright 2014-2018 Groupon, Inc
 * Copyright 2014-2018 The Billing Project, LLC
 *
 * The Billing Project licenses this file to you under the Apache License, version 2.0
 * (the "License"); you may not use this file except in compliance with the
 * License.  You may obtain a copy of the License at:
 *
 *    http://www.apache.org/licenses/LICENSE-2.0
 *
 * Unless required by applicable law or agreed to in writing, software
 * distributed under the License is distributed on an "AS IS" BASIS, WITHOUT
 * WARRANTIES OR CONDITIONS OF ANY KIND, either express or implied.  See the
 * License for the specific language governing permissions and limitations
 * under the License.
 */

package org.killbill.billing.jaxrs.resources;

import java.util.Iterator;

import javax.inject.Inject;
import javax.servlet.ServletRequest;
import javax.servlet.http.HttpServletRequest;
import javax.ws.rs.DELETE;
import javax.ws.rs.DefaultValue;
import javax.ws.rs.GET;
import javax.ws.rs.HeaderParam;
import javax.ws.rs.POST;
import javax.ws.rs.PUT;
import javax.ws.rs.Path;
import javax.ws.rs.Produces;
import javax.ws.rs.QueryParam;
import javax.ws.rs.core.Response;
import javax.ws.rs.core.Response.Status;
import javax.ws.rs.core.UriInfo;

import org.joda.time.DateTime;
import org.joda.time.DateTimeZone;
import org.joda.time.LocalDate;
import org.killbill.billing.ObjectType;
import org.killbill.billing.account.api.AccountUserApi;
import org.killbill.billing.catalog.api.CatalogApiException;
import org.killbill.billing.catalog.api.CatalogUserApi;
import org.killbill.billing.jaxrs.util.Context;
import org.killbill.billing.jaxrs.util.JaxrsUriBuilder;
import org.killbill.billing.payment.api.PaymentApi;
import org.killbill.billing.tenant.api.TenantApiException;
import org.killbill.billing.tenant.api.TenantKV.TenantKey;
import org.killbill.billing.tenant.api.TenantUserApi;
import org.killbill.billing.util.api.AuditUserApi;
import org.killbill.billing.util.api.CustomFieldUserApi;
import org.killbill.billing.util.api.RecordIdApi;
import org.killbill.billing.util.api.TagUserApi;
import org.killbill.billing.util.cache.Cachable.CacheType;
import org.killbill.billing.util.cache.CacheControllerDispatcher;
import org.killbill.billing.util.callcontext.CallContext;
import org.killbill.billing.util.callcontext.TenantContext;
import org.killbill.bus.api.BusEvent;
import org.killbill.bus.api.BusEventWithMetadata;
import org.killbill.bus.api.PersistentBus;
import org.killbill.clock.Clock;
import org.killbill.clock.ClockMock;
import org.killbill.notificationq.api.NotificationEvent;
import org.killbill.notificationq.api.NotificationEventWithMetadata;
import org.killbill.notificationq.api.NotificationQueue;
import org.killbill.notificationq.api.NotificationQueueService;
import org.slf4j.Logger;
import org.slf4j.LoggerFactory;

import com.fasterxml.jackson.annotation.JsonCreator;
import com.fasterxml.jackson.annotation.JsonProperty;
import com.google.common.collect.Iterables;
import io.swagger.annotations.Api;
import io.swagger.annotations.ApiOperation;
import io.swagger.annotations.ApiResponse;
import io.swagger.annotations.ApiResponses;

import static javax.ws.rs.core.MediaType.APPLICATION_JSON;

//
// Test endpoint that should not be enabled on a production system.
// The clock manipulation will only work if the ClockMock instance was injected
// throughout the system; if not it will throw 500 (UnsupportedOperationException)
//
// Note that moving the clock back and forth on a running system may cause weird side effects,
// so to be used with great caution.
//
//
@Path(JaxrsResource.TEST_PATH)
@Api(value = JaxrsResource.TEST_PATH, description = "Operations for testing")
public class TestResource extends JaxRsResourceBase {

    private static final Logger log = LoggerFactory.getLogger(TestResource.class);
    private static final int MILLIS_IN_SEC = 1000;

    private final PersistentBus persistentBus;
    private final NotificationQueueService notificationQueueService;
    private final RecordIdApi recordIdApi;
    private final TenantUserApi tenantApi;
    private final CatalogUserApi catalogUserApi;
    private final CacheControllerDispatcher cacheControllerDispatcher;

    @Inject
    public TestResource(final JaxrsUriBuilder uriBuilder, final TagUserApi tagUserApi, final CustomFieldUserApi customFieldUserApi,
                        final AuditUserApi auditUserApi, final AccountUserApi accountUserApi, final RecordIdApi recordIdApi,
                        final PersistentBus persistentBus, final NotificationQueueService notificationQueueService, final PaymentApi paymentApi,
                        final TenantUserApi tenantApi, final CatalogUserApi catalogUserApi,
                        final Clock clock, final CacheControllerDispatcher cacheControllerDispatcher, final Context context) {
        super(uriBuilder, tagUserApi, customFieldUserApi, auditUserApi, accountUserApi, paymentApi, null, clock, context);
        this.persistentBus = persistentBus;
        this.notificationQueueService = notificationQueueService;
        this.recordIdApi = recordIdApi;
        this.catalogUserApi = catalogUserApi;
        this.tenantApi = tenantApi;
        this.cacheControllerDispatcher = cacheControllerDispatcher;
    }

    public final class ClockResource {

        private final DateTime currentUtcTime;
        private final String timeZone;
        private final LocalDate localDate;

        @JsonCreator
        public ClockResource(@JsonProperty("currentUtcTime") final DateTime currentUtcTime,
                             @JsonProperty("timeZone") final String timeZone,
                             @JsonProperty("localDate") final LocalDate localDate) {

            this.currentUtcTime = currentUtcTime;
            this.timeZone = timeZone;
            this.localDate = localDate;
        }

        public DateTime getCurrentUtcTime() {
            return currentUtcTime;
        }

        public String getTimeZone() {
            return timeZone;
        }

        public LocalDate getLocalDate() {
            return localDate;
        }
    }

    @GET
    @Path("/queues")
    @ApiOperation(value = "Wait for all available bus events and notifications to be processed")
    @ApiResponses(value = {@ApiResponse(code = 412, message = "Timeout too short")})
    public Response waitForQueuesToComplete(@QueryParam("timeoutSec") @DefaultValue("5") final Long timeoutSec,
                                            @javax.ws.rs.core.Context final HttpServletRequest request) {
        final boolean areAllNotificationsProcessed = waitForNotificationToComplete(request, timeoutSec);
        return Response.status(areAllNotificationsProcessed ? Status.OK : Status.PRECONDITION_FAILED).build();
    }

    @GET
    @Path("/clock")
    @Produces(APPLICATION_JSON)
    @ApiOperation(value = "Get the current time", response = ClockResource.class)
    @ApiResponses(value = {@ApiResponse(code = 400, message = "Invalid timezone supplied")})
    public Response getCurrentTime(@QueryParam("timeZone") final String timeZoneStr) {
        final DateTimeZone timeZone = timeZoneStr != null ? DateTimeZone.forID(timeZoneStr) : DateTimeZone.UTC;
        final DateTime now = clock.getUTCNow();
        final ClockResource result = new ClockResource(now, timeZone.getID(), new LocalDate(now, timeZone));
        return Response.status(Status.OK).entity(result).build();
    }

    @POST
    @Path("/clock")
    @Produces(APPLICATION_JSON)
    @ApiOperation(value = "Set the current time", response = ClockResource.class)
    @ApiResponses(value = {@ApiResponse(code = 400, message = "Invalid time or timezone supplied")})
    public Response setTestClockTime(@QueryParam(QUERY_REQUESTED_DT) final String requestedClockDate,
                                     @QueryParam("timeZone") final String timeZoneStr,
                                     @QueryParam("timeoutSec") @DefaultValue("5") final Long timeoutSec,
                                     @javax.ws.rs.core.Context final HttpServletRequest request) {

        final ClockMock testClock = getClockMock();
        if (requestedClockDate == null) {
            log.info("************      RESETTING CLOCK to " + clock.getUTCNow());
            testClock.resetDeltaFromReality();
        } else {
            final DateTime newTime = DATE_TIME_FORMATTER.parseDateTime(requestedClockDate).toDateTime(DateTimeZone.UTC);
            testClock.setTime(newTime);
        }

        waitForNotificationToComplete(request, timeoutSec);

        return getCurrentTime(timeZoneStr);
    }

    @PUT
    @Path("/clock")
    @Produces(APPLICATION_JSON)
    @ApiOperation(value = "Move the current time", response = ClockResource.class)
    @ApiResponses(value = {@ApiResponse(code = 400, message = "Invalid timezone supplied")})
    public Response updateTestClockTime(@QueryParam("days") final Integer addDays,
                                        @QueryParam("weeks") final Integer addWeeks,
                                        @QueryParam("months") final Integer addMonths,
                                        @QueryParam("years") final Integer addYears,
                                        @QueryParam("timeZone") final String timeZoneStr,
                                        @QueryParam("timeoutSec") @DefaultValue("5") final Long timeoutSec,
                                        @javax.ws.rs.core.Context final HttpServletRequest request) {

        final ClockMock testClock = getClockMock();
        if (addDays != null) {
            testClock.addDays(addDays);
        } else if (addWeeks != null) {
            testClock.addWeeks(addWeeks);
        } else if (addMonths != null) {
            testClock.addMonths(addMonths);
        } else if (addYears != null) {
            testClock.addYears(addYears);
        }

        waitForNotificationToComplete(request, timeoutSec);

        return getCurrentTime(timeZoneStr);
    }



    private boolean waitForNotificationToComplete(final ServletRequest request, final Long timeoutSec) {
        final TenantContext tenantContext = context.createTenantContextNoAccountId(request);
        final Long tenantRecordId = recordIdApi.getRecordId(tenantContext.getTenantId(), ObjectType.TENANT, tenantContext);

        int nbTryLeft = timeoutSec != null ? timeoutSec.intValue() : 0;
        boolean areAllNotificationsProcessed = false;
        try {
            while (!areAllNotificationsProcessed && nbTryLeft > 0) {
                areAllNotificationsProcessed = areAllNotificationsProcessed(tenantRecordId);
                // Processing of notifications may have triggered bus events, which may trigger other notifications
                // effective immediately. Hence, we need to make sure all bus events have been processed too.
                areAllNotificationsProcessed = areAllNotificationsProcessed && areAllBusEventsProcessed(tenantRecordId);
                // We do a re-check of the notification queues in case of race conditions.
                areAllNotificationsProcessed = areAllNotificationsProcessed && areAllNotificationsProcessed(tenantRecordId);
                areAllNotificationsProcessed = areAllNotificationsProcessed && areAllBusEventsProcessed(tenantRecordId);
                if (!areAllNotificationsProcessed) {
                    Thread.sleep(MILLIS_IN_SEC);
                    nbTryLeft--;
                }
            }
        } catch (final InterruptedException ignore) {
        }

        if (!areAllNotificationsProcessed) {
            log.warn("TestResource: there are more notifications or bus events to process, consider increasing the timeout (currently {}s)", timeoutSec);
        }

        return areAllNotificationsProcessed;
    }

    private boolean areAllNotificationsProcessed(final Long tenantRecordId) {
        int nbNotifications = 0;
        final Iterator<NotificationQueue> iterator = notificationQueueService.getNotificationQueues().iterator();
        try {
            while (iterator.hasNext()) {
                final NotificationQueue notificationQueue = iterator.next();
                for (final NotificationEventWithMetadata<NotificationEvent> notificationEvent : notificationQueue.getFutureOrInProcessingNotificationForSearchKey2(null, tenantRecordId)) {
                    if (!notificationEvent.getEffectiveDate().isAfter(clock.getUTCNow())) {
                        nbNotifications += 1;
                    }
                }
            }
        } finally {
            // Go through all results to close the connection
            while (iterator.hasNext()) {
                iterator.next();
            }
        }
        if (nbNotifications != 0) {
            log.info("TestResource: {} queue(s) with more notification(s) to process", nbNotifications);
        }
        return nbNotifications == 0;
    }

    private boolean areAllBusEventsProcessed(final Long tenantRecordId) {
        final Iterable<BusEventWithMetadata<BusEvent>> availableBusEventForSearchKey2 = persistentBus.getAvailableOrInProcessingBusEventsForSearchKey2(null, tenantRecordId);
<<<<<<< HEAD
        final int nbBusEvents = Iterables.size(availableBusEventForSearchKey2);
=======
        // This will go through all results to close the connection
        final int nbBusEvents = Iterables.<BusEventWithMetadata<BusEvent>>size(availableBusEventForSearchKey2);
>>>>>>> 2b038f37
        if (nbBusEvents != 0) {
            log.info("TestResource: at least {} more bus event(s) to process", nbBusEvents);
        }
        return nbBusEvents == 0;
    }

    private ClockMock getClockMock() {
        if (!(clock instanceof ClockMock)) {
            throw new UnsupportedOperationException("Kill Bill has not been configured to update the time");
        }
        return (ClockMock) clock;
    }
}<|MERGE_RESOLUTION|>--- conflicted
+++ resolved
@@ -26,6 +26,7 @@
 import javax.ws.rs.DELETE;
 import javax.ws.rs.DefaultValue;
 import javax.ws.rs.GET;
+import javax.ws.rs.HEAD;
 import javax.ws.rs.HeaderParam;
 import javax.ws.rs.POST;
 import javax.ws.rs.PUT;
@@ -279,12 +280,8 @@
 
     private boolean areAllBusEventsProcessed(final Long tenantRecordId) {
         final Iterable<BusEventWithMetadata<BusEvent>> availableBusEventForSearchKey2 = persistentBus.getAvailableOrInProcessingBusEventsForSearchKey2(null, tenantRecordId);
-<<<<<<< HEAD
+        // This will go through all results to close the connection
         final int nbBusEvents = Iterables.size(availableBusEventForSearchKey2);
-=======
-        // This will go through all results to close the connection
-        final int nbBusEvents = Iterables.<BusEventWithMetadata<BusEvent>>size(availableBusEventForSearchKey2);
->>>>>>> 2b038f37
         if (nbBusEvents != 0) {
             log.info("TestResource: at least {} more bus event(s) to process", nbBusEvents);
         }
