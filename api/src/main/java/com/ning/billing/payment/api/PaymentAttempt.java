/*
 * Copyright 2010-2011 Ning, Inc.
 *
 * Ning licenses this file to you under the Apache License, version 2.0
 * (the "License"); you may not use this file except in compliance with the
 * License.  You may obtain a copy of the License at:
 *
 *    http://www.apache.org/licenses/LICENSE-2.0
 *
 * Unless required by applicable law or agreed to in writing, software
 * distributed under the License is distributed on an "AS IS" BASIS, WITHOUT
 * WARRANTIES OR CONDITIONS OF ANY KIND, either express or implied.  See the
 * License for the specific language governing permissions and limitations
 * under the License.
 */

package com.ning.billing.payment.api;

import java.math.BigDecimal;
import java.util.UUID;

import org.joda.time.DateTime;
import org.joda.time.DateTimeZone;

import com.google.common.base.Objects;
import com.ning.billing.catalog.api.Currency;
import com.ning.billing.invoice.api.Invoice;

public class PaymentAttempt {
    private final UUID paymentAttemptId;
    private final UUID invoiceId;
    private final UUID accountId;
    private final BigDecimal amount;
    private final Currency currency;
    private final String paymentId;
    private final DateTime invoiceDate;
    private final DateTime paymentAttemptDate;
    private final Integer retryCount;
    private final DateTime nextRetryDate;
    private final DateTime createdDate;
    private final DateTime updatedDate;

    public PaymentAttempt(UUID paymentAttemptId,
                          UUID invoiceId,
                          UUID accountId,
                          BigDecimal amount,
                          Currency currency,
                          DateTime invoiceDate,
                          DateTime paymentAttemptDate,
                          String paymentId,
                          Integer retryCount,
                          DateTime nextRetryDate,
                          DateTime createdDate,
                          DateTime updatedDate) {
        this.paymentAttemptId = paymentAttemptId;
        this.invoiceId = invoiceId;
        this.accountId = accountId;
        this.amount = amount;
        this.currency = currency;
        this.invoiceDate = invoiceDate;
        this.paymentAttemptDate = paymentAttemptDate == null ? new DateTime(DateTimeZone.UTC) : paymentAttemptDate;
        this.paymentId = paymentId;
        this.retryCount = retryCount;
        this.nextRetryDate = nextRetryDate;
        this.createdDate = createdDate == null ? new DateTime(DateTimeZone.UTC) : createdDate;
        this.updatedDate = updatedDate == null ? new DateTime(DateTimeZone.UTC) : updatedDate;
    }

    public PaymentAttempt(UUID paymentAttemptId,
                          UUID invoiceId,
                          UUID accountId,
                          BigDecimal amount,
                          Currency currency,
                          DateTime invoiceDate,
                          DateTime paymentAttemptDate,
                          String paymentId,
                          Integer retryCount,
                          DateTime nextRetryDate) {
        this(paymentAttemptId,
             invoiceId,
             accountId,
             amount,
             currency,
             invoiceDate,
             paymentAttemptDate,
             paymentId,
             retryCount,
             nextRetryDate,
             null,
             null);
    }

    public PaymentAttempt(UUID paymentAttemptId, UUID invoiceId, UUID accountId, BigDecimal amount, Currency currency, DateTime invoiceDate, DateTime paymentAttemptDate) {
        this(paymentAttemptId, invoiceId, accountId, amount, currency, invoiceDate, paymentAttemptDate, null, null, null);
    }

    public PaymentAttempt(UUID paymentAttemptId, UUID invoiceId, UUID accountId, DateTime invoiceDate, DateTime paymentAttemptDate) {
        this(paymentAttemptId, invoiceId, accountId, null, null, invoiceDate, paymentAttemptDate, null, null, null);
    }

    public PaymentAttempt(UUID paymentAttemptId, Invoice invoice) {
<<<<<<< HEAD
        this(paymentAttemptId, invoice.getId(), invoice.getAccountId(), invoice.getAmountOutstanding(), invoice.getCurrency(), invoice.getInvoiceDate(), null, null, null, null);
=======
        this(paymentAttemptId, invoice.getId(), invoice.getAccountId(), invoice.getBalance(), invoice.getCurrency(), invoice.getInvoiceDate(), null);
>>>>>>> 275a4e5d
    }

    public DateTime getInvoiceDate() {
        return invoiceDate;
    }

    public UUID getPaymentAttemptId() {
        return paymentAttemptId;
    }

    public String getPaymentId() {
        return paymentId;
    }

    public DateTime getPaymentAttemptDate() {
        return paymentAttemptDate;
    }

    public UUID getInvoiceId() {
        return invoiceId;
    }

    public UUID getAccountId() {
        return accountId;
    }

    public DateTime getCreatedDate() {
        return createdDate;
    }

    public DateTime getUpdatedDate() {
        return updatedDate;
    }

    public BigDecimal getAmount() {
        return amount;
    }

    public Currency getCurrency() {
        return currency;
    }

    public Integer getRetryCount() {
        return retryCount;
    }

    public DateTime getNextRetryDate() {
        return nextRetryDate;
    }

    @Override
    public String toString() {
        return "PaymentAttempt [paymentAttemptId=" + paymentAttemptId + ", invoiceId=" + invoiceId + ", accountId=" + accountId + ", amount=" + amount + ", currency=" + currency + ", paymentId=" + paymentId + ", invoiceDate=" + invoiceDate + ", paymentAttemptDate=" + paymentAttemptDate + ", retryCount=" + retryCount + ", nextRetryDate=" + nextRetryDate + ", createdDate=" + createdDate + ", updatedDate=" + updatedDate + "]";
    }

    public Builder cloner() {
        return new Builder(this);
    }

    public static class Builder {
        private UUID paymentAttemptId;
        private UUID invoiceId;
        private UUID accountId;
        private BigDecimal amount;
        private Currency currency;
        private DateTime invoiceDate;
        private DateTime paymentAttemptDate;
        private String paymentId;
        private Integer retryCount;
        private DateTime nextRetryDate;
        private DateTime createdDate;
        private DateTime updatedDate;

        public Builder() {
        }

        public Builder(PaymentAttempt src) {
            this.paymentAttemptId = src.paymentAttemptId;
            this.invoiceId = src.invoiceId;
            this.accountId = src.accountId;
            this.amount = src.amount;
            this.currency = src.currency;
            this.invoiceDate = src.invoiceDate;
            this.paymentAttemptDate = src.paymentAttemptDate;
            this.paymentId = src.paymentId;
            this.retryCount = src.retryCount;
            this.nextRetryDate = src.nextRetryDate;
            this.createdDate = src.createdDate;
            this.updatedDate = src.updatedDate;
        }

        public Builder setPaymentAttemptId(UUID paymentAttemptId) {
            this.paymentAttemptId = paymentAttemptId;
            return this;
        }

        public Builder setInvoiceId(UUID invoiceId) {
            this.invoiceId = invoiceId;
            return this;
        }

        public Builder setAccountId(UUID accountId) {
            this.accountId = accountId;
            return this;
        }

        public Builder setAmount(BigDecimal amount) {
            this.amount = amount;
            return this;
        }

        public Builder setCurrency(Currency currency) {
            this.currency = currency;
            return this;
        }

        public Builder setCreatedDate(DateTime createdDate) {
            this.createdDate = createdDate;
            return this;
        }

        public Builder setUpdatedDate(DateTime updatedDate) {
            this.updatedDate = updatedDate;
            return this;
        }

        public Builder setInvoiceDate(DateTime invoiceDate) {
            this.invoiceDate = invoiceDate;
            return this;
        }

        public Builder setPaymentAttemptDate(DateTime paymentAttemptDate) {
            this.paymentAttemptDate = paymentAttemptDate;
            return this;
        }

        public Builder setPaymentId(String paymentId) {
            this.paymentId = paymentId;
            return this;
        }

        public Builder setRetryCount(Integer retryCount) {
            this.retryCount = retryCount;
            return this;
        }

        public Builder setNextRetryDate(DateTime nextRetryDate) {
            this.nextRetryDate = nextRetryDate;
            return this;
        }

        public PaymentAttempt build() {
            return new PaymentAttempt(paymentAttemptId,
                                      invoiceId,
                                      accountId,
                                      amount,
                                      currency,
                                      invoiceDate,
                                      paymentAttemptDate,
                                      paymentId,
                                      retryCount,
                                      nextRetryDate,
                                      createdDate,
                                      updatedDate);
        }
    }

    @Override
    public int hashCode() {
        return Objects.hashCode(paymentAttemptId,
                                invoiceId,
                                accountId,
                                amount,
                                currency,
                                invoiceDate,
                                paymentAttemptDate,
                                paymentId,
                                retryCount,
                                nextRetryDate,
                                createdDate,
                                updatedDate);
    }

    @Override
    public boolean equals(Object obj) {
        if (getClass() == obj.getClass()) {
            PaymentAttempt other = (PaymentAttempt)obj;
            if (obj == other) {
                return true;
            }
            else {
                return Objects.equal(paymentAttemptId, other.paymentAttemptId) &&
                       Objects.equal(invoiceId, other.invoiceId) &&
                       Objects.equal(accountId, other.accountId) &&
                       Objects.equal(amount, other.amount) &&
                       Objects.equal(currency, other.currency) &&
                       Objects.equal(invoiceDate, other.invoiceDate) &&
                       Objects.equal(paymentAttemptDate, other.paymentAttemptDate) &&
                       Objects.equal(retryCount, other.retryCount) &&
                       Objects.equal(nextRetryDate, other.nextRetryDate) &&
                       Objects.equal(paymentId, other.paymentId);
            }
        }
        return false;
    }

}<|MERGE_RESOLUTION|>--- conflicted
+++ resolved
@@ -99,11 +99,7 @@
     }
 
     public PaymentAttempt(UUID paymentAttemptId, Invoice invoice) {
-<<<<<<< HEAD
-        this(paymentAttemptId, invoice.getId(), invoice.getAccountId(), invoice.getAmountOutstanding(), invoice.getCurrency(), invoice.getInvoiceDate(), null, null, null, null);
-=======
-        this(paymentAttemptId, invoice.getId(), invoice.getAccountId(), invoice.getBalance(), invoice.getCurrency(), invoice.getInvoiceDate(), null);
->>>>>>> 275a4e5d
+        this(paymentAttemptId, invoice.getId(), invoice.getAccountId(), invoice.getBalance(), invoice.getCurrency(), invoice.getInvoiceDate(), null, null, null, null);
     }
 
     public DateTime getInvoiceDate() {
