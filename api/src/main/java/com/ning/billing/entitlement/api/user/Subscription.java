/*
 * Copyright 2010-2011 Ning, Inc.
 *
 * Ning licenses this file to you under the Apache License, version 2.0
 * (the "License"); you may not use this file except in compliance with the
 * License.  You may obtain a copy of the License at:
 *
 *    http://www.apache.org/licenses/LICENSE-2.0
 *
 * Unless required by applicable law or agreed to in writing, software
 * distributed under the License is distributed on an "AS IS" BASIS, WITHOUT
 * WARRANTIES OR CONDITIONS OF ANY KIND, either express or implied.  See the
 * License for the specific language governing permissions and limitations
 * under the License.
 */

package com.ning.billing.entitlement.api.user;

import com.ning.billing.catalog.api.BillingPeriod;
import com.ning.billing.catalog.api.Plan;
import com.ning.billing.catalog.api.PlanPhase;
import org.joda.time.DateTime;

import java.util.List;
import java.util.UUID;


public interface Subscription {

    public void cancel(DateTime requestedDate, boolean eot)
    throws EntitlementUserApiException;

    public void uncancel()
    throws EntitlementUserApiException;

    public void changePlan(String productName, BillingPeriod term, String planSet, DateTime requestedDate)
        throws EntitlementUserApiException ;

    public void pause()
        throws EntitlementUserApiException ;

    public void resume()
        throws EntitlementUserApiException ;


    public enum SubscriptionState {
        ACTIVE,
        PAUSED,
        CANCELLED
    }

    public UUID getId();

    public UUID getBundleId();

    public SubscriptionState getState();

    public DateTime getStartDate();

    public DateTime getEndDate();

    public Plan getCurrentPlan();

    public String getCurrentPriceList();

    public PlanPhase getCurrentPhase();

    public List<SubscriptionTransition> getActiveTransitions();

<<<<<<< HEAD
    public List<SubscriptionTransition> getAllTransitions();
=======
    public SubscriptionTransition getPendingTransition();
>>>>>>> b27ff7ff

}<|MERGE_RESOLUTION|>--- conflicted
+++ resolved
@@ -67,10 +67,8 @@
 
     public List<SubscriptionTransition> getActiveTransitions();
 
-<<<<<<< HEAD
     public List<SubscriptionTransition> getAllTransitions();
-=======
+
     public SubscriptionTransition getPendingTransition();
->>>>>>> b27ff7ff
 
 }