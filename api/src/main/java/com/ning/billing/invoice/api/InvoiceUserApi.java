/*
 * Copyright 2010-2011 Ning, Inc.
 *
 * Ning licenses this file to you under the Apache License, version 2.0
 * (the "License"); you may not use this file except in compliance with the
 * License.  You may obtain a copy of the License at:
 *
 *    http://www.apache.org/licenses/LICENSE-2.0
 *
 * Unless required by applicable law or agreed to in writing, software
 * distributed under the License is distributed on an "AS IS" BASIS, WITHOUT
 * WARRANTIES OR CONDITIONS OF ANY KIND, either express or implied.  See the
 * License for the specific language governing permissions and limitations
 * under the License.
 */

package com.ning.billing.invoice.api;

<<<<<<< HEAD
import org.joda.time.DateTime;

import java.math.BigDecimal;
import java.util.Collection;
=======
>>>>>>> a48ce79c
import java.util.List;
import java.util.UUID;

import org.joda.time.DateTime;

import com.ning.billing.payment.api.InvoicePayment;

public interface InvoiceUserApi {
    public List<UUID> getInvoicesForPayment(DateTime targetDate, int numberOfDays);

    public List<Invoice> getInvoicesByAccount(UUID accountId);

    public List<Invoice> getInvoicesByAccount(UUID accountId, DateTime fromDate);

    public BigDecimal getAccountBalance(UUID accountId);

    public List<InvoiceItem> getInvoiceItemsByAccount(UUID accountId);

    public Invoice getInvoice(UUID invoiceId);

    public void notifyOfPaymentAttempt(InvoicePayment invoicePayment);

<<<<<<< HEAD
    public void paymentAttemptSuccessful(UUID invoiceId, BigDecimal amount, Currency currency,
                                         UUID paymentId, DateTime paymentDate);

    public Collection<Invoice> getUnpaidInvoicesByAccountId(UUID accountId, DateTime upToDate);
=======
>>>>>>> a48ce79c
}<|MERGE_RESOLUTION|>--- conflicted
+++ resolved
@@ -16,19 +16,12 @@
 
 package com.ning.billing.invoice.api;
 
-<<<<<<< HEAD
 import org.joda.time.DateTime;
 
 import java.math.BigDecimal;
 import java.util.Collection;
-=======
->>>>>>> a48ce79c
 import java.util.List;
 import java.util.UUID;
-
-import org.joda.time.DateTime;
-
-import com.ning.billing.payment.api.InvoicePayment;
 
 public interface InvoiceUserApi {
     public List<UUID> getInvoicesForPayment(DateTime targetDate, int numberOfDays);
@@ -45,11 +38,5 @@
 
     public void notifyOfPaymentAttempt(InvoicePayment invoicePayment);
 
-<<<<<<< HEAD
-    public void paymentAttemptSuccessful(UUID invoiceId, BigDecimal amount, Currency currency,
-                                         UUID paymentId, DateTime paymentDate);
-
     public Collection<Invoice> getUnpaidInvoicesByAccountId(UUID accountId, DateTime upToDate);
-=======
->>>>>>> a48ce79c
 }