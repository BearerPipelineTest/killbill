--- conflicted
+++ resolved
@@ -7,9 +7,6 @@
 
 jobs:
   ci:
-<<<<<<< HEAD
-    uses: killbill/gh-actions-shared/.github/workflows/ci.yml@main
-=======
     uses: killbill/gh-actions-shared/.github/workflows/ci.yml@main
   e2e:
     runs-on: ubuntu-latest
@@ -168,5 +165,4 @@
         if: failure()
         with:
           name: failure-${{ matrix.database }}
-          path: /tmp/test-results/killbill.log
->>>>>>> 0383e8d9
+          path: /tmp/test-results/killbill.log