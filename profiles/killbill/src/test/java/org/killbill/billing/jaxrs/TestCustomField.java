--- conflicted
+++ resolved
@@ -26,14 +26,9 @@
 
 import org.killbill.billing.ObjectType;
 import org.killbill.billing.client.KillBillClientException;
-<<<<<<< HEAD
-=======
-import org.killbill.billing.client.model.Account;
-import org.killbill.billing.client.model.AuditLog;
-import org.killbill.billing.client.model.CustomField;
->>>>>>> 6ee51d24
 import org.killbill.billing.client.model.CustomFields;
 import org.killbill.billing.client.model.gen.Account;
+import org.killbill.billing.client.model.gen.AuditLog;
 import org.killbill.billing.client.model.gen.CustomField;
 import org.killbill.billing.util.api.AuditLevel;
 import org.killbill.billing.util.audit.ChangeType;
@@ -132,10 +127,13 @@
         final CustomField customField = new CustomField();
         customField.setName("custom");
         customField.setValue(UUID.randomUUID().toString().substring(0, 5));
-        killBillClient.createAccountCustomField(accountJson.getAccountId(), customField, requestOptions);
+        final CustomFields body = new CustomFields();
+        body.add(customField);
+
+        CustomFields result = accountApi.createAccountCustomFields(accountJson.getAccountId(), body, requestOptions);
 
         // get all audit for the account
-        final List<AuditLog> auditLogsJson = killBillClient.getAccountAuditLogs(accountJson.getAccountId());
+        final List<AuditLog> auditLogsJson = accountApi.getAccountAuditLogs(accountJson.getAccountId(), requestOptions);
         Assert.assertEquals(auditLogsJson.size(), 2);
         UUID objectId = null;
         for (AuditLog auditLog : auditLogsJson) {
@@ -145,7 +143,7 @@
             }
         }
         assertNotNull(objectId);
-        final List<AuditLog> customFieldAuditLogWithHistory = killBillClient.getCustomFieldsAuditLogsWithHistory(accountJson.getAccountId(), objectId);
+        final List<AuditLog> customFieldAuditLogWithHistory = customFieldApi.getCustomFieldAuditLogsWithHistory(result.get(0).getCustomFieldId(), requestOptions);
         assertEquals(customFieldAuditLogWithHistory.size(), 1);
         assertEquals(customFieldAuditLogWithHistory.get(0).getChangeType(), ChangeType.INSERT.toString());
         assertEquals(customFieldAuditLogWithHistory.get(0).getObjectType(), ObjectType.CUSTOM_FIELD);
@@ -154,7 +152,6 @@
         final LinkedHashMap history1 = (LinkedHashMap) customFieldAuditLogWithHistory.get(0).getHistory();
         assertNotNull(history1);
         assertEquals(history1.get("fieldName"), "custom");
-
     }
 
     private void doSearchCustomField(final String searchKey, @Nullable final CustomField expectedCustomField) throws KillBillClientException {
