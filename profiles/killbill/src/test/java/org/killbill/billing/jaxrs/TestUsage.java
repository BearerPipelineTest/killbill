/*
 * Copyright 2016 Groupon, Inc
 * Copyright 2016 The Billing Project, LLC
 *
 * The Billing Project licenses this file to you under the Apache License, version 2.0
 * (the "License"); you may not use this file except in compliance with the
 * License.  You may obtain a copy of the License at:
 *
 *    http://www.apache.org/licenses/LICENSE-2.0
 *
 * Unless required by applicable law or agreed to in writing, software
 * distributed under the License is distributed on an "AS IS" BASIS, WITHOUT
 * WARRANTIES OR CONDITIONS OF ANY KIND, either express or implied.  See the
 * License for the specific language governing permissions and limitations
 * under the License.
 */

package org.killbill.billing.jaxrs;

import java.math.BigDecimal;
<<<<<<< HEAD
=======
import java.util.List;
>>>>>>> 406de25d
import java.util.UUID;

import org.killbill.billing.ErrorCode;
import org.killbill.billing.catalog.api.BillingPeriod;
import org.killbill.billing.catalog.api.PriceListSet;
import org.killbill.billing.catalog.api.ProductCategory;
import org.killbill.billing.client.KillBillClientException;
import org.killbill.billing.client.model.Invoices;
import org.killbill.billing.client.model.Subscriptions;
import org.killbill.billing.client.model.gen.Account;
import org.killbill.billing.client.model.gen.Bundle;
import org.killbill.billing.client.model.gen.InvoiceItem;
import org.killbill.billing.client.model.gen.RolledUpUsage;
import org.killbill.billing.client.model.gen.Subscription;
import org.killbill.billing.client.model.gen.SubscriptionUsageRecord;
import org.killbill.billing.client.model.gen.UnitUsageRecord;
import org.killbill.billing.client.model.gen.UsageRecord;
import org.killbill.billing.invoice.api.InvoiceItemType;
import org.killbill.billing.notification.plugin.api.ExtBusEventType;
import org.killbill.billing.util.api.AuditLevel;
import org.testng.Assert;
import org.testng.annotations.Test;

public class TestUsage extends TestJaxrsBase {

    private  static Subscriptions createSubscriptions(final Account accountJson) {
        final Subscription base = new Subscription();
        base.setAccountId(accountJson.getAccountId());
        base.setProductName("Pistol");
        base.setProductCategory(ProductCategory.BASE);
        base.setBillingPeriod(BillingPeriod.MONTHLY);
        base.setPriceList(PriceListSet.DEFAULT_PRICELIST_NAME);

        final Subscription addOn = new Subscription();
        addOn.setAccountId(accountJson.getAccountId());
        addOn.setProductName("Bullets");
        addOn.setProductCategory(ProductCategory.ADD_ON);
        addOn.setBillingPeriod(BillingPeriod.NO_BILLING_PERIOD);
        addOn.setPriceList(PriceListSet.DEFAULT_PRICELIST_NAME);

        final Subscriptions subscriptions = new Subscriptions();
        subscriptions.add(base);
        subscriptions.add(addOn);

        return subscriptions;
    }

    private static UUID findSubscriptionIdByProductCategory(final List<Subscription> subscriptions, final ProductCategory category) {
        return subscriptions.stream()
                .filter(subscription -> subscription.getProductCategory().equals(category))
                .findFirst().orElseThrow(() -> new RuntimeException("Cannot find subscriptionId in TestUsage"))
                .getSubscriptionId();
    }

    private static InvoiceItem findInvoiceItemByUsage(final Invoices invoices, final InvoiceItemType invoiceItemType) {
        return invoices.get(1).getItems()
                       .stream()
                       .filter(invoiceItem -> invoiceItem.getItemType() == invoiceItemType)
                       .findFirst()
                       .orElse(null);
    }

    @Test(groups = "slow", description = "Can record and retrieve usage data")
    public void testRecordUsage() throws Exception {
        final Account accountJson = createAccountWithDefaultPaymentMethod();
        final Subscriptions body = createSubscriptions(accountJson);

        callbackServlet.pushExpectedEvents(ExtBusEventType.ACCOUNT_CHANGE,
                                           ExtBusEventType.ENTITLEMENT_CREATION,
                                           ExtBusEventType.ENTITLEMENT_CREATION,
                                           ExtBusEventType.SUBSCRIPTION_CREATION,
                                           ExtBusEventType.SUBSCRIPTION_CREATION,
                                           ExtBusEventType.SUBSCRIPTION_CREATION,
                                           ExtBusEventType.SUBSCRIPTION_CREATION,
                                           ExtBusEventType.INVOICE_CREATION);

        final Bundle bundle = subscriptionApi.createSubscriptionWithAddOns(body, null, null, NULL_PLUGIN_PROPERTIES, requestOptions);
        callbackServlet.assertListenerStatus();
        final UUID addOnSubscriptionId = findSubscriptionIdByProductCategory(bundle.getSubscriptions(), ProductCategory.ADD_ON);

        clock.addDays(1);

<<<<<<< HEAD
        final UsageRecord usageRecord1 = new UsageRecord();
        usageRecord1.setAmount(BigDecimal.TEN);
        usageRecord1.setRecordDate(clock.getUTCToday().minusDays(1));

        final UsageRecord usageRecord2 = new UsageRecord();
        usageRecord2.setAmount(new BigDecimal("5"));
        usageRecord2.setRecordDate(clock.getUTCToday());

        final UnitUsageRecord unitUsageRecord = new UnitUsageRecord();
        unitUsageRecord.setUnitType("bullets");
        unitUsageRecord.setUsageRecords(ImmutableList.<UsageRecord>of(usageRecord1, usageRecord2));

        final SubscriptionUsageRecord usage = new SubscriptionUsageRecord();
        usage.setSubscriptionId(addOnSubscriptionId);
        usage.setUnitUsageRecords(ImmutableList.<UnitUsageRecord>of(unitUsageRecord));
=======
        final UsageRecord usageRecord1 = new UsageRecord(clock.getUTCToday().minusDays(1), BigDecimal.TEN);
        final UsageRecord usageRecord2 = new UsageRecord(clock.getUTCToday(), new BigDecimal("5"));
        final UnitUsageRecord unitUsageRecord = new UnitUsageRecord("bullets", List.of(usageRecord1, usageRecord2));
        final SubscriptionUsageRecord usage = new SubscriptionUsageRecord(addOnSubscriptionId, null, List.of(unitUsageRecord));
>>>>>>> 406de25d

        usageApi.recordUsage(usage, requestOptions);
        callbackServlet.assertListenerStatus();

        final RolledUpUsage retrievedUsage1 = usageApi.getUsage(addOnSubscriptionId, unitUsageRecord.getUnitType(), clock.getUTCToday().minusDays(1), clock.getUTCToday(), requestOptions);
        Assert.assertEquals(retrievedUsage1.getSubscriptionId(), usage.getSubscriptionId());
        Assert.assertEquals(retrievedUsage1.getRolledUpUnits().size(), 1);
        Assert.assertEquals(retrievedUsage1.getRolledUpUnits().get(0).getUnitType(), unitUsageRecord.getUnitType());
        // endDate is excluded
<<<<<<< HEAD
        Assert.assertEquals(retrievedUsage1.getRolledUpUnits().get(0).getAmount().compareTo(BigDecimal.TEN), 0);
=======
        Assert.assertEquals(BigDecimal.TEN.compareTo(retrievedUsage1.getRolledUpUnits().get(0).getAmount()), 0);
>>>>>>> 406de25d

        final RolledUpUsage retrievedUsage2 = usageApi.getUsage(addOnSubscriptionId, unitUsageRecord.getUnitType(), clock.getUTCToday().minusDays(1), clock.getUTCToday().plusDays(1), requestOptions);
        Assert.assertEquals(retrievedUsage2.getSubscriptionId(), usage.getSubscriptionId());
        Assert.assertEquals(retrievedUsage2.getRolledUpUnits().size(), 1);
        Assert.assertEquals(retrievedUsage2.getRolledUpUnits().get(0).getUnitType(), unitUsageRecord.getUnitType());
<<<<<<< HEAD
        Assert.assertEquals(retrievedUsage2.getRolledUpUnits().get(0).getAmount().compareTo(new BigDecimal("15")), 0);
=======
        Assert.assertEquals(new BigDecimal("15").compareTo(retrievedUsage2.getRolledUpUnits().get(0).getAmount()), 0);
>>>>>>> 406de25d

        final RolledUpUsage retrievedUsage3 = usageApi.getUsage(addOnSubscriptionId, unitUsageRecord.getUnitType(), clock.getUTCToday(), clock.getUTCToday().plusDays(1), requestOptions);
        Assert.assertEquals(retrievedUsage3.getSubscriptionId(), usage.getSubscriptionId());
        Assert.assertEquals(retrievedUsage3.getRolledUpUnits().size(), 1);
        Assert.assertEquals(retrievedUsage3.getRolledUpUnits().get(0).getUnitType(), unitUsageRecord.getUnitType());
<<<<<<< HEAD
        Assert.assertEquals(retrievedUsage3.getRolledUpUnits().get(0).getAmount().compareTo(new BigDecimal("5")), 0);
=======
        Assert.assertEquals(new BigDecimal("5").compareTo(retrievedUsage3.getRolledUpUnits().get(0).getAmount()), 0);
>>>>>>> 406de25d

        final RolledUpUsage retrievedUsage4 = usageApi.getAllUsage(addOnSubscriptionId, clock.getUTCToday(), clock.getUTCToday().plusDays(1), requestOptions);
        Assert.assertEquals(retrievedUsage4.getSubscriptionId(), usage.getSubscriptionId());
        Assert.assertEquals(retrievedUsage4.getRolledUpUnits().size(), 1);
        Assert.assertEquals(retrievedUsage4.getRolledUpUnits().get(0).getUnitType(), "bullets");
<<<<<<< HEAD
        Assert.assertEquals(retrievedUsage4.getRolledUpUnits().get(0).getAmount().compareTo(new BigDecimal("5")), 0);
=======
        Assert.assertEquals(new BigDecimal("5").compareTo(retrievedUsage4.getRolledUpUnits().get(0).getAmount()), 0);
>>>>>>> 406de25d

        callbackServlet.pushExpectedEvents(ExtBusEventType.SUBSCRIPTION_PHASE,
                                           ExtBusEventType.INVOICE_CREATION,
                                           ExtBusEventType.INVOICE_PAYMENT_SUCCESS,
                                           ExtBusEventType.PAYMENT_SUCCESS);
        clock.addMonths(1);
        callbackServlet.assertListenerStatus();

        final Invoices invoices = accountApi.getInvoicesForAccount(accountJson.getAccountId(), null, null, false, false, false, null, AuditLevel.MINIMAL, requestOptions);
        Assert.assertEquals(invoices.size(), 2);
        // Verify system assigned one tracking ID and this is correctly returned
        Assert.assertEquals(invoices.get(1).getTrackingIds().size(), 1);

        final InvoiceItem usageItem = findInvoiceItemByUsage(invoices, InvoiceItemType.USAGE);

        Assert.assertNotNull(usageItem);

        Assert.assertEquals(usageItem.getPrettyPlanName(), "Bullet Monthly Plan");
        Assert.assertEquals(usageItem.getPrettyPhaseName(), "Bullet Monthly Plan Evergreen");
        Assert.assertEquals(usageItem.getPrettyUsageName(), "Bullet Usage In Arrear");
    }

    @Test(groups = "slow", description = "Test tracking ID already exists")
    public void testRecordUsageTrackingIdExists() throws Exception {
        final Account accountJson = createAccountWithDefaultPaymentMethod();
        final Subscriptions body = createSubscriptions(accountJson);

        final Bundle bundle = subscriptionApi.createSubscriptionWithAddOns(body, null, null, NULL_PLUGIN_PROPERTIES, requestOptions);
        final UUID addOnSubscriptionId = findSubscriptionIdByProductCategory(bundle.getSubscriptions(), ProductCategory.ADD_ON);

<<<<<<< HEAD
        final Subscriptions body = new Subscriptions();
        body.add(base);
        body.add(addOn);

        final Bundle bundle = subscriptionApi.createSubscriptionWithAddOns(body,
                                                                           null,
                                                                           null,
                                                                           NULL_PLUGIN_PROPERTIES, requestOptions);
        final UUID addOnSubscriptionId = Iterables.<Subscription>find(bundle.getSubscriptions(),
                                                                      new Predicate<Subscription>() {
                                                                          @Override
                                                                          public boolean apply(final Subscription input) {
                                                                              return ProductCategory.ADD_ON.equals(input.getProductCategory());
                                                                          }
                                                                      }).getSubscriptionId();

        final UsageRecord usageRecord1 = new UsageRecord();
        usageRecord1.setAmount(BigDecimal.TEN);
        usageRecord1.setRecordDate(clock.getUTCToday().minusDays(1));

        final UnitUsageRecord unitUsageRecord = new UnitUsageRecord();
        unitUsageRecord.setUnitType("bullets");
        unitUsageRecord.setUsageRecords(ImmutableList.<UsageRecord>of(usageRecord1));

        final SubscriptionUsageRecord usage = new SubscriptionUsageRecord();
        usage.setSubscriptionId(addOnSubscriptionId);

        final String trackingId = UUID.randomUUID().toString();
        usage.setTrackingId(trackingId);
        usage.setUnitUsageRecords(ImmutableList.<UnitUsageRecord>of(unitUsageRecord));
=======
        final UsageRecord usageRecord1 = new UsageRecord(clock.getUTCToday().minusDays(1), BigDecimal.TEN);
        final UnitUsageRecord unitUsageRecord = new UnitUsageRecord("bullets", List.of(usageRecord1));
        final SubscriptionUsageRecord usage = new SubscriptionUsageRecord(addOnSubscriptionId,
                                                                          UUID.randomUUID().toString(),
                                                                          List.of(unitUsageRecord));
>>>>>>> 406de25d

        usageApi.recordUsage(usage, requestOptions);

        try {
            usageApi.recordUsage(usage, requestOptions);
            Assert.fail();
        } catch (final KillBillClientException e) {
            Assert.assertEquals(e.getBillingException().getCode(), (Integer) ErrorCode.USAGE_RECORD_TRACKING_ID_ALREADY_EXISTS.getCode());
        }
    }

    @Test(groups = "slow")
    public void testRecordUsageWithDecimal() throws Exception {
        final Account accountJson = createAccountWithDefaultPaymentMethod();
        final Subscriptions body = createSubscriptions(accountJson);
        final Bundle bundle = subscriptionApi.createSubscriptionWithAddOns(body, null, null, NULL_PLUGIN_PROPERTIES, requestOptions);
        final UUID addOnSubscriptionId = findSubscriptionIdByProductCategory(bundle.getSubscriptions(), ProductCategory.ADD_ON);

        clock.addDays(2);

        final UsageRecord record1 = new UsageRecord(clock.getUTCToday().minusDays(1), new BigDecimal("4.75"));
        final UsageRecord record2 = new UsageRecord(clock.getUTCToday(), new BigDecimal("6.25"));
        final UsageRecord record3 = new UsageRecord(clock.getUTCToday().plusDays(1), new BigDecimal("8.5"));

        final UnitUsageRecord unitUsageRecord = new UnitUsageRecord("bullets", List.of(record1, record2, record3));
        final SubscriptionUsageRecord usage = new SubscriptionUsageRecord(addOnSubscriptionId, null, List.of(unitUsageRecord));

        usageApi.recordUsage(usage, requestOptions);

        final RolledUpUsage retrievedUsage1 = usageApi.getUsage(addOnSubscriptionId, unitUsageRecord.getUnitType(), clock.getUTCToday().minusDays(1), clock.getUTCToday().plusDays(1), requestOptions);
        Assert.assertEquals(new BigDecimal("11").compareTo(retrievedUsage1.getRolledUpUnits().get(0).getAmount()), 0);

        final RolledUpUsage retrievedUsage2 = usageApi.getUsage(addOnSubscriptionId, unitUsageRecord.getUnitType(), clock.getUTCToday().minusDays(1), clock.getUTCToday().plusDays(2), requestOptions);
        Assert.assertEquals(new BigDecimal("19.5").compareTo(retrievedUsage2.getRolledUpUnits().get(0).getAmount()), 0);

        final RolledUpUsage retrievedUsage3 = usageApi.getUsage(addOnSubscriptionId, unitUsageRecord.getUnitType(), clock.getUTCToday(), clock.getUTCToday().plusDays(2), requestOptions);
        Assert.assertEquals(new BigDecimal("14.75").compareTo(retrievedUsage3.getRolledUpUnits().get(0).getAmount()), 0);
    }

    @Test(groups = "slow")
    public void testRecordUsageWithBigDecimalValue() throws Exception {
        final Account accountJson = createAccountWithDefaultPaymentMethod();
        final Subscriptions body = createSubscriptions(accountJson);
        final Bundle bundle = subscriptionApi.createSubscriptionWithAddOns(body, null, null, NULL_PLUGIN_PROPERTIES, requestOptions);
        final UUID addOnSubscriptionId = findSubscriptionIdByProductCategory(bundle.getSubscriptions(), ProductCategory.ADD_ON);

        clock.addDays(2);

        final UsageRecord record1 = new UsageRecord(clock.getUTCToday().minusDays(1), new BigDecimal("111111111.111111111"));
        final UsageRecord record2 = new UsageRecord(clock.getUTCToday(), new BigDecimal("222222222.222222222"));
        final UsageRecord record3 = new UsageRecord(clock.getUTCToday().plusDays(1), new BigDecimal("333333333.333333333"));

        final UnitUsageRecord unitUsageRecord = new UnitUsageRecord("bullets", List.of(record1, record2, record3));
        final SubscriptionUsageRecord usage = new SubscriptionUsageRecord(addOnSubscriptionId, null, List.of(unitUsageRecord));

        usageApi.recordUsage(usage, requestOptions);

        final RolledUpUsage retrievedUsage1 = usageApi.getUsage(addOnSubscriptionId, unitUsageRecord.getUnitType(), clock.getUTCToday().minusDays(1), clock.getUTCToday().plusDays(1), requestOptions);
        Assert.assertEquals(new BigDecimal("333333333.333333333").compareTo(retrievedUsage1.getRolledUpUnits().get(0).getAmount()), 0);

        final RolledUpUsage retrievedUsage2 = usageApi.getUsage(addOnSubscriptionId, unitUsageRecord.getUnitType(), clock.getUTCToday().minusDays(1), clock.getUTCToday().plusDays(2), requestOptions);
        Assert.assertEquals(new BigDecimal("666666666.666666666").compareTo(retrievedUsage2.getRolledUpUnits().get(0).getAmount()), 0);

        final RolledUpUsage retrievedUsage3 = usageApi.getUsage(addOnSubscriptionId, unitUsageRecord.getUnitType(), clock.getUTCToday(), clock.getUTCToday().plusDays(2), requestOptions);
        Assert.assertEquals(new BigDecimal("555555555.555555555").compareTo(retrievedUsage3.getRolledUpUnits().get(0).getAmount()), 0);
    }
}<|MERGE_RESOLUTION|>--- conflicted
+++ resolved
@@ -18,10 +18,7 @@
 package org.killbill.billing.jaxrs;
 
 import java.math.BigDecimal;
-<<<<<<< HEAD
-=======
 import java.util.List;
->>>>>>> 406de25d
 import java.util.UUID;
 
 import org.killbill.billing.ErrorCode;
@@ -71,9 +68,9 @@
 
     private static UUID findSubscriptionIdByProductCategory(final List<Subscription> subscriptions, final ProductCategory category) {
         return subscriptions.stream()
-                .filter(subscription -> subscription.getProductCategory().equals(category))
-                .findFirst().orElseThrow(() -> new RuntimeException("Cannot find subscriptionId in TestUsage"))
-                .getSubscriptionId();
+                            .filter(subscription -> subscription.getProductCategory().equals(category))
+                            .findFirst().orElseThrow(() -> new RuntimeException("Cannot find subscriptionId in TestUsage"))
+                            .getSubscriptionId();
     }
 
     private static InvoiceItem findInvoiceItemByUsage(final Invoices invoices, final InvoiceItemType invoiceItemType) {
@@ -104,28 +101,10 @@
 
         clock.addDays(1);
 
-<<<<<<< HEAD
-        final UsageRecord usageRecord1 = new UsageRecord();
-        usageRecord1.setAmount(BigDecimal.TEN);
-        usageRecord1.setRecordDate(clock.getUTCToday().minusDays(1));
-
-        final UsageRecord usageRecord2 = new UsageRecord();
-        usageRecord2.setAmount(new BigDecimal("5"));
-        usageRecord2.setRecordDate(clock.getUTCToday());
-
-        final UnitUsageRecord unitUsageRecord = new UnitUsageRecord();
-        unitUsageRecord.setUnitType("bullets");
-        unitUsageRecord.setUsageRecords(ImmutableList.<UsageRecord>of(usageRecord1, usageRecord2));
-
-        final SubscriptionUsageRecord usage = new SubscriptionUsageRecord();
-        usage.setSubscriptionId(addOnSubscriptionId);
-        usage.setUnitUsageRecords(ImmutableList.<UnitUsageRecord>of(unitUsageRecord));
-=======
         final UsageRecord usageRecord1 = new UsageRecord(clock.getUTCToday().minusDays(1), BigDecimal.TEN);
         final UsageRecord usageRecord2 = new UsageRecord(clock.getUTCToday(), new BigDecimal("5"));
         final UnitUsageRecord unitUsageRecord = new UnitUsageRecord("bullets", List.of(usageRecord1, usageRecord2));
         final SubscriptionUsageRecord usage = new SubscriptionUsageRecord(addOnSubscriptionId, null, List.of(unitUsageRecord));
->>>>>>> 406de25d
 
         usageApi.recordUsage(usage, requestOptions);
         callbackServlet.assertListenerStatus();
@@ -135,41 +114,25 @@
         Assert.assertEquals(retrievedUsage1.getRolledUpUnits().size(), 1);
         Assert.assertEquals(retrievedUsage1.getRolledUpUnits().get(0).getUnitType(), unitUsageRecord.getUnitType());
         // endDate is excluded
-<<<<<<< HEAD
-        Assert.assertEquals(retrievedUsage1.getRolledUpUnits().get(0).getAmount().compareTo(BigDecimal.TEN), 0);
-=======
         Assert.assertEquals(BigDecimal.TEN.compareTo(retrievedUsage1.getRolledUpUnits().get(0).getAmount()), 0);
->>>>>>> 406de25d
 
         final RolledUpUsage retrievedUsage2 = usageApi.getUsage(addOnSubscriptionId, unitUsageRecord.getUnitType(), clock.getUTCToday().minusDays(1), clock.getUTCToday().plusDays(1), requestOptions);
         Assert.assertEquals(retrievedUsage2.getSubscriptionId(), usage.getSubscriptionId());
         Assert.assertEquals(retrievedUsage2.getRolledUpUnits().size(), 1);
         Assert.assertEquals(retrievedUsage2.getRolledUpUnits().get(0).getUnitType(), unitUsageRecord.getUnitType());
-<<<<<<< HEAD
-        Assert.assertEquals(retrievedUsage2.getRolledUpUnits().get(0).getAmount().compareTo(new BigDecimal("15")), 0);
-=======
         Assert.assertEquals(new BigDecimal("15").compareTo(retrievedUsage2.getRolledUpUnits().get(0).getAmount()), 0);
->>>>>>> 406de25d
 
         final RolledUpUsage retrievedUsage3 = usageApi.getUsage(addOnSubscriptionId, unitUsageRecord.getUnitType(), clock.getUTCToday(), clock.getUTCToday().plusDays(1), requestOptions);
         Assert.assertEquals(retrievedUsage3.getSubscriptionId(), usage.getSubscriptionId());
         Assert.assertEquals(retrievedUsage3.getRolledUpUnits().size(), 1);
         Assert.assertEquals(retrievedUsage3.getRolledUpUnits().get(0).getUnitType(), unitUsageRecord.getUnitType());
-<<<<<<< HEAD
-        Assert.assertEquals(retrievedUsage3.getRolledUpUnits().get(0).getAmount().compareTo(new BigDecimal("5")), 0);
-=======
         Assert.assertEquals(new BigDecimal("5").compareTo(retrievedUsage3.getRolledUpUnits().get(0).getAmount()), 0);
->>>>>>> 406de25d
 
         final RolledUpUsage retrievedUsage4 = usageApi.getAllUsage(addOnSubscriptionId, clock.getUTCToday(), clock.getUTCToday().plusDays(1), requestOptions);
         Assert.assertEquals(retrievedUsage4.getSubscriptionId(), usage.getSubscriptionId());
         Assert.assertEquals(retrievedUsage4.getRolledUpUnits().size(), 1);
         Assert.assertEquals(retrievedUsage4.getRolledUpUnits().get(0).getUnitType(), "bullets");
-<<<<<<< HEAD
-        Assert.assertEquals(retrievedUsage4.getRolledUpUnits().get(0).getAmount().compareTo(new BigDecimal("5")), 0);
-=======
         Assert.assertEquals(new BigDecimal("5").compareTo(retrievedUsage4.getRolledUpUnits().get(0).getAmount()), 0);
->>>>>>> 406de25d
 
         callbackServlet.pushExpectedEvents(ExtBusEventType.SUBSCRIPTION_PHASE,
                                            ExtBusEventType.INVOICE_CREATION,
@@ -200,44 +163,11 @@
         final Bundle bundle = subscriptionApi.createSubscriptionWithAddOns(body, null, null, NULL_PLUGIN_PROPERTIES, requestOptions);
         final UUID addOnSubscriptionId = findSubscriptionIdByProductCategory(bundle.getSubscriptions(), ProductCategory.ADD_ON);
 
-<<<<<<< HEAD
-        final Subscriptions body = new Subscriptions();
-        body.add(base);
-        body.add(addOn);
-
-        final Bundle bundle = subscriptionApi.createSubscriptionWithAddOns(body,
-                                                                           null,
-                                                                           null,
-                                                                           NULL_PLUGIN_PROPERTIES, requestOptions);
-        final UUID addOnSubscriptionId = Iterables.<Subscription>find(bundle.getSubscriptions(),
-                                                                      new Predicate<Subscription>() {
-                                                                          @Override
-                                                                          public boolean apply(final Subscription input) {
-                                                                              return ProductCategory.ADD_ON.equals(input.getProductCategory());
-                                                                          }
-                                                                      }).getSubscriptionId();
-
-        final UsageRecord usageRecord1 = new UsageRecord();
-        usageRecord1.setAmount(BigDecimal.TEN);
-        usageRecord1.setRecordDate(clock.getUTCToday().minusDays(1));
-
-        final UnitUsageRecord unitUsageRecord = new UnitUsageRecord();
-        unitUsageRecord.setUnitType("bullets");
-        unitUsageRecord.setUsageRecords(ImmutableList.<UsageRecord>of(usageRecord1));
-
-        final SubscriptionUsageRecord usage = new SubscriptionUsageRecord();
-        usage.setSubscriptionId(addOnSubscriptionId);
-
-        final String trackingId = UUID.randomUUID().toString();
-        usage.setTrackingId(trackingId);
-        usage.setUnitUsageRecords(ImmutableList.<UnitUsageRecord>of(unitUsageRecord));
-=======
         final UsageRecord usageRecord1 = new UsageRecord(clock.getUTCToday().minusDays(1), BigDecimal.TEN);
         final UnitUsageRecord unitUsageRecord = new UnitUsageRecord("bullets", List.of(usageRecord1));
         final SubscriptionUsageRecord usage = new SubscriptionUsageRecord(addOnSubscriptionId,
                                                                           UUID.randomUUID().toString(),
                                                                           List.of(unitUsageRecord));
->>>>>>> 406de25d
 
         usageApi.recordUsage(usage, requestOptions);
 
