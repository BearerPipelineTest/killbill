/*
 * Copyright 2010-2013 Ning, Inc.
 *
 * Ning licenses this file to you under the Apache License, version 2.0
 * (the "License"); you may not use this file except in compliance with the
 * License.  You may obtain a copy of the License at:
 *
 *    http://www.apache.org/licenses/LICENSE-2.0
 *
 * Unless required by applicable law or agreed to in writing, software
 * distributed under the License is distributed on an "AS IS" BASIS, WITHOUT
 * WARRANTIES OR CONDITIONS OF ANY KIND, either express or implied.  See the
 * License for the specific language governing permissions and limitations
 * under the License.
 */

package com.ning.billing.invoice.api.user;

import java.io.IOException;
import java.math.BigDecimal;
import java.util.List;
import java.util.UUID;

import javax.annotation.Nullable;

import org.joda.time.DateTime;
import org.joda.time.LocalDate;
import org.slf4j.Logger;
import org.slf4j.LoggerFactory;

import com.ning.billing.ErrorCode;
import com.ning.billing.ObjectType;
import com.ning.billing.account.api.Account;
import com.ning.billing.account.api.AccountApiException;
import com.ning.billing.account.api.AccountInternalApi;
import com.ning.billing.bus.api.PersistentBus;
import com.ning.billing.bus.api.PersistentBus.EventBusException;
import com.ning.billing.callcontext.InternalCallContext;
import com.ning.billing.callcontext.InternalTenantContext;
import com.ning.billing.catalog.api.Currency;
import com.ning.billing.invoice.InvoiceDispatcher;
import com.ning.billing.invoice.api.Invoice;
import com.ning.billing.invoice.api.InvoiceApiException;
import com.ning.billing.invoice.api.InvoiceItem;
import com.ning.billing.invoice.api.InvoiceUserApi;
import com.ning.billing.invoice.dao.InvoiceDao;
import com.ning.billing.invoice.dao.InvoiceItemModelDao;
import com.ning.billing.invoice.dao.InvoiceModelDao;
import com.ning.billing.invoice.model.CreditAdjInvoiceItem;
import com.ning.billing.invoice.model.DefaultInvoice;
import com.ning.billing.invoice.model.ExternalChargeInvoiceItem;
import com.ning.billing.invoice.model.InvoiceItemFactory;
import com.ning.billing.invoice.template.HtmlInvoiceGenerator;
import com.ning.billing.tag.TagInternalApi;
import com.ning.billing.util.api.TagApiException;
import com.ning.billing.util.callcontext.CallContext;
import com.ning.billing.util.callcontext.InternalCallContextFactory;
import com.ning.billing.util.callcontext.TenantContext;
import com.ning.billing.util.entity.DefaultPagination;
import com.ning.billing.util.entity.Pagination;
import com.ning.billing.util.tag.ControlTagType;
import com.ning.billing.util.tag.Tag;

import com.google.common.base.Function;
import com.google.common.collect.Collections2;
import com.google.common.collect.ImmutableList;
import com.google.common.collect.Iterators;
import com.google.inject.Inject;

public class DefaultInvoiceUserApi implements InvoiceUserApi {

    private static final Logger log = LoggerFactory.getLogger(DefaultInvoiceUserApi.class);

    private final InvoiceDao dao;
    private final InvoiceDispatcher dispatcher;
    private final AccountInternalApi accountUserApi;
    private final TagInternalApi tagApi;
    private final HtmlInvoiceGenerator generator;
    private final InternalCallContextFactory internalCallContextFactory;
    private final PersistentBus eventBus;

    @Inject
    public DefaultInvoiceUserApi(final InvoiceDao dao, final InvoiceDispatcher dispatcher, final AccountInternalApi accountUserApi, final PersistentBus eventBus,
                                 final TagInternalApi tagApi, final HtmlInvoiceGenerator generator, final InternalCallContextFactory internalCallContextFactory) {
        this.dao = dao;
        this.dispatcher = dispatcher;
        this.accountUserApi = accountUserApi;
        this.tagApi = tagApi;
        this.generator = generator;
        this.internalCallContextFactory = internalCallContextFactory;
        this.eventBus = eventBus;
    }

    @Override
    public List<Invoice> getInvoicesByAccount(final UUID accountId, final TenantContext context) {
        return ImmutableList.<Invoice>copyOf(Collections2.transform(dao.getInvoicesByAccount(internalCallContextFactory.createInternalTenantContext(accountId, context)),
                                                                    new Function<InvoiceModelDao, Invoice>() {
                                                                        @Override
                                                                        public Invoice apply(final InvoiceModelDao input) {
                                                                            return new DefaultInvoice(input);
                                                                        }
                                                                    }));
    }

    @Override
    public List<Invoice> getInvoicesByAccount(final UUID accountId, final LocalDate fromDate, final TenantContext context) {
        return ImmutableList.<Invoice>copyOf(Collections2.transform(dao.getInvoicesByAccount(fromDate, internalCallContextFactory.createInternalTenantContext(accountId, context)),
                                                                    new Function<InvoiceModelDao, Invoice>() {
                                                                        @Override
                                                                        public Invoice apply(final InvoiceModelDao input) {
                                                                            return new DefaultInvoice(input);
                                                                        }
                                                                    }));
    }

    @Override
    public Pagination<Invoice> getInvoices(final Long offset, final Long limit, final TenantContext context) {
        // Invoices will be shallow, i.e. won't contain items nor payments
        final Pagination<InvoiceModelDao> invoiceModelDaos = dao.get(offset, limit, internalCallContextFactory.createInternalTenantContext(context));
        return new DefaultPagination<Invoice>(invoiceModelDaos,
<<<<<<< HEAD
=======
                                              limit,
>>>>>>> 66515290
                                              Iterators.<InvoiceModelDao, Invoice>transform(invoiceModelDaos.iterator(),
                                                                                            new Function<InvoiceModelDao, Invoice>() {
                                                                                                @Override
                                                                                                public Invoice apply(final InvoiceModelDao input) {
                                                                                                    return new DefaultInvoice(input);
                                                                                                }
                                                                                            }));
    }

    @Override
    public BigDecimal getAccountBalance(final UUID accountId, final TenantContext context) {
        final BigDecimal result = dao.getAccountBalance(accountId, internalCallContextFactory.createInternalTenantContext(accountId, context));
        return result == null ? BigDecimal.ZERO : result;
    }

    @Override
    public BigDecimal getAccountCBA(final UUID accountId, final TenantContext context) {
        final BigDecimal result = dao.getAccountCBA(accountId, internalCallContextFactory.createInternalTenantContext(accountId, context));
        return result == null ? BigDecimal.ZERO : result;
    }

    @Override
    public Invoice getInvoice(final UUID invoiceId, final TenantContext context) throws InvoiceApiException {
        return new DefaultInvoice(dao.getById(invoiceId, internalCallContextFactory.createInternalTenantContext(invoiceId, ObjectType.INVOICE, context)));
    }

    @Override
    public Invoice getInvoiceByNumber(final Integer number, final TenantContext context) throws InvoiceApiException {
        // TODO (PIERRE) Populate accountRecordId in callcontext
        return new DefaultInvoice(dao.getByNumber(number, internalCallContextFactory.createInternalTenantContext(context)));
    }

    @Override
    public List<Invoice> getUnpaidInvoicesByAccountId(final UUID accountId, final LocalDate upToDate, final TenantContext context) {
        return ImmutableList.<Invoice>copyOf(Collections2.transform(dao.getUnpaidInvoicesByAccountId(accountId, upToDate, internalCallContextFactory.createInternalTenantContext(accountId, context)),
                                                                    new Function<InvoiceModelDao, Invoice>() {
                                                                        @Override
                                                                        public Invoice apply(final InvoiceModelDao input) {
                                                                            return new DefaultInvoice(input);
                                                                        }
                                                                    }));
    }

    @Override
    public Invoice triggerInvoiceGeneration(final UUID accountId, final LocalDate targetDate, final boolean dryRun,
                                            final CallContext context) throws InvoiceApiException {
        final InternalCallContext internalContext = internalCallContextFactory.createInternalCallContext(accountId, context);

        final Account account;
        try {
            account = accountUserApi.getAccountById(accountId, internalContext);
        } catch (AccountApiException e) {
            throw new InvoiceApiException(e, ErrorCode.ACCOUNT_DOES_NOT_EXIST_FOR_ID, e.toString());
        }

        final DateTime processingDateTime = targetDate.toDateTimeAtCurrentTime(account.getTimeZone());
        final Invoice result = dispatcher.processAccount(accountId, processingDateTime, dryRun, internalContext);
        if (result == null) {
            throw new InvoiceApiException(ErrorCode.INVOICE_NOTHING_TO_DO, accountId, targetDate);
        } else {
            return result;
        }
    }

    @Override
    public void tagInvoiceAsWrittenOff(final UUID invoiceId, final CallContext context) throws TagApiException, InvoiceApiException {
        // Note: the tagApi is audited
        final InternalCallContext internalContext = internalCallContextFactory.createInternalCallContext(invoiceId, ObjectType.INVOICE, context);
        tagApi.addTag(invoiceId, ObjectType.INVOICE, ControlTagType.WRITTEN_OFF.getId(), internalContext);

        // Retrieve the invoice for the account id
        final Invoice invoice = new DefaultInvoice(dao.getById(invoiceId, internalContext));
        // This is for overdue
        notifyBusOfInvoiceAdjustment(invoiceId, invoice.getAccountId(), internalContext);
    }

    @Override
    public void tagInvoiceAsNotWrittenOff(final UUID invoiceId, final CallContext context) throws TagApiException, InvoiceApiException {
        // Note: the tagApi is audited
        final InternalCallContext internalContext = internalCallContextFactory.createInternalCallContext(invoiceId, ObjectType.INVOICE, context);
        tagApi.removeTag(invoiceId, ObjectType.INVOICE, ControlTagType.WRITTEN_OFF.getId(), internalContext);

        // Retrieve the invoice for the account id
        final Invoice invoice = new DefaultInvoice(dao.getById(invoiceId, internalContext));
        // This is for overdue
        notifyBusOfInvoiceAdjustment(invoiceId, invoice.getAccountId(), internalContext);
    }

    @Override
    public InvoiceItem getExternalChargeById(final UUID externalChargeId, final TenantContext context) throws InvoiceApiException {
        final InvoiceItem externalChargeItem = InvoiceItemFactory.fromModelDao(dao.getExternalChargeById(externalChargeId, internalCallContextFactory.createInternalTenantContext(externalChargeId, ObjectType.INVOICE_ITEM, context)));
        if (externalChargeItem == null) {
            throw new InvoiceApiException(ErrorCode.INVOICE_NO_SUCH_EXTERNAL_CHARGE, externalChargeId);
        }

        return new ExternalChargeInvoiceItem(externalChargeItem.getId(), externalChargeItem.getInvoiceId(), externalChargeItem.getAccountId(),
                                             externalChargeItem.getPlanName(), externalChargeItem.getStartDate(),
                                             externalChargeItem.getAmount(), externalChargeItem.getCurrency());
    }

    @Override
    public InvoiceItem insertExternalCharge(final UUID accountId, final BigDecimal amount, @Nullable final String description,
                                            final LocalDate effectiveDate, final Currency currency, final CallContext context) throws InvoiceApiException {
        return insertExternalChargeForInvoiceAndBundle(accountId, null, null, amount, description, effectiveDate, currency, context);
    }

    @Override
    public InvoiceItem insertExternalChargeForBundle(final UUID accountId, final UUID bundleId, final BigDecimal amount, @Nullable final String description,
                                                     final LocalDate effectiveDate, final Currency currency, final CallContext context) throws InvoiceApiException {
        return insertExternalChargeForInvoiceAndBundle(accountId, null, bundleId, amount, description, effectiveDate, currency, context);
    }

    @Override
    public InvoiceItem insertExternalChargeForInvoice(final UUID accountId, final UUID invoiceId, final BigDecimal amount, @Nullable final String description,
                                                      final LocalDate effectiveDate, final Currency currency, final CallContext context) throws InvoiceApiException {
        return insertExternalChargeForInvoiceAndBundle(accountId, invoiceId, null, amount, description, effectiveDate, currency, context);
    }

    @Override
    public InvoiceItem insertExternalChargeForInvoiceAndBundle(final UUID accountId, @Nullable final UUID invoiceId, @Nullable final UUID bundleId,
                                                               final BigDecimal amount, @Nullable final String description, final LocalDate effectiveDate,
                                                               final Currency currency, final CallContext context) throws InvoiceApiException {
        if (amount == null || amount.compareTo(BigDecimal.ZERO) <= 0) {
            throw new InvoiceApiException(ErrorCode.EXTERNAL_CHARGE_AMOUNT_INVALID, amount);
        }

        final InvoiceItemModelDao externalCharge = dao.insertExternalCharge(accountId, invoiceId, bundleId, description, amount, effectiveDate, currency, internalCallContextFactory.createInternalCallContext(accountId, context));
        return InvoiceItemFactory.fromModelDao(externalCharge);
    }

    @Override
    public InvoiceItem getCreditById(final UUID creditId, final TenantContext context) throws InvoiceApiException {
        final InvoiceItem creditItem = InvoiceItemFactory.fromModelDao(dao.getCreditById(creditId, internalCallContextFactory.createInternalTenantContext(creditId, ObjectType.INVOICE_ITEM, context)));
        if (creditItem == null) {
            throw new InvoiceApiException(ErrorCode.INVOICE_NO_SUCH_CREDIT, creditId);
        }

        return new CreditAdjInvoiceItem(creditItem.getId(), creditItem.getCreatedDate(), creditItem.getInvoiceId(), creditItem.getAccountId(),
                                        creditItem.getStartDate(), creditItem.getAmount().negate(), creditItem.getCurrency());
    }

    @Override
    public InvoiceItem insertCredit(final UUID accountId, final BigDecimal amount, final LocalDate effectiveDate,
                                    final Currency currency, final CallContext context) throws InvoiceApiException {
        return insertCreditForInvoice(accountId, null, amount, effectiveDate, currency, context);
    }

    @Override
    public InvoiceItem insertCreditForInvoice(final UUID accountId, final UUID invoiceId, final BigDecimal amount,
                                              final LocalDate effectiveDate, final Currency currency, final CallContext context) throws InvoiceApiException {
        if (amount == null || amount.compareTo(BigDecimal.ZERO) <= 0) {
            throw new InvoiceApiException(ErrorCode.CREDIT_AMOUNT_INVALID, amount);
        }

        final InvoiceItemModelDao credit = dao.insertCredit(accountId, invoiceId, amount, effectiveDate, currency, internalCallContextFactory.createInternalCallContext(accountId, context));
        return InvoiceItemFactory.fromModelDao(credit);
    }

    @Override
    public InvoiceItem insertInvoiceItemAdjustment(final UUID accountId, final UUID invoiceId, final UUID invoiceItemId,
                                                   final LocalDate effectiveDate, final CallContext context) throws InvoiceApiException {
        return insertInvoiceItemAdjustment(accountId, invoiceId, invoiceItemId, effectiveDate, null, null, context);
    }

    @Override
    public InvoiceItem insertInvoiceItemAdjustment(final UUID accountId, final UUID invoiceId, final UUID invoiceItemId,
                                                   final LocalDate effectiveDate, @Nullable final BigDecimal amount,
                                                   @Nullable final Currency currency, final CallContext context) throws InvoiceApiException {
        if (amount != null && amount.compareTo(BigDecimal.ZERO) <= 0) {
            throw new InvoiceApiException(ErrorCode.INVOICE_ITEM_ADJUSTMENT_AMOUNT_SHOULD_BE_POSITIVE, amount);
        }

        final InvoiceItemModelDao adjustment = dao.insertInvoiceItemAdjustment(accountId, invoiceId, invoiceItemId, effectiveDate, amount, currency, internalCallContextFactory.createInternalCallContext(accountId, context));
        return InvoiceItemFactory.fromModelDao(adjustment);
    }

    @Override
    public void deleteCBA(final UUID accountId, final UUID invoiceId, final UUID invoiceItemId, final CallContext context) throws InvoiceApiException {
        dao.deleteCBA(accountId, invoiceId, invoiceItemId, internalCallContextFactory.createInternalCallContext(accountId, context));
    }

    @Override
    public String getInvoiceAsHTML(final UUID invoiceId, final TenantContext context) throws AccountApiException, IOException, InvoiceApiException {
        final Invoice invoice = getInvoice(invoiceId, context);
        if (invoice == null) {
            throw new InvoiceApiException(ErrorCode.INVOICE_NOT_FOUND, invoiceId);
        }

        final InternalTenantContext internalContext = internalCallContextFactory.createInternalTenantContext(invoiceId, ObjectType.INVOICE, context);
        final Account account = accountUserApi.getAccountById(invoice.getAccountId(), internalContext);

        // Check if this account has the MANUAL_PAY system tag
        boolean manualPay = false;
        final List<Tag> accountTags = tagApi.getTags(account.getId(), ObjectType.ACCOUNT, internalContext);
        for (final Tag tag : accountTags) {
            if (ControlTagType.MANUAL_PAY.getId().equals(tag.getTagDefinitionId())) {
                manualPay = true;
                break;
            }
        }

        return generator.generateInvoice(account, invoice, manualPay);
    }

    @Override
    public void consumeExstingCBAOnAccountWithUnpaidInvoices(final UUID accountId, final CallContext context) {
        dao.consumeExstingCBAOnAccountWithUnpaidInvoices(accountId, internalCallContextFactory.createInternalCallContext(accountId, context));
    }

    private void notifyBusOfInvoiceAdjustment(final UUID invoiceId, final UUID accountId, final InternalCallContext context) {
        try {
            eventBus.post(new DefaultInvoiceAdjustmentEvent(invoiceId, accountId, context.getAccountRecordId(), context.getTenantRecordId(), context.getUserToken()));
        } catch (EventBusException e) {
            log.warn("Failed to post adjustment event for invoice " + invoiceId, e);
        }
    }
}<|MERGE_RESOLUTION|>--- conflicted
+++ resolved
@@ -118,10 +118,7 @@
         // Invoices will be shallow, i.e. won't contain items nor payments
         final Pagination<InvoiceModelDao> invoiceModelDaos = dao.get(offset, limit, internalCallContextFactory.createInternalTenantContext(context));
         return new DefaultPagination<Invoice>(invoiceModelDaos,
-<<<<<<< HEAD
-=======
                                               limit,
->>>>>>> 66515290
                                               Iterators.<InvoiceModelDao, Invoice>transform(invoiceModelDaos.iterator(),
                                                                                             new Function<InvoiceModelDao, Invoice>() {
                                                                                                 @Override
