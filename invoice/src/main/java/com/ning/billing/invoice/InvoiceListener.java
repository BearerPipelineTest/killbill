/*
 * Copyright 2010-2011 Ning, Inc.
 *
 * Ning licenses this file to you under the Apache License, version 2.0
 * (the "License"); you may not use this file except in compliance with the
 * License.  You may obtain a copy of the License at:
 *
 *    http://www.apache.org/licenses/LICENSE-2.0
 *
 * Unless required by applicable law or agreed to in writing, software
 * distributed under the License is distributed on an "AS IS" BASIS, WITHOUT
 * WARRANTIES OR CONDITIONS OF ANY KIND, either express or implied.  See the
 * License for the specific language governing permissions and limitations
 * under the License.
 */

package com.ning.billing.invoice;

import java.util.UUID;

import org.joda.time.DateTime;
import org.slf4j.Logger;
import org.slf4j.LoggerFactory;

import com.google.common.eventbus.Subscribe;
import com.google.inject.Inject;
import com.ning.billing.entitlement.api.user.SubscriptionTransition;
import com.ning.billing.invoice.api.InvoiceApiException;

public class InvoiceListener {
    private final static Logger log = LoggerFactory.getLogger(InvoiceListener.class);
	private InvoiceDispatcher dispatcher;

    @Inject
    public InvoiceListener(InvoiceDispatcher dispatcher) {
        this.dispatcher = dispatcher;
    }

    @Subscribe
    public void handleSubscriptionTransition(final SubscriptionTransition transition) {
        try {
        	dispatcher.processSubscription(transition);
        } catch (InvoiceApiException e) {
            log.error(e.getMessage());
        }
    }

<<<<<<< HEAD
    public void handleNextBillingDateEvent(final NextBillingDateEvent event) {
        // STEPH should we use the date of the event instead?
=======
    public void handleNextBillingDateEvent(final UUID subscriptionId, final DateTime eventDateTime) {
>>>>>>> c9a8560b
        try {
        	dispatcher.processSubscription(subscriptionId, eventDateTime);
        } catch (InvoiceApiException e) {
            log.error(e.getMessage());
        }
    }

<<<<<<< HEAD
    private void processSubscription(final SubscriptionTransition transition) throws InvoiceApiException {
        UUID subscriptionId = transition.getSubscriptionId();
        DateTime targetDate = transition.getEffectiveTransitionTime();
        log.info("Got subscription transition from InvoiceListener. id: " + subscriptionId.toString() + "; targetDate: " + targetDate.toString());
        log.info("Transition type: " + transition.getTransitionType().toString());
        processSubscription(subscriptionId, targetDate);
    }

    private void processSubscription(final UUID subscriptionId, final DateTime targetDate) throws InvoiceApiException {
        if (subscriptionId == null) {
            log.error("Failed handling entitlement change.", new InvoiceApiException(ErrorCode.INVOICE_INVALID_TRANSITION));
            return;
        }

        UUID accountId = entitlementBillingApi.getAccountIdFromSubscriptionId(subscriptionId);
        if (accountId == null) {
            log.error("Failed handling entitlement change.",
                    new InvoiceApiException(ErrorCode.INVOICE_NO_ACCOUNT_ID_FOR_SUBSCRIPTION_ID, subscriptionId.toString()));
            return;
        }

        processAccount(accountId, targetDate);
    }
    
    public void processAccount(final UUID accountId, final DateTime targetDate) throws InvoiceApiException {
    	  GlobalLock lock = null;
          try {
              lock = locker.lockWithNumberOfTries(LockerService.INVOICE, accountId.toString(), NB_LOCK_TRY);

              processAccountWithLock(accountId, targetDate);

          } catch (LockFailedException e) {
              // Not good!
              log.error(String.format("Failed to process invoice for account %s, targetDate %s",
                      accountId.toString(), targetDate), e);
          } finally {
              if (lock != null) {
                  lock.release();
              }
          }
    }

    private void processAccountWithLock(final UUID accountId, final DateTime targetDate) throws InvoiceApiException {

        Account account = accountUserApi.getAccountById(accountId);
        if (account == null) {
            log.error("Failed handling entitlement change.",
                    new InvoiceApiException(ErrorCode.INVOICE_ACCOUNT_ID_INVALID, accountId.toString()));
            return;
        }

        SortedSet<BillingEvent> events = entitlementBillingApi.getBillingEventsForAccount(accountId);
        BillingEventSet billingEvents = new BillingEventSet(events);

        Currency targetCurrency = account.getCurrency();

        List<InvoiceItem> items = invoiceDao.getInvoiceItemsByAccount(accountId);
        InvoiceItemList invoiceItemList = new InvoiceItemList(items);
        Invoice invoice = generator.generateInvoice(accountId, billingEvents, invoiceItemList, targetDate, targetCurrency);

        if (invoice == null) {
            log.info("Generated null invoice.");
            outputDebugData(events, invoiceItemList);
        } else {
            log.info("Generated invoice {} with {} items.", invoice.getId().toString(), invoice.getNumberOfItems());
=======
>>>>>>> c9a8560b

}<|MERGE_RESOLUTION|>--- conflicted
+++ resolved
@@ -24,12 +24,16 @@
 
 import com.google.common.eventbus.Subscribe;
 import com.google.inject.Inject;
+import com.ning.billing.ErrorCode;
 import com.ning.billing.entitlement.api.user.SubscriptionTransition;
 import com.ning.billing.invoice.api.InvoiceApiException;
+import com.ning.billing.util.globallocker.GlobalLock;
+import com.ning.billing.util.globallocker.GlobalLocker.LockerService;
+import com.ning.billing.util.globallocker.LockFailedException;
 
 public class InvoiceListener {
     private final static Logger log = LoggerFactory.getLogger(InvoiceListener.class);
-	private InvoiceDispatcher dispatcher;
+	private final InvoiceDispatcher dispatcher;
 
     @Inject
     public InvoiceListener(InvoiceDispatcher dispatcher) {
@@ -45,12 +49,7 @@
         }
     }
 
-<<<<<<< HEAD
-    public void handleNextBillingDateEvent(final NextBillingDateEvent event) {
-        // STEPH should we use the date of the event instead?
-=======
     public void handleNextBillingDateEvent(final UUID subscriptionId, final DateTime eventDateTime) {
->>>>>>> c9a8560b
         try {
         	dispatcher.processSubscription(subscriptionId, eventDateTime);
         } catch (InvoiceApiException e) {
@@ -58,7 +57,6 @@
         }
     }
 
-<<<<<<< HEAD
     private void processSubscription(final SubscriptionTransition transition) throws InvoiceApiException {
         UUID subscriptionId = transition.getSubscriptionId();
         DateTime targetDate = transition.getEffectiveTransitionTime();
@@ -82,7 +80,7 @@
 
         processAccount(accountId, targetDate);
     }
-    
+
     public void processAccount(final UUID accountId, final DateTime targetDate) throws InvoiceApiException {
     	  GlobalLock lock = null;
           try {
@@ -124,7 +122,5 @@
             outputDebugData(events, invoiceItemList);
         } else {
             log.info("Generated invoice {} with {} items.", invoice.getId().toString(), invoice.getNumberOfItems());
-=======
->>>>>>> c9a8560b
 
 }