--- conflicted
+++ resolved
@@ -122,21 +122,13 @@
 
     @Override
     public void insertNextBillingNotification(Transmogrifier transactionalDao, final UUID subscriptionId, DateTime futureNotificationTime) {
-<<<<<<< HEAD
-        if (nextBillingQueue != null) {
-    	    nextBillingQueue.recordFutureNotificationFromTransaction(transactionalDao, futureNotificationTime, new NotificationKey(){
-    		    public String toString() {
-    			    return subscriptionId.toString();
-    		    }
+    	if (nextBillingQueue != null) {
+            nextBillingQueue.recordFutureNotificationFromTransaction(transactionalDao, futureNotificationTime, new NotificationKey(){
+                @Override
+                public String toString() {
+                    return subscriptionId.toString();
+                }
     	    });
         }
-=======
-    	nextBillingQueue.recordFutureNotificationFromTransaction(transactionalDao, futureNotificationTime, new NotificationKey(){
-    		@Override
-            public String toString() {
-    			return subscriptionId.toString();
-    		}
-    	});
->>>>>>> 77db96da
     }
 }