/*
 * Copyright 2010-2011 Ning, Inc.
 *
 * Ning licenses this file to you under the Apache License, version 2.0
 * (the "License"); you may not use this file except in compliance with the
 * License.  You may obtain a copy of the License at:
 *
 *    http://www.apache.org/licenses/LICENSE-2.0
 *
 * Unless required by applicable law or agreed to in writing, software
 * distributed under the License is distributed on an "AS IS" BASIS, WITHOUT
 * WARRANTIES OR CONDITIONS OF ANY KIND, either express or implied.  See the
 * License for the specific language governing permissions and limitations
 * under the License.
 */

package com.ning.billing.invoice.model;

import com.ning.billing.catalog.api.BillingPeriod;
import com.ning.billing.catalog.api.Currency;
<<<<<<< HEAD
import com.ning.billing.entitlement.api.billing.IBillingEvent;
=======
import com.ning.billing.entitlement.api.billing.BillingMode;
import com.ning.billing.entitlement.api.billing.BillingEvent;
>>>>>>> 1e1ab507
import com.ning.billing.invoice.api.BillingEventSet;
import com.ning.billing.invoice.api.IInvoiceItem;
import com.ning.billing.invoice.api.Invoice;
import org.joda.time.DateTime;

import java.math.BigDecimal;
import java.util.ArrayList;
import java.util.Collections;
import java.util.List;
import java.util.UUID;

public class DefaultInvoiceGenerator implements InvoiceGenerator {
    @Override
    public Invoice generateInvoice(final UUID accountId, final BillingEventSet events, final InvoiceItemList existingItems, final DateTime targetDate, final Currency targetCurrency) {
        if (events == null) {return new InvoiceDefault(accountId, targetDate, targetCurrency);}
        if (events.size() == 0) {return new InvoiceDefault(accountId, targetDate, targetCurrency);}

        InvoiceDefault invoice = new InvoiceDefault(accountId, targetDate, targetCurrency);
        InvoiceItemList currentItems = generateInvoiceItems(events, invoice.getId(), targetDate, targetCurrency);
        InvoiceItemList itemsToPost = reconcileInvoiceItems(invoice.getId(), currentItems, existingItems);
        invoice.add(itemsToPost);

        return invoice;
    }

    private InvoiceItemList reconcileInvoiceItems(final UUID invoiceId, final InvoiceItemList currentInvoiceItems, final InvoiceItemList existingInvoiceItems) {
        InvoiceItemList currentItems = new InvoiceItemList();
        for (IInvoiceItem item : currentInvoiceItems) {
            currentItems.add(new InvoiceItem(item, invoiceId));
        }

        InvoiceItemList existingItems = (InvoiceItemList) existingInvoiceItems.clone();

        Collections.sort(currentItems);
        Collections.sort(existingItems);

        List<IInvoiceItem> existingItemsToRemove = new ArrayList<IInvoiceItem>();

        for (IInvoiceItem currentItem : currentItems) {
            // see if there are any existing items that are covered by the current item
            for (IInvoiceItem existingItem : existingItems) {
                if (currentItem.duplicates(existingItem)) {
                    currentItem.subtract(existingItem);
                    existingItemsToRemove.add(existingItem);
                }
            }
        }

        existingItems.removeAll(existingItemsToRemove);

        // remove cancelling pairs of invoice items
        existingItems.removeCancellingPairs();

        // remove zero-dollar invoice items
        currentItems.removeZeroDollarItems();

        // add existing items that aren't covered by current items as credit items
        for (IInvoiceItem existingItem : existingItems) {
            currentItems.add(existingItem.asCredit(invoiceId));
        }

        return currentItems;
    }

    private InvoiceItemList generateInvoiceItems(BillingEventSet events, UUID invoiceId, DateTime targetDate, Currency targetCurrency) {
        InvoiceItemList items = new InvoiceItemList();

        // sort events; this relies on the sort order being by subscription id then start date
        Collections.sort(events);

        // for each event, process it either as a terminated event (if there's a subsequent event)
        // ...or as a non-terminated event (if no subsequent event exists)
        for (int i = 0; i < (events.size() - 1); i++) {
            BillingEvent thisEvent = events.get(i);
            BillingEvent nextEvent = events.get(i + 1);

            if (thisEvent.getSubscriptionId() == nextEvent.getSubscriptionId()) {
                processEvents(invoiceId, thisEvent, nextEvent, items, targetDate, targetCurrency);
            } else {
                processEvent(invoiceId, thisEvent, items, targetDate, targetCurrency);
            }
        }

        // process the last item in the event set
        if (events.size() > 0) {
            processEvent(invoiceId, events.getLast(), items, targetDate, targetCurrency);
        }

        return items;
    }

<<<<<<< HEAD
    private void processEvent(UUID invoiceId, IBillingEvent event, List<IInvoiceItem> items, DateTime targetDate, Currency targetCurrency) {
=======
    private void processEvent(UUID invoiceId, BillingEvent event, List<InvoiceItem> items, DateTime targetDate, Currency targetCurrency) {
>>>>>>> 1e1ab507
        BigDecimal rate = event.getPrice(targetCurrency);
        BigDecimal invoiceItemAmount = calculateInvoiceItemAmount(event, targetDate, rate);
        BillingMode billingMode = getBillingMode(event.getBillingMode());
        DateTime billThroughDate = billingMode.calculateEffectiveEndDate(event.getEffectiveDate(), targetDate, event.getBillCycleDay(), event.getBillingPeriod());

        addInvoiceItem(invoiceId, items, event, billThroughDate, invoiceItemAmount, rate, targetCurrency);
    }

<<<<<<< HEAD
    private void processEvents(UUID invoiceId, IBillingEvent firstEvent, IBillingEvent secondEvent, List<IInvoiceItem> items, DateTime targetDate, Currency targetCurrency) {
=======
    private void processEvents(UUID invoiceId, BillingEvent firstEvent, BillingEvent secondEvent, List<InvoiceItem> items, DateTime targetDate, Currency targetCurrency) {
>>>>>>> 1e1ab507
        BigDecimal rate = firstEvent.getPrice(targetCurrency);
        BigDecimal invoiceItemAmount = calculateInvoiceItemAmount(firstEvent, secondEvent, targetDate, rate);
        BillingMode billingMode = getBillingMode(firstEvent.getBillingMode());
        DateTime billThroughDate = billingMode.calculateEffectiveEndDate(firstEvent.getEffectiveDate(), secondEvent.getEffectiveDate(), targetDate, firstEvent.getBillCycleDay(), firstEvent.getBillingPeriod());

        addInvoiceItem(invoiceId, items, firstEvent, billThroughDate, invoiceItemAmount, rate, targetCurrency);
    }

<<<<<<< HEAD
    private void addInvoiceItem(UUID invoiceId, List<IInvoiceItem> items, IBillingEvent event, DateTime billThroughDate, BigDecimal amount, BigDecimal rate, Currency currency) {
=======
    private void addInvoiceItem(UUID invoiceId, List<InvoiceItem> items, BillingEvent event, DateTime billThroughDate, BigDecimal amount, BigDecimal rate, Currency currency) {
>>>>>>> 1e1ab507
        if (!(amount.compareTo(BigDecimal.ZERO) == 0)) {
            IInvoiceItem item = new InvoiceItem(invoiceId, event.getSubscriptionId(), event.getEffectiveDate(), billThroughDate, event.getDescription(), amount, rate, currency);
            items.add(item);
        }
    }

<<<<<<< HEAD
    private BigDecimal calculateInvoiceItemAmount(IBillingEvent event, DateTime targetDate, BigDecimal rate){
        BillingMode billingMode = getBillingMode(event.getBillingMode());
=======
    private BigDecimal calculateInvoiceItemAmount(BillingEvent event, DateTime targetDate, BigDecimal rate){
        IBillingMode billingMode = getBillingMode(event.getBillingMode());
>>>>>>> 1e1ab507
        DateTime startDate = event.getEffectiveDate();
        int billingCycleDay = event.getBillCycleDay();
        BillingPeriod billingPeriod = event.getBillingPeriod();

        try {
            BigDecimal numberOfBillingCycles;
            numberOfBillingCycles = billingMode.calculateNumberOfBillingCycles(startDate, targetDate, billingCycleDay, billingPeriod);
            return numberOfBillingCycles.multiply(rate);
        } catch (InvalidDateSequenceException e) {
            // TODO: Jeff -- log issue
            return BigDecimal.ZERO;
        }
    }

<<<<<<< HEAD
    private BigDecimal calculateInvoiceItemAmount(IBillingEvent firstEvent, IBillingEvent secondEvent, DateTime targetDate, BigDecimal rate) {
        BillingMode billingMode = getBillingMode(firstEvent.getBillingMode());
=======
    private BigDecimal calculateInvoiceItemAmount(BillingEvent firstEvent, BillingEvent secondEvent, DateTime targetDate, BigDecimal rate) {
        IBillingMode billingMode = getBillingMode(firstEvent.getBillingMode());
>>>>>>> 1e1ab507
        DateTime startDate = firstEvent.getEffectiveDate();
        int billingCycleDay = firstEvent.getBillCycleDay();
        BillingPeriod billingPeriod = firstEvent.getBillingPeriod();

        DateTime endDate = secondEvent.getEffectiveDate();

        try {
            BigDecimal numberOfBillingCycles;
            numberOfBillingCycles = billingMode.calculateNumberOfBillingCycles(startDate, endDate, targetDate, billingCycleDay, billingPeriod);
            return numberOfBillingCycles.multiply(rate);
        } catch (InvalidDateSequenceException e) {
            // TODO: Jeff -- log issue
            return BigDecimal.ZERO;
        }
    }

    private BillingMode getBillingMode(com.ning.billing.entitlement.api.billing.BillingMode billingMode) {
        switch (billingMode) {
            case IN_ADVANCE:
                return new InAdvanceBillingMode();
            default:
                return null;
        }
    }
}<|MERGE_RESOLUTION|>--- conflicted
+++ resolved
@@ -18,15 +18,11 @@
 
 import com.ning.billing.catalog.api.BillingPeriod;
 import com.ning.billing.catalog.api.Currency;
-<<<<<<< HEAD
-import com.ning.billing.entitlement.api.billing.IBillingEvent;
-=======
-import com.ning.billing.entitlement.api.billing.BillingMode;
 import com.ning.billing.entitlement.api.billing.BillingEvent;
->>>>>>> 1e1ab507
+import com.ning.billing.entitlement.api.billing.BillingModeType;
 import com.ning.billing.invoice.api.BillingEventSet;
-import com.ning.billing.invoice.api.IInvoiceItem;
 import com.ning.billing.invoice.api.Invoice;
+import com.ning.billing.invoice.api.InvoiceItem;
 import org.joda.time.DateTime;
 
 import java.math.BigDecimal;
@@ -38,10 +34,10 @@
 public class DefaultInvoiceGenerator implements InvoiceGenerator {
     @Override
     public Invoice generateInvoice(final UUID accountId, final BillingEventSet events, final InvoiceItemList existingItems, final DateTime targetDate, final Currency targetCurrency) {
-        if (events == null) {return new InvoiceDefault(accountId, targetDate, targetCurrency);}
-        if (events.size() == 0) {return new InvoiceDefault(accountId, targetDate, targetCurrency);}
+        if (events == null) {return new DefaultInvoice(accountId, targetDate, targetCurrency);}
+        if (events.size() == 0) {return new DefaultInvoice(accountId, targetDate, targetCurrency);}
 
-        InvoiceDefault invoice = new InvoiceDefault(accountId, targetDate, targetCurrency);
+        DefaultInvoice invoice = new DefaultInvoice(accountId, targetDate, targetCurrency);
         InvoiceItemList currentItems = generateInvoiceItems(events, invoice.getId(), targetDate, targetCurrency);
         InvoiceItemList itemsToPost = reconcileInvoiceItems(invoice.getId(), currentItems, existingItems);
         invoice.add(itemsToPost);
@@ -51,8 +47,8 @@
 
     private InvoiceItemList reconcileInvoiceItems(final UUID invoiceId, final InvoiceItemList currentInvoiceItems, final InvoiceItemList existingInvoiceItems) {
         InvoiceItemList currentItems = new InvoiceItemList();
-        for (IInvoiceItem item : currentInvoiceItems) {
-            currentItems.add(new InvoiceItem(item, invoiceId));
+        for (InvoiceItem item : currentInvoiceItems) {
+            currentItems.add(new DefaultInvoiceItem(item, invoiceId));
         }
 
         InvoiceItemList existingItems = (InvoiceItemList) existingInvoiceItems.clone();
@@ -60,11 +56,11 @@
         Collections.sort(currentItems);
         Collections.sort(existingItems);
 
-        List<IInvoiceItem> existingItemsToRemove = new ArrayList<IInvoiceItem>();
+        List<InvoiceItem> existingItemsToRemove = new ArrayList<InvoiceItem>();
 
-        for (IInvoiceItem currentItem : currentItems) {
+        for (InvoiceItem currentItem : currentItems) {
             // see if there are any existing items that are covered by the current item
-            for (IInvoiceItem existingItem : existingItems) {
+            for (InvoiceItem existingItem : existingItems) {
                 if (currentItem.duplicates(existingItem)) {
                     currentItem.subtract(existingItem);
                     existingItemsToRemove.add(existingItem);
@@ -81,7 +77,7 @@
         currentItems.removeZeroDollarItems();
 
         // add existing items that aren't covered by current items as credit items
-        for (IInvoiceItem existingItem : existingItems) {
+        for (InvoiceItem existingItem : existingItems) {
             currentItems.add(existingItem.asCredit(invoiceId));
         }
 
@@ -115,11 +111,7 @@
         return items;
     }
 
-<<<<<<< HEAD
-    private void processEvent(UUID invoiceId, IBillingEvent event, List<IInvoiceItem> items, DateTime targetDate, Currency targetCurrency) {
-=======
     private void processEvent(UUID invoiceId, BillingEvent event, List<InvoiceItem> items, DateTime targetDate, Currency targetCurrency) {
->>>>>>> 1e1ab507
         BigDecimal rate = event.getPrice(targetCurrency);
         BigDecimal invoiceItemAmount = calculateInvoiceItemAmount(event, targetDate, rate);
         BillingMode billingMode = getBillingMode(event.getBillingMode());
@@ -128,11 +120,7 @@
         addInvoiceItem(invoiceId, items, event, billThroughDate, invoiceItemAmount, rate, targetCurrency);
     }
 
-<<<<<<< HEAD
-    private void processEvents(UUID invoiceId, IBillingEvent firstEvent, IBillingEvent secondEvent, List<IInvoiceItem> items, DateTime targetDate, Currency targetCurrency) {
-=======
     private void processEvents(UUID invoiceId, BillingEvent firstEvent, BillingEvent secondEvent, List<InvoiceItem> items, DateTime targetDate, Currency targetCurrency) {
->>>>>>> 1e1ab507
         BigDecimal rate = firstEvent.getPrice(targetCurrency);
         BigDecimal invoiceItemAmount = calculateInvoiceItemAmount(firstEvent, secondEvent, targetDate, rate);
         BillingMode billingMode = getBillingMode(firstEvent.getBillingMode());
@@ -141,24 +129,15 @@
         addInvoiceItem(invoiceId, items, firstEvent, billThroughDate, invoiceItemAmount, rate, targetCurrency);
     }
 
-<<<<<<< HEAD
-    private void addInvoiceItem(UUID invoiceId, List<IInvoiceItem> items, IBillingEvent event, DateTime billThroughDate, BigDecimal amount, BigDecimal rate, Currency currency) {
-=======
     private void addInvoiceItem(UUID invoiceId, List<InvoiceItem> items, BillingEvent event, DateTime billThroughDate, BigDecimal amount, BigDecimal rate, Currency currency) {
->>>>>>> 1e1ab507
         if (!(amount.compareTo(BigDecimal.ZERO) == 0)) {
-            IInvoiceItem item = new InvoiceItem(invoiceId, event.getSubscriptionId(), event.getEffectiveDate(), billThroughDate, event.getDescription(), amount, rate, currency);
+            DefaultInvoiceItem item = new DefaultInvoiceItem(invoiceId, event.getSubscriptionId(), event.getEffectiveDate(), billThroughDate, event.getDescription(), amount, rate, currency);
             items.add(item);
         }
     }
 
-<<<<<<< HEAD
-    private BigDecimal calculateInvoiceItemAmount(IBillingEvent event, DateTime targetDate, BigDecimal rate){
+    private BigDecimal calculateInvoiceItemAmount(BillingEvent event, DateTime targetDate, BigDecimal rate){
         BillingMode billingMode = getBillingMode(event.getBillingMode());
-=======
-    private BigDecimal calculateInvoiceItemAmount(BillingEvent event, DateTime targetDate, BigDecimal rate){
-        IBillingMode billingMode = getBillingMode(event.getBillingMode());
->>>>>>> 1e1ab507
         DateTime startDate = event.getEffectiveDate();
         int billingCycleDay = event.getBillCycleDay();
         BillingPeriod billingPeriod = event.getBillingPeriod();
@@ -173,13 +152,8 @@
         }
     }
 
-<<<<<<< HEAD
-    private BigDecimal calculateInvoiceItemAmount(IBillingEvent firstEvent, IBillingEvent secondEvent, DateTime targetDate, BigDecimal rate) {
+    private BigDecimal calculateInvoiceItemAmount(BillingEvent firstEvent, BillingEvent secondEvent, DateTime targetDate, BigDecimal rate) {
         BillingMode billingMode = getBillingMode(firstEvent.getBillingMode());
-=======
-    private BigDecimal calculateInvoiceItemAmount(BillingEvent firstEvent, BillingEvent secondEvent, DateTime targetDate, BigDecimal rate) {
-        IBillingMode billingMode = getBillingMode(firstEvent.getBillingMode());
->>>>>>> 1e1ab507
         DateTime startDate = firstEvent.getEffectiveDate();
         int billingCycleDay = firstEvent.getBillCycleDay();
         BillingPeriod billingPeriod = firstEvent.getBillingPeriod();
@@ -196,8 +170,8 @@
         }
     }
 
-    private BillingMode getBillingMode(com.ning.billing.entitlement.api.billing.BillingMode billingMode) {
-        switch (billingMode) {
+    private BillingMode getBillingMode(BillingModeType billingModeType) {
+        switch (billingModeType) {
             case IN_ADVANCE:
                 return new InAdvanceBillingMode();
             default:
