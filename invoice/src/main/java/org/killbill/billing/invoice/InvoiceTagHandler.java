--- conflicted
+++ resolved
@@ -61,15 +61,9 @@
 
     private void processUnpaid_AUTO_INVOICING_OFF_invoices(final UUID accountId, final InternalCallContext context) {
         try {
-<<<<<<< HEAD
             dispatcher.processAccount(accountId, null, null, context);
         } catch (final InvoiceApiException e) {
-            log.warn(String.format("Failed to process process removal AUTO_INVOICING_OFF for account %s", accountId), e);
-=======
-            dispatcher.processAccount(accountId, clock.getUTCNow(), null, context);
-        } catch (InvoiceApiException e) {
             log.warn("Failed to process tag removal AUTO_INVOICING_OFF for accountId='{}'", accountId, e);
->>>>>>> b8205834
         }
     }
 }