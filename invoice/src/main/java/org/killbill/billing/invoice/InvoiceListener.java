/*
 * Copyright 2010-2013 Ning, Inc.
 *
 * Ning licenses this file to you under the Apache License, version 2.0
 * (the "License"); you may not use this file except in compliance with the
 * License.  You may obtain a copy of the License at:
 *
 *    http://www.apache.org/licenses/LICENSE-2.0
 *
 * Unless required by applicable law or agreed to in writing, software
 * distributed under the License is distributed on an "AS IS" BASIS, WITHOUT
 * WARRANTIES OR CONDITIONS OF ANY KIND, either express or implied.  See the
 * License for the specific language governing permissions and limitations
 * under the License.
 */

package org.killbill.billing.invoice;

import java.util.UUID;

import org.joda.time.DateTime;
import org.killbill.billing.account.api.AccountApiException;
import org.killbill.billing.account.api.AccountInternalApi;
import org.killbill.billing.callcontext.InternalCallContext;
import org.killbill.billing.events.BlockingTransitionInternalEvent;
import org.killbill.billing.events.EffectiveEntitlementInternalEvent;
import org.killbill.billing.events.EffectiveSubscriptionInternalEvent;
import org.killbill.billing.invoice.api.InvoiceApiException;
import org.killbill.billing.subscription.api.SubscriptionBaseTransitionType;
import org.killbill.billing.util.callcontext.CallOrigin;
import org.killbill.billing.util.callcontext.InternalCallContextFactory;
import org.killbill.billing.util.callcontext.UserType;
import org.killbill.billing.util.config.InvoiceConfig;
import org.killbill.clock.Clock;
import org.slf4j.Logger;
import org.slf4j.LoggerFactory;

import com.google.common.eventbus.AllowConcurrentEvents;
import com.google.common.eventbus.Subscribe;
import com.google.inject.Inject;

public class InvoiceListener {

    private static final Logger log = LoggerFactory.getLogger(InvoiceListener.class);

    private final InvoiceDispatcher dispatcher;
    private final InternalCallContextFactory internalCallContextFactory;
    private final AccountInternalApi accountApi;
    private final InvoiceConfig invoiceConfig;
    private final Clock clock;

    @Inject
    public InvoiceListener(final AccountInternalApi accountApi, final Clock clock, final InternalCallContextFactory internalCallContextFactory,
                           final InvoiceConfig invoiceConfig, final InvoiceDispatcher dispatcher) {
        this.accountApi = accountApi;
        this.dispatcher = dispatcher;
        this.invoiceConfig = invoiceConfig;
        this.internalCallContextFactory = internalCallContextFactory;
        this.clock = clock;
    }

    @AllowConcurrentEvents
    @Subscribe
<<<<<<< HEAD
=======
    public void handleRepairSubscriptionEvent(final RepairSubscriptionInternalEvent event) {

        try {
            final InternalCallContext context = internalCallContextFactory.createInternalCallContext(event.getSearchKey2(), event.getSearchKey1(), "RepairBundle", CallOrigin.INTERNAL, UserType.SYSTEM, event.getUserToken());
            dispatcher.processAccount(event.getAccountId(), event.getEffectiveDate(), null, context);
        } catch (InvoiceApiException e) {
            log.warn("Unable to process event {}", event, e);
        }
    }

    @AllowConcurrentEvents
    @Subscribe
>>>>>>> 106e1791
    public void handleSubscriptionTransition(final EffectiveSubscriptionInternalEvent event) {

        try {
            //  Skip future uncancel event
            //  Skip events which are marked as not being the last one
            if (event.getTransitionType() == SubscriptionBaseTransitionType.UNCANCEL ||
                event.getTransitionType() == SubscriptionBaseTransitionType.MIGRATE_ENTITLEMENT
                || event.getRemainingEventsForUserOperation() > 0) {
                return;
            }
            final InternalCallContext context = internalCallContextFactory.createInternalCallContext(event.getSearchKey2(), event.getSearchKey1(), "SubscriptionBaseTransition", CallOrigin.INTERNAL, UserType.SYSTEM, event.getUserToken());
            dispatcher.processSubscriptionForInvoiceGeneration(event, context);
        } catch (InvoiceApiException e) {
            log.warn("Unable to process event {}", event, e);
        }
    }

    @AllowConcurrentEvents
    @Subscribe
    public void handleEntitlementTransition(final EffectiveEntitlementInternalEvent event) {

        try {
            final InternalCallContext context = internalCallContextFactory.createInternalCallContext(event.getSearchKey2(), event.getSearchKey1(), "SubscriptionBaseTransition", CallOrigin.INTERNAL, UserType.SYSTEM, event.getUserToken());
            dispatcher.processAccount(event.getAccountId(), event.getEffectiveTransitionTime(), null, context);
        } catch (InvoiceApiException e) {
            log.warn("Unable to process event {}", event, e);
        }
    }

    @AllowConcurrentEvents
    @Subscribe
    public void handleBlockingStateTransition(final BlockingTransitionInternalEvent event) {

        // We are only interested in blockBilling or unblockBilling transitions.
        if (!event.isTransitionedToUnblockedBilling() && !event.isTransitionedToBlockedBilling()) {
            return;
        }

        try {
            final InternalCallContext context = internalCallContextFactory.createInternalCallContext(event.getSearchKey2(), event.getSearchKey1(), "SubscriptionBaseTransition", CallOrigin.INTERNAL, UserType.SYSTEM, event.getUserToken());
            final UUID accountId = accountApi.getByRecordId(event.getSearchKey1(), context);
            dispatcher.processAccount(accountId, clock.getUTCNow(), null, context);
        } catch (InvoiceApiException e) {
            log.warn("Unable to process event {}", event, e);
        } catch (AccountApiException e) {
            log.warn("Unable to process event {}", event, e);
        }
    }

    public void handleNextBillingDateEvent(final UUID subscriptionId, final DateTime eventDateTime, final UUID userToken, final Long accountRecordId, final Long tenantRecordId) {
        try {
            final InternalCallContext context = internalCallContextFactory.createInternalCallContext(tenantRecordId, accountRecordId, "Next Billing Date", CallOrigin.INTERNAL, UserType.SYSTEM, userToken);
            dispatcher.processSubscriptionForInvoiceGeneration(subscriptionId, eventDateTime, context);
        } catch (InvoiceApiException e) {
            log.warn("Unable to process subscriptionId='{}', eventDateTime='{}'", subscriptionId, eventDateTime, e);
        }
    }

    public void handleEventForInvoiceNotification(final UUID subscriptionId, final DateTime eventDateTime, final UUID userToken, final Long accountRecordId, final Long tenantRecordId) {
        try {
            final InternalCallContext context = internalCallContextFactory.createInternalCallContext(tenantRecordId, accountRecordId, "Next Billing Date", CallOrigin.INTERNAL, UserType.SYSTEM, userToken);
            dispatcher.processSubscriptionForInvoiceNotification(subscriptionId, eventDateTime, context);
        } catch (InvoiceApiException e) {
            log.warn("Unable to process subscriptionId='{}', eventDateTime='{}'", subscriptionId, eventDateTime, e);
        }
    }
}<|MERGE_RESOLUTION|>--- conflicted
+++ resolved
@@ -61,21 +61,6 @@
 
     @AllowConcurrentEvents
     @Subscribe
-<<<<<<< HEAD
-=======
-    public void handleRepairSubscriptionEvent(final RepairSubscriptionInternalEvent event) {
-
-        try {
-            final InternalCallContext context = internalCallContextFactory.createInternalCallContext(event.getSearchKey2(), event.getSearchKey1(), "RepairBundle", CallOrigin.INTERNAL, UserType.SYSTEM, event.getUserToken());
-            dispatcher.processAccount(event.getAccountId(), event.getEffectiveDate(), null, context);
-        } catch (InvoiceApiException e) {
-            log.warn("Unable to process event {}", event, e);
-        }
-    }
-
-    @AllowConcurrentEvents
-    @Subscribe
->>>>>>> 106e1791
     public void handleSubscriptionTransition(final EffectiveSubscriptionInternalEvent event) {
 
         try {
