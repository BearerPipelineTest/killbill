--- conflicted
+++ resolved
@@ -194,14 +194,11 @@
         sb.append(", targetDate=").append(targetDate);
         sb.append(", currency=").append(currency);
         sb.append(", migrated=").append(migrated);
-<<<<<<< HEAD
         sb.append(", status=").append(status);
-=======
         sb.append(", invoiceItems=").append(invoiceItems);
         sb.append(", invoicePayments=").append(invoicePayments);
         sb.append(", processedCurrency=").append(processedCurrency);
         sb.append(", isWrittenOff=").append(isWrittenOff);
->>>>>>> 4ff76ccd
         sb.append('}');
         return sb.toString();
     }
@@ -223,26 +220,35 @@
         if (migrated != that.migrated) {
             return false;
         }
+        if (isWrittenOff != that.isWrittenOff) {
+            return false;
+        }
         if (accountId != null ? !accountId.equals(that.accountId) : that.accountId != null) {
             return false;
         }
+        if (invoiceNumber != null ? !invoiceNumber.equals(that.invoiceNumber) : that.invoiceNumber != null) {
+            return false;
+        }
+        if (invoiceDate != null ? invoiceDate.compareTo(that.invoiceDate) != 0 : that.invoiceDate != null) {
+            return false;
+        }
+        if (targetDate != null ? targetDate.compareTo(that.targetDate) != 0 : that.targetDate != null) {
+            return false;
+        }
         if (currency != that.currency) {
             return false;
         }
-        if (invoiceDate != null ? !invoiceDate.equals(that.invoiceDate) : that.invoiceDate != null) {
-            return false;
-        }
-        if (invoiceNumber != null ? !invoiceNumber.equals(that.invoiceNumber) : that.invoiceNumber != null) {
-            return false;
-        }
-        if (targetDate != null ? !targetDate.equals(that.targetDate) : that.targetDate != null) {
-            return false;
-        }
-        if (status != null ? !status.equals(that.status) : that.status != null) {
-            return false;
-        }
-
-        return true;
+        if (status != that.status) {
+            return false;
+        }
+        if (invoiceItems != null ? !invoiceItems.equals(that.invoiceItems) : that.invoiceItems != null) {
+            return false;
+        }
+        if (invoicePayments != null ? !invoicePayments.equals(that.invoicePayments) : that.invoicePayments != null) {
+            return false;
+        }
+        return processedCurrency == that.processedCurrency;
+
     }
 
     @Override
@@ -255,6 +261,10 @@
         result = 31 * result + (currency != null ? currency.hashCode() : 0);
         result = 31 * result + (migrated ? 1 : 0);
         result = 31 * result + (status != null ? status.hashCode() : 0);
+        result = 31 * result + (invoiceItems != null ? invoiceItems.hashCode() : 0);
+        result = 31 * result + (invoicePayments != null ? invoicePayments.hashCode() : 0);
+        result = 31 * result + (processedCurrency != null ? processedCurrency.hashCode() : 0);
+        result = 31 * result + (isWrittenOff ? 1 : 0);
         return result;
     }
 
