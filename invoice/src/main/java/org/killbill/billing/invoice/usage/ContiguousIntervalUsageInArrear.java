--- conflicted
+++ resolved
@@ -56,10 +56,7 @@
 
 import com.fasterxml.jackson.core.JsonProcessingException;
 import com.google.common.annotations.VisibleForTesting;
-<<<<<<< HEAD
-=======
 import com.google.common.base.Optional;
->>>>>>> 1c8150a9
 import com.google.common.base.Preconditions;
 import com.google.common.base.Predicate;
 import com.google.common.collect.ImmutableList;
@@ -77,11 +74,10 @@
  */
 public abstract class ContiguousIntervalUsageInArrear {
 
+    protected static final ObjectMapper objectMapper = new ObjectMapper();
     private static final Logger log = LoggerFactory.getLogger(ContiguousIntervalUsageInArrear.class);
-
     protected final List<LocalDate> transitionTimes;
     protected final List<BillingEvent> billingEvents;
-
     protected final Usage usage;
     protected final Set<String> unitTypes;
     protected final List<RawUsageRecord> rawSubscriptionUsage;
@@ -93,7 +89,6 @@
     protected final LocalDate rawUsageStartDate;
     protected final InternalTenantContext internalTenantContext;
     protected final UsageDetailMode usageDetailMode;
-    protected static final ObjectMapper objectMapper = new ObjectMapper();
 
     public ContiguousIntervalUsageInArrear(final Usage usage,
                                            final UUID accountId,
@@ -205,12 +200,11 @@
 
         final Set<TrackingRecordId> existingTrackingIds = extractTrackingIds(allExistingTrackingIds);
 
-
         final Set<TrackingRecordId> newTrackingIds = Sets.filter(allTrackingIds, new Predicate<TrackingRecordId>() {
             @Override
             public boolean apply(final TrackingRecordId allRecord) {
 
-                return ! Iterables.any(existingTrackingIds, new Predicate<TrackingRecordId>() {
+                return !Iterables.any(existingTrackingIds, new Predicate<TrackingRecordId>() {
                     @Override
                     public boolean apply(final TrackingRecordId existingRecord) {
                         return existingRecord.isSimilarRecord(allRecord);
@@ -218,7 +212,6 @@
                 });
             }
         });
-
 
         // Each RolledUpUsage 'ru' is for a specific time period and across all units
         for (final RolledUpUsage ru : allUsage) {
@@ -261,7 +254,7 @@
             return null;
         }
 
-        final Optional<InvoiceItem> res =Iterables.tryFind(existingUsage, new Predicate<InvoiceItem>() {
+        final Optional<InvoiceItem> res = Iterables.tryFind(existingUsage, new Predicate<InvoiceItem>() {
             @Override
             public boolean apply(final InvoiceItem input) {
                 if (input.getInvoiceItemType() != InvoiceItemType.USAGE) {
@@ -530,50 +523,6 @@
         return billingEvents.get(0).getCurrency();
     }
 
-    public class UsageInArrearItemsAndNextNotificationDate {
-
-        private final List<InvoiceItem> invoiceItems;
-        private final LocalDate nextNotificationDate;
-        private final Set<TrackingRecordId> trackingIds;
-
-        public UsageInArrearItemsAndNextNotificationDate(final List<InvoiceItem> invoiceItems, final Set<TrackingRecordId> trackingIds, final LocalDate nextNotificationDate) {
-            this.invoiceItems = invoiceItems;
-            this.nextNotificationDate = nextNotificationDate;
-            this.trackingIds = trackingIds;
-        }
-
-        public List<InvoiceItem> getInvoiceItems() {
-            return invoiceItems;
-        }
-
-        public LocalDate getNextNotificationDate() {
-            return nextNotificationDate;
-        }
-
-        public Set<TrackingRecordId> getTrackingIds() {
-            return trackingIds;
-        }
-    }
-
-    public static class RolledUpUnitsWithTracking {
-
-        private final List<RolledUpUsage> usage;
-        private final Set<TrackingRecordId> trackingIds;
-
-        public RolledUpUnitsWithTracking(final List<RolledUpUsage> usage, final Set<TrackingRecordId> trackingIds) {
-            this.usage = usage;
-            this.trackingIds = trackingIds;
-        }
-
-        public List<RolledUpUsage> getUsage() {
-            return usage;
-        }
-
-        public Set<TrackingRecordId> getTrackingIds() {
-            return trackingIds;
-        }
-    }
-
     protected String toJson(final Object usageInArrearAggregate) {
         try {
             return objectMapper.writeValueAsString(usageInArrearAggregate);
@@ -583,4 +532,48 @@
         }
     }
 
+    public static class RolledUpUnitsWithTracking {
+
+        private final List<RolledUpUsage> usage;
+        private final Set<TrackingRecordId> trackingIds;
+
+        public RolledUpUnitsWithTracking(final List<RolledUpUsage> usage, final Set<TrackingRecordId> trackingIds) {
+            this.usage = usage;
+            this.trackingIds = trackingIds;
+        }
+
+        public List<RolledUpUsage> getUsage() {
+            return usage;
+        }
+
+        public Set<TrackingRecordId> getTrackingIds() {
+            return trackingIds;
+        }
+    }
+
+    public class UsageInArrearItemsAndNextNotificationDate {
+
+        private final List<InvoiceItem> invoiceItems;
+        private final LocalDate nextNotificationDate;
+        private final Set<TrackingRecordId> trackingIds;
+
+        public UsageInArrearItemsAndNextNotificationDate(final List<InvoiceItem> invoiceItems, final Set<TrackingRecordId> trackingIds, final LocalDate nextNotificationDate) {
+            this.invoiceItems = invoiceItems;
+            this.nextNotificationDate = nextNotificationDate;
+            this.trackingIds = trackingIds;
+        }
+
+        public List<InvoiceItem> getInvoiceItems() {
+            return invoiceItems;
+        }
+
+        public LocalDate getNextNotificationDate() {
+            return nextNotificationDate;
+        }
+
+        public Set<TrackingRecordId> getTrackingIds() {
+            return trackingIds;
+        }
+    }
+
 }