/*
 * Copyright 2014-2015 Groupon, Inc
 * Copyright 2014-2015 The Billing Project, LLC
 *
 * The Billing Project licenses this file to you under the Apache License, version 2.0
 * (the "License"); you may not use this file except in compliance with the
 * License.  You may obtain a copy of the License at:
 *
 *    http://www.apache.org/licenses/LICENSE-2.0
 *
 * Unless required by applicable law or agreed to in writing, software
 * distributed under the License is distributed on an "AS IS" BASIS, WITHOUT
 * WARRANTIES OR CONDITIONS OF ANY KIND, either express or implied.  See the
 * License for the specific language governing permissions and limitations
 * under the License.
 */

package org.killbill.billing.invoice.generator;

import java.math.BigDecimal;
import java.util.HashMap;
import java.util.Map;
import java.util.Map.Entry;
import java.util.Set;
import java.util.UUID;

import javax.annotation.Nullable;

import org.joda.time.DateTime;
import org.joda.time.LocalDate;
import org.killbill.billing.callcontext.InternalCallContext;
import org.killbill.billing.catalog.api.BillingMode;
import org.killbill.billing.invoice.api.Invoice;
import org.killbill.billing.invoice.api.InvoiceItem;
import org.killbill.billing.invoice.api.InvoiceItemType;
import org.killbill.billing.invoice.api.InvoiceStatus;
import org.killbill.billing.invoice.model.DefaultInvoice;

import com.google.common.base.Objects;
import com.google.common.base.Predicate;
import com.google.common.collect.ImmutableList;
import com.google.common.collect.ImmutableMap;
import com.google.common.collect.Iterables;

public class InvoiceWithMetadata {

    private final Map<UUID, SubscriptionFutureNotificationDates> perSubscriptionFutureNotificationDates;

    private DefaultInvoice invoice;
    private final Set<TrackingRecordId> trackingIds;
    private final Map<UUID, DateTime> chargedThroughDates;
    private final boolean filterZeroUsageItems;

    public InvoiceWithMetadata(final DefaultInvoice originalInvoice,
                               final Set<TrackingRecordId> trackingIds,
                               final Map<UUID, SubscriptionFutureNotificationDates> perSubscriptionFutureNotificationDates,
                               final boolean filterZeroUsageItems,
                               final InternalCallContext context) {
        this.filterZeroUsageItems = filterZeroUsageItems;
        this.invoice = originalInvoice;
        this.chargedThroughDates = computeChargedThroughDates(originalInvoice, context);
        this.perSubscriptionFutureNotificationDates = perSubscriptionFutureNotificationDates;
        this.trackingIds = trackingIds;
        build();
    }

    public DefaultInvoice getInvoice() {
        return invoice;
    }

    public Map<UUID, SubscriptionFutureNotificationDates> getPerSubscriptionFutureNotificationDates() {
        return perSubscriptionFutureNotificationDates;
    }

    // Remove all the IN_ADVANCE items for which we have no invoice items
    private void build() {
        // nextRecurringDate are computed based on *proposed* items, and not missing items (= proposed - existing). So
        // we need to filter out the dates for which there is no item left otherwise we may end up in creating too many notification dates
        // and in particular that could lead to an infinite loop.
        for (final Entry<UUID, SubscriptionFutureNotificationDates> entry : perSubscriptionFutureNotificationDates.entrySet()) {
            final SubscriptionFutureNotificationDates tmp = entry.getValue();
            if (tmp.getNextRecurringDate() != null &&
                tmp.getRecurringBillingMode() == BillingMode.IN_ADVANCE &&
                !hasItemsForSubscription(entry.getKey(), InvoiceItemType.RECURRING) &&
                !hasItemsForDate(tmp.getNextRecurringDate()) /* e.g. REPAIR_ADJ */) {
                tmp.resetNextRecurringDate();
            }
        }


        if (invoice != null ) {
            // Filter $0 USAGE items if specified by config
            if (filterZeroUsageItems) {
                final Iterable<InvoiceItem> resultingItems = Iterables.filter(invoice.getInvoiceItems(), new Predicate<InvoiceItem>() {
                    @Override
                    public boolean apply(final InvoiceItem invoiceItem) {
                        return invoiceItem.getInvoiceItemType() != InvoiceItemType.USAGE ||
                               invoiceItem.getAmount().compareTo(BigDecimal.ZERO) != 0 ||
<<<<<<< HEAD
                                /* FIXME-1469 : API backward compat */
                               // (invoiceItem.getQuantity() != null &&  invoiceItem.getQuantity().compareTo(BigDecimal.ZERO) > 0);
                               (invoiceItem.getQuantity() != null &&  invoiceItem.getQuantity() > 0);
=======
                               (invoiceItem.getQuantity() != null &&  invoiceItem.getQuantity().compareTo(BigDecimal.ZERO) > 0);
>>>>>>> e7fee6e3
                    }
                });
                final ImmutableList<InvoiceItem> filteredItems = ImmutableList.copyOf(resultingItems);
                // Reset invoice items with filtered list
                invoice.getInvoiceItems().clear();
                invoice.addInvoiceItems(filteredItems);
            }

            // If no resulting items -> result a null invoice
            // (but we already computed all the stuff we care about: chargedThroughDates, trackingIds,..
            if (Iterables.isEmpty(invoice.getInvoiceItems())) {
                invoice = null;
            }
        }
    }


    public static Map<UUID, DateTime> computeChargedThroughDates(final Invoice invoice, final InternalCallContext context)  {
        final Map<UUID, DateTime> chargedThroughDates;
        if (invoice != null &&
            invoice.getStatus() == InvoiceStatus.COMMITTED) /* See https://github.com/killbill/killbill/issues/1296 */ {
            chargedThroughDates = new HashMap<>();
                // Don't use invoice.getInvoiceItems(final Class<T> clazz) as some items can come from plugins
                for (final InvoiceItem item : invoice.getInvoiceItems()) {
                if (item.getInvoiceItemType() != InvoiceItemType.FIXED &&
                    item.getInvoiceItemType() != InvoiceItemType.RECURRING &&
                    item.getInvoiceItemType() != InvoiceItemType.USAGE) {
                    continue;
                }
                final UUID subscriptionId = item.getSubscriptionId();
                final LocalDate endDate = (item.getEndDate() != null) ? item.getEndDate() : item.getStartDate();

                final DateTime proposedChargedThroughDate = context.toUTCDateTime(endDate);
                if (chargedThroughDates.containsKey(subscriptionId)) {
                    if (chargedThroughDates.get(subscriptionId).isBefore(proposedChargedThroughDate)) {
                        chargedThroughDates.put(subscriptionId, proposedChargedThroughDate);
                    }
                } else {
                    chargedThroughDates.put(subscriptionId, proposedChargedThroughDate);
                }
            }
        } else {
            chargedThroughDates = ImmutableMap.of();
        }
        return chargedThroughDates;
    }

    private boolean hasItemsForSubscription(final UUID subscriptionId, final InvoiceItemType invoiceItemType) {
        return invoice != null && Iterables.any(invoice.getInvoiceItems(), new Predicate<InvoiceItem>() {
            @Override
            public boolean apply(final InvoiceItem input) {
                return input.getInvoiceItemType() == invoiceItemType &&
                       input.getSubscriptionId().equals(subscriptionId);
            }
        });
    }

    private boolean hasItemsForDate(final LocalDate date) {
        return invoice != null && Iterables.any(invoice.getInvoiceItems(), new Predicate<InvoiceItem>() {
            @Override
            public boolean apply(final InvoiceItem input) {
                return (input.getStartDate() != null && input.getStartDate().compareTo(date) == 0) ||
                       (input.getEndDate() != null && input.getEndDate().compareTo(date) == 0);
            }
        });
    }

    public Set<TrackingRecordId> getTrackingIds() {
        return trackingIds;
    }

    public Map<UUID, DateTime>  getChargeThroughDates() {
        return chargedThroughDates;
    }

    public static class TrackingRecordId {

        private final String trackingId;
        private final UUID invoiceId;
        private final UUID subscriptionId;
        private final String unitType;
        private final LocalDate recordDate;

        public TrackingRecordId(final String trackingId, final UUID invoiceId, final UUID subscriptionId, final String unitType, final LocalDate recordDate) {
            this.trackingId = trackingId;
            this.invoiceId = invoiceId;
            this.subscriptionId = subscriptionId;
            this.unitType = unitType;
            this.recordDate = recordDate;
        }

        public String getTrackingId() {
            return trackingId;
        }

        public UUID getInvoiceId() {
            return invoiceId;
        }

        public UUID getSubscriptionId() {
            return subscriptionId;
        }

        public LocalDate getRecordDate() {
            return recordDate;
        }

        public String getUnitType() {
            return unitType;
        }


        //
        // Two records are similar if they were issued from the same usage record {subscriptionId, trackingId, unitType, recordDate}
        // regardless on which 'invoice' they got attached to.
        //
        public boolean isSimilarRecord(final Object o) {
            if (this == o) {
                return true;
            }
            if (!(o instanceof TrackingRecordId)) {
                return false;
            }
            final TrackingRecordId that = (TrackingRecordId) o;
            return Objects.equal(trackingId, that.trackingId) &&
                   Objects.equal(subscriptionId, that.subscriptionId) &&
                   Objects.equal(unitType, that.unitType) &&
                   Objects.equal(recordDate, that.recordDate);
        }

        @Override
        public boolean equals(final Object o) {
            if (this == o) {
                return true;
            }
            if (!(o instanceof TrackingRecordId)) {
                return false;
            }
            final TrackingRecordId that = (TrackingRecordId) o;
            return Objects.equal(trackingId, that.trackingId) &&
                   Objects.equal(invoiceId, that.invoiceId) &&
                   Objects.equal(subscriptionId, that.subscriptionId) &&
                   Objects.equal(unitType, that.unitType) &&
                   Objects.equal(recordDate, that.recordDate);
        }

        @Override
        public int hashCode() {
            return Objects.hashCode(trackingId, invoiceId, subscriptionId, unitType, recordDate);
        }
    }

    public static class SubscriptionFutureNotificationDates {

        private final BillingMode recurringBillingMode;

        private LocalDate nextRecurringDate;
        private Map<UsageDef, LocalDate> nextUsageDates;

        public SubscriptionFutureNotificationDates(final BillingMode recurringBillingMode) {
            this.recurringBillingMode = recurringBillingMode;
            this.nextRecurringDate = null;
            this.nextUsageDates = null;
        }

        public void updateNextRecurringDateIfRequired(final LocalDate nextRecurringDateCandidate) {
            if (nextRecurringDateCandidate != null) {
                nextRecurringDate = getMaxDate(nextRecurringDate, nextRecurringDateCandidate);
            }
        }

        public void updateNextUsageDateIfRequired(final String usageName, final BillingMode billingMode, final LocalDate nextUsageDateCandidate) {
            if (nextUsageDateCandidate != null) {
                if (nextUsageDates == null) {
                    nextUsageDates = new HashMap<UsageDef, LocalDate>();
                }
                final UsageDef usageDef = new UsageDef(usageName, billingMode);
                final LocalDate nextUsageDate = getMaxDate(nextUsageDates.get(usageDef), nextUsageDateCandidate);
                nextUsageDates.put(usageDef, nextUsageDate);
            }
        }

        public void clearNextRecurringDate() {
            nextRecurringDate = null;
        }

        public LocalDate getNextRecurringDate() {
            return nextRecurringDate;
        }

        public Map<UsageDef, LocalDate> getNextUsageDates() {
            return nextUsageDates;
        }

        public BillingMode getRecurringBillingMode() {
            return recurringBillingMode;
        }

        public void resetNextRecurringDate() {
            nextRecurringDate = null;
        }

        private static LocalDate getMaxDate(@Nullable final LocalDate existingDate, final LocalDate nextDateCandidate) {
            if (existingDate == null) {
                return nextDateCandidate;
            } else {
                return nextDateCandidate.compareTo(existingDate) > 0 ? nextDateCandidate : existingDate;
            }
        }

        public static class UsageDef {

            private final String usageName;
            private final BillingMode billingMode;

            public UsageDef(final String usageName, final BillingMode billingMode) {
                this.usageName = usageName;
                this.billingMode = billingMode;
            }

            public String getUsageName() {
                return usageName;
            }

            public BillingMode getBillingMode() {
                return billingMode;
            }

            @Override
            public boolean equals(final Object o) {
                if (this == o) {
                    return true;
                }
                if (!(o instanceof UsageDef)) {
                    return false;
                }

                final UsageDef usageDef = (UsageDef) o;

                if (usageName != null ? !usageName.equals(usageDef.usageName) : usageDef.usageName != null) {
                    return false;
                }
                return billingMode == usageDef.billingMode;

            }

            @Override
            public int hashCode() {
                int result = usageName != null ? usageName.hashCode() : 0;
                result = 31 * result + (billingMode != null ? billingMode.hashCode() : 0);
                return result;
            }
        }
    }
}<|MERGE_RESOLUTION|>--- conflicted
+++ resolved
@@ -96,13 +96,7 @@
                     public boolean apply(final InvoiceItem invoiceItem) {
                         return invoiceItem.getInvoiceItemType() != InvoiceItemType.USAGE ||
                                invoiceItem.getAmount().compareTo(BigDecimal.ZERO) != 0 ||
-<<<<<<< HEAD
-                                /* FIXME-1469 : API backward compat */
-                               // (invoiceItem.getQuantity() != null &&  invoiceItem.getQuantity().compareTo(BigDecimal.ZERO) > 0);
-                               (invoiceItem.getQuantity() != null &&  invoiceItem.getQuantity() > 0);
-=======
                                (invoiceItem.getQuantity() != null &&  invoiceItem.getQuantity().compareTo(BigDecimal.ZERO) > 0);
->>>>>>> e7fee6e3
                     }
                 });
                 final ImmutableList<InvoiceItem> filteredItems = ImmutableList.copyOf(resultingItems);
