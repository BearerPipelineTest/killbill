--- conflicted
+++ resolved
@@ -40,12 +40,8 @@
 import org.killbill.billing.invoice.generator.InvoiceWithMetadata.TrackingRecordId;
 import org.killbill.billing.invoice.usage.ContiguousIntervalUsageInArrear.UsageInArrearItemsAndNextNotificationDate;
 import org.killbill.billing.junction.BillingEvent;
-<<<<<<< HEAD
 import org.killbill.billing.usage.api.RawUsageRecord;
-=======
-import org.killbill.billing.usage.RawUsage;
 import org.killbill.billing.util.config.definition.InvoiceConfig;
->>>>>>> fd59f51a
 import org.killbill.billing.util.config.definition.InvoiceConfig.UsageDetailMode;
 import org.slf4j.Logger;
 import org.slf4j.LoggerFactory;
@@ -64,13 +60,9 @@
  */
 public class SubscriptionUsageInArrear {
 
-<<<<<<< HEAD
+    private static final Logger log = LoggerFactory.getLogger(SubscriptionUsageInArrear.class);
+
     private static final Comparator<RawUsageRecord> RAW_USAGE_DATE_COMPARATOR = new Comparator<RawUsageRecord>() {
-=======
-    private static final Logger log = LoggerFactory.getLogger(SubscriptionUsageInArrear.class);
-
-    private static final Comparator<RawUsage> RAW_USAGE_DATE_COMPARATOR = new Comparator<RawUsage>() {
->>>>>>> fd59f51a
         @Override
         public int compare(final RawUsageRecord o1, final RawUsageRecord o2) {
             int compared = o1.getDate().compareTo(o2.getDate());
