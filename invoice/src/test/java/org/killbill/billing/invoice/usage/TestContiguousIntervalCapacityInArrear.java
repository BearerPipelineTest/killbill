/*
 * Copyright 2014-2017 Groupon, Inc
 * Copyright 2014-2017 The Billing Project, LLC
 *
 * The Billing Project licenses this file to you under the Apache License, version 2.0
 * (the "License"); you may not use this file except in compliance with the
 * License.  You may obtain a copy of the License at:
 *
 *    http://www.apache.org/licenses/LICENSE-2.0
 *
 * Unless required by applicable law or agreed to in writing, software
 * distributed under the License is distributed on an "AS IS" BASIS, WITHOUT
 * WARRANTIES OR CONDITIONS OF ANY KIND, either express or implied.  See the
 * License for the specific language governing permissions and limitations
 * under the License.
 */

package org.killbill.billing.invoice.usage;

import java.io.IOException;
import java.math.BigDecimal;
import java.util.ArrayList;
import java.util.Collections;
import java.util.List;
import java.util.Set;

import org.joda.time.DateTimeZone;
import org.joda.time.LocalDate;
import org.killbill.billing.catalog.DefaultLimit;
import org.killbill.billing.catalog.DefaultTier;
import org.killbill.billing.catalog.DefaultUnit;
import org.killbill.billing.catalog.DefaultUsage;
import org.killbill.billing.catalog.api.BillingPeriod;
import org.killbill.billing.catalog.api.CatalogApiException;
import org.killbill.billing.catalog.api.Currency;
import org.killbill.billing.catalog.api.Usage;
import org.killbill.billing.invoice.api.InvoiceApiException;
import org.killbill.billing.invoice.api.InvoiceItem;
import org.killbill.billing.invoice.generator.InvoiceWithMetadata.TrackingRecordId;
import org.killbill.billing.invoice.model.FixedPriceInvoiceItem;
import org.killbill.billing.invoice.model.UsageInvoiceItem;
import org.killbill.billing.invoice.usage.ContiguousIntervalUsageInArrear.UsageInArrearItemsAndNextNotificationDate;
import org.killbill.billing.invoice.usage.details.UsageCapacityInArrearAggregate;
import org.killbill.billing.invoice.usage.details.UsageInArrearTierUnitDetail;
import org.killbill.billing.junction.BillingEvent;
import org.killbill.billing.usage.api.RawUsageRecord;
import org.killbill.billing.usage.api.RolledUpUnit;
import org.killbill.billing.usage.api.svcs.DefaultRawUsage;
import org.killbill.billing.util.config.definition.InvoiceConfig.UsageDetailMode;
import org.testng.annotations.Test;

import com.fasterxml.jackson.core.type.TypeReference;
import com.google.common.base.Predicate;
import com.google.common.collect.ImmutableList;
import com.google.common.collect.Iterables;
import com.google.common.collect.Lists;

import static org.testng.Assert.assertEquals;
import static org.testng.Assert.assertTrue;

public class TestContiguousIntervalCapacityInArrear extends TestUsageInArrearBase {

    @Test(groups = "fast")
    public void testComputeToBeBilledUsage() throws Exception {

        final LocalDate startDate = new LocalDate(2014, 03, 20);
        final LocalDate endDate = new LocalDate(2014, 04, 20);

        final DefaultUnit unit = new DefaultUnit().setName("unit");
        final DefaultLimit limit = new DefaultLimit().setUnit(unit).setMax((double) 100);

        final DefaultTier tier = createDefaultTierWithLimits(BigDecimal.TEN, limit);

        final DefaultUsage usage = createCapacityInArrearUsage(usageName, BillingPeriod.MONTHLY, tier);

        final LocalDate targetDate = startDate.plusDays(1);

        final ContiguousIntervalUsageInArrear intervalCapacityInArrear = createContiguousIntervalCapacityInArrear(usage, ImmutableList.<RawUsageRecord>of(), targetDate, false,
                                                                                                                  createMockBillingEvent(targetDate.toDateTimeAtStartOfDay(DateTimeZone.UTC),
                                                                                                                                         BillingPeriod.MONTHLY,
                                                                                                                                         Collections.<Usage>emptyList())
                                                                                                                 );

        final List<InvoiceItem> existingUsage = Lists.newArrayList();
        final UsageInvoiceItem ii1 = new UsageInvoiceItem(invoiceId, accountId, bundleId, subscriptionId, productName, planName, phaseName, usage.getName(), startDate, endDate, BigDecimal.TEN, currency);
        existingUsage.add(ii1);
        final UsageInvoiceItem ii2 = new UsageInvoiceItem(invoiceId, accountId, bundleId, subscriptionId, productName, planName, phaseName, usage.getName(), startDate, endDate, BigDecimal.TEN, currency);
        existingUsage.add(ii2);

        // Will be ignored as is starts one day earlier.
        final UsageInvoiceItem ii3 = new UsageInvoiceItem(invoiceId, accountId, bundleId, subscriptionId, productName, planName, phaseName, usage.getName(), startDate.minusDays(1), endDate, BigDecimal.TEN, currency);
        existingUsage.add(ii3);

        // Will be ignored as it is for a different udsage section
        final UsageInvoiceItem ii4 = new UsageInvoiceItem(invoiceId, accountId, bundleId, subscriptionId, productName, planName, phaseName, "other", startDate, endDate, BigDecimal.TEN, currency);
        existingUsage.add(ii4);

        // Will be ignored because non usage item
        final FixedPriceInvoiceItem ii5 = new FixedPriceInvoiceItem(invoiceId, accountId, bundleId, subscriptionId, productName, planName, phaseName, startDate, BigDecimal.TEN, currency);
        existingUsage.add(ii5);

        final Iterable<InvoiceItem> billedItems = intervalCapacityInArrear.getBilledItems(startDate, endDate, existingUsage);
        final BigDecimal result = intervalCapacityInArrear.computeBilledUsage(billedItems);
        assertEquals(result.compareTo(BigDecimal.TEN.add(BigDecimal.TEN)), 0);
    }

    @Test(groups = "fast")
    public void testComputeBilledUsage() throws Exception {

        final DefaultUnit unit1 = new DefaultUnit().setName("unit1");
        final DefaultUnit unit2 = new DefaultUnit().setName("unit2");
        final DefaultUnit unit3 = new DefaultUnit().setName("unit3");

        final DefaultLimit limit1_1 = new DefaultLimit().setUnit(unit1).setMax((double) 100).setMin((double) -1);
        final DefaultLimit limit1_2 = new DefaultLimit().setUnit(unit2).setMax((double) 1000).setMin((double) -1);
        final DefaultLimit limit1_3 = new DefaultLimit().setUnit(unit3).setMax((double) 50).setMin((double) -1);
        final DefaultTier tier1 = createDefaultTierWithLimits(BigDecimal.TEN, limit1_1, limit1_2, limit1_3);

        final DefaultLimit limit2_1 = new DefaultLimit().setUnit(unit1).setMax((double) 200).setMin((double) -1);
        final DefaultLimit limit2_2 = new DefaultLimit().setUnit(unit2).setMax((double) 2000).setMin((double) -1);
        final DefaultLimit limit2_3 = new DefaultLimit().setUnit(unit3).setMax((double) 100).setMin((double) -1);
        final DefaultTier tier2 = createDefaultTierWithLimits(new BigDecimal("20.0"), limit2_1, limit2_2, limit2_3);

        // Don't define any max for last tier to allow any number
        final DefaultLimit limit3_1 = new DefaultLimit().setUnit(unit1).setMin((double) -1).setMax((double) -1);
        final DefaultLimit limit3_2 = new DefaultLimit().setUnit(unit2).setMin((double) -1).setMax((double) -1);
        final DefaultLimit limit3_3 = new DefaultLimit().setUnit(unit3).setMax((double) -1).setMin((double) -1);
        final DefaultTier tier3 = createDefaultTierWithLimits(new BigDecimal("30.0"), limit3_1, limit3_2, limit3_3);

        final DefaultUsage usage = createCapacityInArrearUsage(usageName, BillingPeriod.MONTHLY, tier1, tier2, tier3);

        final LocalDate targetDate = new LocalDate(2014, 03, 20);

        final ContiguousIntervalCapacityUsageInArrear intervalCapacityInArrear = createContiguousIntervalCapacityInArrear(usage, ImmutableList.<RawUsageRecord>of(), targetDate, false,
                                                                                                                          createMockBillingEvent(targetDate.toDateTimeAtStartOfDay(DateTimeZone.UTC),
                                                                                                                                                 BillingPeriod.MONTHLY,
                                                                                                                                                 Collections.<Usage>emptyList())
                                                                                                                         );
        // Tier 1 (both units from tier 1)
        UsageCapacityInArrearAggregate result = intervalCapacityInArrear.computeToBeBilledCapacityInArrear(ImmutableList.<RolledUpUnit>of(new DefaultRolledUpUnit("unit1", 100L),
                                                                                                                                          new DefaultRolledUpUnit("unit2", 1000L),
                                                                                                                                          new DefaultRolledUpUnit("unit3", 50L)));
        assertEquals(result.getTierDetails().size(), 3);
        assertTrue(result.getAmount().compareTo(BigDecimal.TEN) == 0);

        // Tier 2 (only one unit from tier 1)
        result = intervalCapacityInArrear.computeToBeBilledCapacityInArrear(ImmutableList.<RolledUpUnit>of(new DefaultRolledUpUnit("unit1", 100L),
                                                                                                           new DefaultRolledUpUnit("unit2", 1001L)));
        assertTrue(result.getAmount().compareTo(new BigDecimal("20.0")) == 0);

        // Tier 2 (only one unit from tier 1)
        result = intervalCapacityInArrear.computeToBeBilledCapacityInArrear(ImmutableList.<RolledUpUnit>of(new DefaultRolledUpUnit("unit1", 101L),
                                                                                                           new DefaultRolledUpUnit("unit2", 1000L)));
        assertTrue(result.getAmount().compareTo(new BigDecimal("20.0")) == 0);

        // Tier 2 (both units from tier 2)
        result = intervalCapacityInArrear.computeToBeBilledCapacityInArrear(ImmutableList.<RolledUpUnit>of(new DefaultRolledUpUnit("unit1", 101L),
                                                                                                           new DefaultRolledUpUnit("unit2", 1001L)));
        assertTrue(result.getAmount().compareTo(new BigDecimal("20.0")) == 0);

        // Tier 3 (only one unit from tier 3)
        result = intervalCapacityInArrear.computeToBeBilledCapacityInArrear(ImmutableList.<RolledUpUnit>of(new DefaultRolledUpUnit("unit1", 10L),
                                                                                                           new DefaultRolledUpUnit("unit2", 2001L)));
        assertTrue(result.getAmount().compareTo(new BigDecimal("30.0")) == 0);
    }


    @Test(groups = "fast")
    public void testComputeMissingItems() throws Exception {

        final LocalDate startDate = new LocalDate(2014, 03, 20);
        final LocalDate firstBCDDate = new LocalDate(2014, 04, 15);
        final LocalDate endDate = new LocalDate(2014, 05, 15);

        final List<RawUsageRecord> rawUsageRecords = new ArrayList<RawUsageRecord>();

        //
        // First period: startDate - firstBCDDate
        //
        // 2 items for unit1
        rawUsageRecords.add(new DefaultRawUsage(subscriptionId, new LocalDate(2014, 03, 20), "unit1", 130L, "tracking-1"));
        rawUsageRecords.add(new DefaultRawUsage(subscriptionId, new LocalDate(2014, 03, 21), "unit1", 271L, "tracking-2"));
        // 1 items for unit2
        rawUsageRecords.add(new DefaultRawUsage(subscriptionId, new LocalDate(2014, 03, 24), "unit2", 10L, "tracking-1"));

        //
        // Second period: firstBCDDate - endDate
        //
        // 1 items unit1
        rawUsageRecords.add(new DefaultRawUsage(subscriptionId, new LocalDate(2014, 04, 15), "unit1", 199L, "tracking-4"));
        // 1 items unit2
        rawUsageRecords.add(new DefaultRawUsage(subscriptionId, new LocalDate(2014, 04, 15), "unit2", 20L, "tracking-5"));

        final DefaultUnit unit1 = new DefaultUnit().setName("unit1");
        final DefaultLimit limit1 = new DefaultLimit().setUnit(unit1).setMax((double) -1);

        final DefaultUnit unit2 = new DefaultUnit().setName("unit2");
        final DefaultLimit limit2 = new DefaultLimit().setUnit(unit2).setMax((double) -1);

        final DefaultTier tier = createDefaultTierWithLimits(BigDecimal.TEN, limit1, limit2);

        final DefaultUsage usage = createCapacityInArrearUsage(usageName, BillingPeriod.MONTHLY, tier);

        final LocalDate targetDate = endDate;
        final BillingEvent event1 = createMockBillingEvent(startDate.toDateTimeAtStartOfDay(DateTimeZone.UTC), BillingPeriod.MONTHLY, Collections.<Usage>emptyList());
        final BillingEvent event2 = createMockBillingEvent(endDate.toDateTimeAtStartOfDay(DateTimeZone.UTC), BillingPeriod.MONTHLY, Collections.<Usage>emptyList());

        final ContiguousIntervalCapacityUsageInArrear intervalCapacityInArrear = createContiguousIntervalCapacityInArrear(usage, rawUsageRecords, targetDate, true, event1, event2);

        final List<InvoiceItem> invoiceItems = new ArrayList<InvoiceItem>();
        final InvoiceItem ii1 = new UsageInvoiceItem(invoiceId, accountId, bundleId, subscriptionId, productName, planName, phaseName, usage.getName(), startDate, firstBCDDate, BigDecimal.ONE, currency);
        invoiceItems.add(ii1);

        final InvoiceItem ii2 = new UsageInvoiceItem(invoiceId, accountId, bundleId, subscriptionId, productName, planName, phaseName, usage.getName(), firstBCDDate, endDate, BigDecimal.ONE, currency);
        invoiceItems.add(ii2);

        final UsageInArrearItemsAndNextNotificationDate usageResult = intervalCapacityInArrear.computeMissingItemsAndNextNotificationDate(invoiceItems);
        final List<InvoiceItem> result = usageResult.getInvoiceItems();
        assertEquals(result.size(), 2);

        final Set<TrackingRecordId> trackingIds = usageResult.getTrackingIds();
        checkTrackingIds(rawUsageRecords, usageResult.getTrackingIds());

        assertEquals(result.get(0).getAmount().compareTo(new BigDecimal("9.0")), 0, String.format("%s != 9.0", result.get(0).getAmount()));
        assertEquals(result.get(0).getCurrency(), Currency.BTC);
        assertEquals(result.get(0).getAccountId(), accountId);
        assertEquals(result.get(0).getBundleId(), bundleId);
        assertEquals(result.get(0).getSubscriptionId(), subscriptionId);
        assertEquals(result.get(0).getPlanName(), planName);
        assertEquals(result.get(0).getPhaseName(), phaseName);
        assertEquals(result.get(0).getUsageName(), usage.getName());
        assertTrue(result.get(0).getStartDate().compareTo(startDate) == 0);
        assertTrue(result.get(0).getEndDate().compareTo(firstBCDDate) == 0);

        assertEquals(result.get(1).getAmount().compareTo(new BigDecimal("9.0")), 0, String.format("%s != 9.0", result.get(0).getAmount()));
        assertEquals(result.get(1).getCurrency(), Currency.BTC);
        assertEquals(result.get(1).getAccountId(), accountId);
        assertEquals(result.get(1).getBundleId(), bundleId);
        assertEquals(result.get(1).getSubscriptionId(), subscriptionId);
        assertEquals(result.get(1).getPlanName(), planName);
        assertEquals(result.get(1).getPhaseName(), phaseName);
        assertEquals(result.get(1).getUsageName(), usage.getName());
        assertTrue(result.get(1).getStartDate().compareTo(firstBCDDate) == 0);
        assertTrue(result.get(1).getEndDate().compareTo(endDate) == 0);
    }

    @Test(groups = "fast")
    public void testMultipleItemsAndTiersAggregateMode() throws Exception {
        testMultipleItemsAndTiers(UsageDetailMode.AGGREGATE);
    }

    @Test(groups = "fast")
    public void testMultipleItemsAndTiersDetailMode() throws Exception {
        testMultipleItemsAndTiers(UsageDetailMode.DETAIL);
    }

    private void testMultipleItemsAndTiers(UsageDetailMode usageDetailMode) throws Exception {

        // Case 1
        List<RawUsageRecord> rawUsageRecords = new ArrayList<RawUsageRecord>();
        rawUsageRecords.add(new DefaultRawUsage(subscriptionId, new LocalDate(2014, 03, 20), "FOO", 5L, "tracking-1"));
        rawUsageRecords.add(new DefaultRawUsage(subscriptionId, new LocalDate(2014, 03, 21), "BAR", 99L, "tracking-2"));

        List<InvoiceItem> result = produceInvoiceItems(rawUsageRecords, usageDetailMode, ImmutableList.<InvoiceItem>of());
        assertEquals(result.size(), 1);
        assertEquals(result.get(0).getAmount().compareTo(BigDecimal.ONE), 0, String.format("%s != 1.0", result.get(0).getAmount()));

        UsageCapacityInArrearAggregate itemDetails = objectMapper.readValue(result.get(0).getItemDetails(), new TypeReference<UsageCapacityInArrearAggregate>() {});
        assertEquals(itemDetails.getAmount().compareTo(BigDecimal.ONE), 0);
        assertEquals(itemDetails.getTierDetails().size(), 2);

        List<UsageInArrearTierUnitDetail> itemUnitDetails = itemDetails.getTierDetails();
        // BAR item detail
        assertEquals(itemUnitDetails.get(0).getTierUnit(), "BAR");
        assertEquals(itemUnitDetails.get(0).getTier(), 1);
        assertEquals(itemUnitDetails.get(0).getQuantity().intValue(), 99);
        assertEquals(itemUnitDetails.get(0).getTierPrice().compareTo(BigDecimal.ONE), 0);
        // FOO item detail
        assertEquals(itemUnitDetails.get(1).getTierUnit(), "FOO");
        assertEquals(itemUnitDetails.get(1).getTier(), 1);
        assertEquals(itemUnitDetails.get(1).getQuantity().intValue(), 5);
        assertEquals(itemUnitDetails.get(1).getTierPrice().compareTo(BigDecimal.ONE), 0);

        // Case 2
        rawUsageRecords = new ArrayList<RawUsageRecord>();
        rawUsageRecords.add(new DefaultRawUsage(subscriptionId, new LocalDate(2014, 03, 20), "FOO", 5L, "tracking-1"));
        rawUsageRecords.add(new DefaultRawUsage(subscriptionId, new LocalDate(2014, 03, 21), "BAR", 101L, "tracking-2"));
        result = produceInvoiceItems(rawUsageRecords, usageDetailMode, ImmutableList.<InvoiceItem>of());
        assertEquals(result.size(), 1);
        assertEquals(result.get(0).getAmount().compareTo(BigDecimal.TEN), 0, String.format("%s != 10.0", result.get(0).getAmount()));

        itemDetails = objectMapper.readValue(result.get(0).getItemDetails(), new TypeReference<UsageCapacityInArrearAggregate>() {});
        assertEquals(itemDetails.getAmount().compareTo(BigDecimal.TEN), 0);
        assertEquals(itemDetails.getTierDetails().size(), 2);
        itemUnitDetails = itemDetails.getTierDetails();

        // FOO item detail
        assertEquals(itemUnitDetails.get(0).getTierUnit(), "FOO");
        assertEquals(itemUnitDetails.get(0).getTier(), 1);
        assertEquals(itemUnitDetails.get(0).getQuantity().intValue(), 5);
        assertEquals(itemUnitDetails.get(0).getTierPrice().compareTo(BigDecimal.ONE), 0);

        // BAR item detail
        assertEquals(itemUnitDetails.get(1).getTierUnit(), "BAR");
        assertEquals(itemUnitDetails.get(1).getTier(), 2);
        assertEquals(itemUnitDetails.get(1).getQuantity().intValue(), 101);
        assertEquals(itemUnitDetails.get(1).getTierPrice().compareTo(BigDecimal.TEN), 0);

        // Case 3
        rawUsageRecords = new ArrayList<RawUsageRecord>();
        rawUsageRecords.add(new DefaultRawUsage(subscriptionId, new LocalDate(2014, 03, 20), "FOO", 75L, "tracking-3"));
        rawUsageRecords.add(new DefaultRawUsage(subscriptionId, new LocalDate(2014, 03, 21), "BAR", 101L, "tracking-3"));
        result = produceInvoiceItems(rawUsageRecords, usageDetailMode, ImmutableList.<InvoiceItem>of());
        assertEquals(result.size(), 1);
        assertEquals(result.get(0).getAmount().compareTo(new BigDecimal("100.0")), 0, String.format("%s != 100.0", result.get(0).getAmount()));

        itemDetails = objectMapper.readValue(result.get(0).getItemDetails(), new TypeReference<UsageCapacityInArrearAggregate>() {});
        assertEquals(itemDetails.getAmount().compareTo(new BigDecimal("100.0")), 0);
        assertEquals(itemDetails.getTierDetails().size(), 2);
        itemUnitDetails = itemDetails.getTierDetails();

        // BAR item detail
        assertEquals(itemUnitDetails.get(0).getTierUnit(), "BAR");
        assertEquals(itemUnitDetails.get(0).getTier(), 2);
        assertEquals(itemUnitDetails.get(0).getQuantity().intValue(), 101);
        assertEquals(itemUnitDetails.get(0).getTierPrice().compareTo(new BigDecimal("10.0")), 0);

        // FOO item detail
        assertEquals(itemUnitDetails.get(1).getTierUnit(), "FOO");
        assertEquals(itemUnitDetails.get(1).getTier(), 3);
        assertEquals(itemUnitDetails.get(1).getQuantity().intValue(), 75);
        assertEquals(itemUnitDetails.get(1).getTierPrice().compareTo(new BigDecimal("100.0")), 0);

    }

    @Test(groups = "fast")
    public void testMultipleItemsAndTiersWithExistingItems() throws Exception {

        // let's assume we have some existing usage
        final UsageInArrearTierUnitDetail existingFooUsageTier1 = new UsageInArrearTierUnitDetail(1, "FOO", BigDecimal.ONE, 9);
        final UsageInArrearTierUnitDetail existingBarUsageTier2 = new UsageInArrearTierUnitDetail(2, "BAR", BigDecimal.TEN, 200);

        List<RawUsageRecord> rawUsageRecords = new ArrayList<RawUsageRecord>();
        rawUsageRecords.add(new DefaultRawUsage(subscriptionId, new LocalDate(2014, 03, 20), "FOO", 60L, "tracking-1")); // tier 3
        rawUsageRecords.add(new DefaultRawUsage(subscriptionId, new LocalDate(2014, 03, 21), "BAR", 200L, "tracking-1")); // tier 2

        final List<UsageInArrearTierUnitDetail> existingUsage = ImmutableList.of(existingFooUsageTier1, existingBarUsageTier2);

        final String existingUsageJson = objectMapper.writeValueAsString(new UsageCapacityInArrearAggregate(existingUsage, BigDecimal.TEN));

        final List<InvoiceItem> existingItems = new ArrayList<InvoiceItem>();
        final InvoiceItem ii1 = new UsageInvoiceItem(invoiceId, accountId, bundleId, subscriptionId, productName, planName, phaseName, usageName, new LocalDate(2014, 03, 20), new LocalDate(2014, 04, 15), BigDecimal.TEN, null, currency, null, existingUsageJson);
        existingItems.add(ii1);

        List<InvoiceItem> result = produceInvoiceItems(rawUsageRecords, UsageDetailMode.AGGREGATE, existingItems);
        assertEquals(result.size(), 1);
        assertEquals(result.get(0).getAmount().compareTo(new BigDecimal("90.00")), 0, String.format("%s != 90.0", result.get(0).getAmount()));

        UsageCapacityInArrearAggregate itemDetails = objectMapper.readValue(result.get(0).getItemDetails(), new TypeReference<UsageCapacityInArrearAggregate>() {});
        assertEquals(itemDetails.getAmount().compareTo(new BigDecimal("100.00")), 0);
        assertEquals(itemDetails.getTierDetails().size(), 2);

        List<UsageInArrearTierUnitDetail> itemUnitDetails = itemDetails.getTierDetails();

        // BAR item detail
        assertEquals(itemUnitDetails.get(0).getTierUnit(), "BAR");
        assertEquals(itemUnitDetails.get(0).getTier(), 2);
        assertEquals(itemUnitDetails.get(0).getQuantity().intValue(), 200);
        assertEquals(itemUnitDetails.get(0).getTierPrice().compareTo(BigDecimal.TEN), 0);
        // FOO item detail
        assertEquals(itemUnitDetails.get(1).getTierUnit(), "FOO");
        assertEquals(itemUnitDetails.get(1).getTier(), 3);
        assertEquals(itemUnitDetails.get(1).getQuantity().intValue(), 60);
        assertEquals(itemUnitDetails.get(1).getTierPrice().compareTo(new BigDecimal("100.00")), 0);
    }

<<<<<<< HEAD
    private List<InvoiceItem> produceInvoiceItems(List<RawUsageRecord> rawUsageRecords, UsageDetailMode usageDetailMode, List<InvoiceItem> existingItems) throws CatalogApiException, InvoiceApiException {
=======
    private List<InvoiceItem> produceInvoiceItems(List<RawUsage> rawUsages, UsageDetailMode usageDetailMode, List<InvoiceItem> existingItems) throws Exception {
>>>>>>> b5c2f6a3

        final LocalDate startDate = new LocalDate(2014, 03, 20);
        final LocalDate firstBCDDate = new LocalDate(2014, 04, 15);
        final LocalDate endDate = new LocalDate(2014, 05, 15);

        final DefaultUnit unitFoo = new DefaultUnit().setName("FOO");
        final DefaultUnit unitBar = new DefaultUnit().setName("BAR");

        final DefaultLimit unitFooLimitTier1 = new DefaultLimit().setUnit(unitFoo).setMax((double) 10);
        final DefaultLimit unitBarLimitTier1 = new DefaultLimit().setUnit(unitBar).setMax((double) 100);
        final DefaultTier tier1 = createDefaultTierWithLimits(BigDecimal.ONE, unitFooLimitTier1, unitBarLimitTier1);

        final DefaultLimit unitFooLimitTier2 = new DefaultLimit().setUnit(unitFoo).setMax((double) 50);
        final DefaultLimit unitBarLimitTier2 = new DefaultLimit().setUnit(unitBar).setMax((double) 500);
        final DefaultTier tier2 = createDefaultTierWithLimits(BigDecimal.TEN, unitFooLimitTier2, unitBarLimitTier2);

        final DefaultLimit unitFooLimitTier3 = new DefaultLimit().setUnit(unitFoo).setMax((double) 75);
        final DefaultLimit unitBarLimitTier3 = new DefaultLimit().setUnit(unitBar).setMax((double) 750);
        final DefaultTier tier3 = createDefaultTierWithLimits(new BigDecimal("100.0"), unitFooLimitTier3, unitBarLimitTier3);

        final DefaultUsage usage = createCapacityInArrearUsage(usageName, BillingPeriod.MONTHLY, tier1, tier2, tier3);

        final LocalDate targetDate = endDate;

        final BillingEvent event1 = createMockBillingEvent(startDate.toDateTimeAtStartOfDay(DateTimeZone.UTC), BillingPeriod.MONTHLY, Collections.<Usage>emptyList());
        final BillingEvent event2 = createMockBillingEvent(endDate.toDateTimeAtStartOfDay(DateTimeZone.UTC), BillingPeriod.MONTHLY, Collections.<Usage>emptyList());

        final ContiguousIntervalCapacityUsageInArrear intervalCapacityInArrear = createContiguousIntervalCapacityInArrear(usage, rawUsageRecords, targetDate, true, usageDetailMode, event1, event2);

        final UsageInArrearItemsAndNextNotificationDate usageResult = intervalCapacityInArrear.computeMissingItemsAndNextNotificationDate(existingItems);

        checkTrackingIds(rawUsageRecords, usageResult.getTrackingIds());

        final List<InvoiceItem> rawResults = usageResult.getInvoiceItems();
        final List<InvoiceItem> result = ImmutableList.copyOf(Iterables.filter(rawResults, new Predicate<InvoiceItem>() {
            @Override
            public boolean apply(final InvoiceItem input) {
                return input.getAmount().compareTo(BigDecimal.ZERO) > 0;
            }
        }));

        for (InvoiceItem item : result) {
            assertEquals(item.getCurrency(), Currency.BTC);
            assertEquals(item.getAccountId(), accountId);
            assertEquals(item.getBundleId(), bundleId);
            assertEquals(item.getSubscriptionId(), subscriptionId);
            assertEquals(item.getPlanName(), planName);
            assertEquals(item.getPhaseName(), phaseName);
            assertEquals(item.getUsageName(), usage.getName());
            assertTrue(item.getStartDate().compareTo(startDate) == 0);
            assertTrue(item.getEndDate().compareTo(firstBCDDate) == 0);
        }

        return result;
    }

}<|MERGE_RESOLUTION|>--- conflicted
+++ resolved
@@ -374,11 +374,7 @@
         assertEquals(itemUnitDetails.get(1).getTierPrice().compareTo(new BigDecimal("100.00")), 0);
     }
 
-<<<<<<< HEAD
-    private List<InvoiceItem> produceInvoiceItems(List<RawUsageRecord> rawUsageRecords, UsageDetailMode usageDetailMode, List<InvoiceItem> existingItems) throws CatalogApiException, InvoiceApiException {
-=======
-    private List<InvoiceItem> produceInvoiceItems(List<RawUsage> rawUsages, UsageDetailMode usageDetailMode, List<InvoiceItem> existingItems) throws Exception {
->>>>>>> b5c2f6a3
+    private List<InvoiceItem> produceInvoiceItems(List<RawUsageRecord> rawUsageRecords, UsageDetailMode usageDetailMode, List<InvoiceItem> existingItems) throws Exception {
 
         final LocalDate startDate = new LocalDate(2014, 03, 20);
         final LocalDate firstBCDDate = new LocalDate(2014, 04, 15);
