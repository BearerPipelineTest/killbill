--- conflicted
+++ resolved
@@ -989,31 +989,6 @@
     }
 
     @Test(groups = "fast")
-<<<<<<< HEAD
-    public void testAutoInvoiceOffAccount() throws Exception {
-        final MockBillingEventSet events = new MockBillingEventSet();
-        events.setAccountInvoiceOff(true);
-
-        final SubscriptionBase sub = createSubscription();
-        final LocalDate startDate = invoiceUtil.buildDate(2011, 9, 1);
-
-        final Plan plan = new MockPlan();
-        final BigDecimal rate1 = TEN;
-        final PlanPhase phase = createMockMonthlyPlanPhase(rate1);
-
-        final BillingEvent event = createBillingEvent(sub.getId(), sub.getBundleId(), startDate, plan, phase, 1);
-        events.add(event);
-
-        final LocalDate targetDate = invoiceUtil.buildDate(2011, 10, 3);
-        final UUID accountId = UUID.randomUUID();
-        final InvoiceWithMetadata invoiceWithMetadata = generator.generateInvoice(account, events, new AccountInvoices(), null, targetDate, Currency.USD, null, internalCallContext);
-
-        assertNull(invoiceWithMetadata.getInvoice());
-    }
-
-    @Test(groups = "fast")
-=======
->>>>>>> 538dfc25
     public void testAutoInvoiceOffWithCredits() throws CatalogApiException, InvoiceApiException {
         final Currency currency = Currency.USD;
         final List<Invoice> invoices = new ArrayList<Invoice>();
