/*
 * Copyright 2010-2013 Ning, Inc.
 * Copyright 2014-2017 Groupon, Inc
 * Copyright 2014-2017 The Billing Project, LLC
 *
 * The Billing Project licenses this file to you under the Apache License, version 2.0
 * (the "License"); you may not use this file except in compliance with the
 * License.  You may obtain a copy of the License at:
 *
 *    http://www.apache.org/licenses/LICENSE-2.0
 *
 * Unless required by applicable law or agreed to in writing, software
 * distributed under the License is distributed on an "AS IS" BASIS, WITHOUT
 * WARRANTIES OR CONDITIONS OF ANY KIND, either express or implied.  See the
 * License for the specific language governing permissions and limitations
 * under the License.
 */

package org.killbill.billing.invoice;

import java.math.BigDecimal;
import java.util.Collections;
import java.util.List;
import java.util.UUID;

import javax.annotation.Nullable;
import javax.inject.Inject;

import org.joda.time.DateTime;
import org.joda.time.DateTimeZone;
import org.joda.time.LocalDate;
import org.killbill.billing.GuicyKillbillTestSuite;
import org.killbill.billing.GuicyKillbillTestSuiteNoDB;
import org.killbill.billing.account.api.Account;
import org.killbill.billing.account.api.AccountApiException;
import org.killbill.billing.account.api.AccountInternalApi;
import org.killbill.billing.account.api.AccountUserApi;
import org.killbill.billing.account.api.ImmutableAccountInternalApi;
import org.killbill.billing.callcontext.InternalCallContext;
import org.killbill.billing.callcontext.InternalTenantContext;
import org.killbill.billing.callcontext.MutableInternalCallContext;
import org.killbill.billing.catalog.MockPlan;
import org.killbill.billing.catalog.MockPlanPhase;
import org.killbill.billing.catalog.api.BillingActionPolicy;
import org.killbill.billing.catalog.api.BillingMode;
import org.killbill.billing.catalog.api.BillingPeriod;
import org.killbill.billing.catalog.api.Currency;
import org.killbill.billing.catalog.api.Plan;
import org.killbill.billing.catalog.api.PlanPhase;
import org.killbill.billing.catalog.api.PlanPhasePriceOverride;
import org.killbill.billing.catalog.api.PlanPhaseSpecifier;
import org.killbill.billing.catalog.api.Usage;
import org.killbill.billing.entitlement.api.SubscriptionEventType;
import org.killbill.billing.entity.EntityPersistenceException;
import org.killbill.billing.invoice.api.DryRunArguments;
import org.killbill.billing.invoice.api.DryRunType;
import org.killbill.billing.invoice.api.Invoice;
import org.killbill.billing.invoice.api.InvoiceApiException;
import org.killbill.billing.invoice.api.InvoiceItem;
import org.killbill.billing.invoice.api.InvoicePayment;
import org.killbill.billing.invoice.dao.InvoiceDao;
import org.killbill.billing.invoice.dao.InvoiceItemModelDao;
import org.killbill.billing.invoice.dao.InvoiceItemSqlDao;
import org.killbill.billing.invoice.dao.InvoiceModelDao;
import org.killbill.billing.invoice.dao.InvoiceModelDaoHelper;
import org.killbill.billing.invoice.dao.InvoicePaymentModelDao;
import org.killbill.billing.invoice.dao.InvoicePaymentSqlDao;
import org.killbill.billing.invoice.dao.InvoiceSqlDao;
import org.killbill.billing.invoice.generator.InvoiceGenerator;
import org.killbill.billing.junction.BillingEvent;
import org.killbill.billing.junction.BillingEventSet;
import org.killbill.billing.junction.BillingInternalApi;
import org.killbill.billing.lifecycle.api.BusService;
import org.killbill.billing.mock.MockAccountBuilder;
import org.killbill.billing.subscription.api.SubscriptionBase;
import org.killbill.billing.subscription.api.SubscriptionBaseInternalApi;
import org.killbill.billing.subscription.api.SubscriptionBaseTransitionType;
import org.killbill.billing.subscription.api.user.SubscriptionBaseApiException;
import org.killbill.billing.util.cache.CacheControllerDispatcher;
import org.killbill.billing.util.callcontext.CallContext;
import org.killbill.billing.util.callcontext.InternalCallContextFactory;
import org.killbill.billing.util.config.definition.InvoiceConfig;
import org.killbill.billing.util.currency.KillBillMoney;
import org.killbill.billing.util.dao.NonEntityDao;
import org.killbill.clock.Clock;
import org.killbill.commons.locker.GlobalLocker;
import org.killbill.notificationq.api.NotificationQueueService;
import org.mockito.Mockito;
import org.skife.jdbi.v2.IDBI;
import org.testng.Assert;

import com.google.common.base.Function;
import com.google.common.collect.Collections2;
import com.google.common.collect.ImmutableList;

public class TestInvoiceHelper {

    public static final Currency accountCurrency = Currency.USD;

    public static final BigDecimal ZERO = new BigDecimal("0.0").setScale(KillBillMoney.MAX_SCALE);
    public static final BigDecimal ONE_HALF = new BigDecimal("0.5").setScale(KillBillMoney.MAX_SCALE);
    public static final BigDecimal ONE = new BigDecimal("1.0").setScale(KillBillMoney.MAX_SCALE);
    public static final BigDecimal ONE_AND_A_HALF = new BigDecimal("1.5").setScale(KillBillMoney.MAX_SCALE);
    public static final BigDecimal TWO = new BigDecimal("2.0").setScale(KillBillMoney.MAX_SCALE);
    public static final BigDecimal THREE = new BigDecimal("3.0").setScale(KillBillMoney.MAX_SCALE);
    public static final BigDecimal FOUR = new BigDecimal("4.0").setScale(KillBillMoney.MAX_SCALE);
    public static final BigDecimal FIVE = new BigDecimal("5.0").setScale(KillBillMoney.MAX_SCALE);
    public static final BigDecimal SIX = new BigDecimal("6.0").setScale(KillBillMoney.MAX_SCALE);
    public static final BigDecimal SEVEN = new BigDecimal("7.0").setScale(KillBillMoney.MAX_SCALE);
    public static final BigDecimal EIGHT = new BigDecimal("8.0").setScale(KillBillMoney.MAX_SCALE);

    public static final BigDecimal TEN = new BigDecimal("10.0").setScale(KillBillMoney.MAX_SCALE);
    public static final BigDecimal ELEVEN = new BigDecimal("11.0").setScale(KillBillMoney.MAX_SCALE);
    public static final BigDecimal TWELVE = new BigDecimal("12.0").setScale(KillBillMoney.MAX_SCALE);
    public static final BigDecimal THIRTEEN = new BigDecimal("13.0").setScale(KillBillMoney.MAX_SCALE);
    public static final BigDecimal FOURTEEN = new BigDecimal("14.0").setScale(KillBillMoney.MAX_SCALE);
    public static final BigDecimal FIFTEEN = new BigDecimal("15.0").setScale(KillBillMoney.MAX_SCALE);

    public static final BigDecimal NINETEEN = new BigDecimal("19.0").setScale(KillBillMoney.MAX_SCALE);
    public static final BigDecimal TWENTY = new BigDecimal("20.0").setScale(KillBillMoney.MAX_SCALE);

    public static final BigDecimal TWENTY_FOUR = new BigDecimal("24.0").setScale(KillBillMoney.MAX_SCALE);
    public static final BigDecimal TWENTY_FIVE = new BigDecimal("25.0").setScale(KillBillMoney.MAX_SCALE);

    public static final BigDecimal TWENTY_EIGHT = new BigDecimal("28.0").setScale(KillBillMoney.MAX_SCALE);
    public static final BigDecimal TWENTY_NINE = new BigDecimal("29.0").setScale(KillBillMoney.MAX_SCALE);
    public static final BigDecimal THIRTY = new BigDecimal("30.0").setScale(KillBillMoney.MAX_SCALE);
    public static final BigDecimal THIRTY_ONE = new BigDecimal("31.0").setScale(KillBillMoney.MAX_SCALE);
    public static final BigDecimal THIRTY_THREE = new BigDecimal("33.0").setScale(KillBillMoney.MAX_SCALE);

    public static final BigDecimal FORTY = new BigDecimal("40.0").setScale(KillBillMoney.MAX_SCALE);
    public static final BigDecimal FORTY_SEVEN = new BigDecimal("47.0").setScale(KillBillMoney.MAX_SCALE);
    public static final BigDecimal SIXTY_SIX = new BigDecimal("66.0").setScale(KillBillMoney.MAX_SCALE);
    public static final BigDecimal SEVENTY_FIVE = new BigDecimal("75.0").setScale(KillBillMoney.MAX_SCALE);

    public static final BigDecimal EIGHTY_NINE = new BigDecimal("89.0").setScale(KillBillMoney.MAX_SCALE);
    public static final BigDecimal NINETY = new BigDecimal("90.0").setScale(KillBillMoney.MAX_SCALE);
    public static final BigDecimal NINETY_ONE = new BigDecimal("91.0").setScale(KillBillMoney.MAX_SCALE);
    public static final BigDecimal NINETY_TWO = new BigDecimal("92.0").setScale(KillBillMoney.MAX_SCALE);

    public static final BigDecimal ONE_HUNDRED = new BigDecimal("100.0").setScale(KillBillMoney.MAX_SCALE);

    public static final BigDecimal THREE_HUNDRED_AND_FOURTY_NINE = new BigDecimal("349.0").setScale(KillBillMoney.MAX_SCALE);
    public static final BigDecimal THREE_HUNDRED_AND_FIFTY_FOUR = new BigDecimal("354.0").setScale(KillBillMoney.MAX_SCALE);

    public static final BigDecimal THREE_HUNDRED_AND_SIXTY_FIVE = new BigDecimal("365.0").setScale(KillBillMoney.MAX_SCALE);
    public static final BigDecimal THREE_HUNDRED_AND_SIXTY_SIX = new BigDecimal("366.0").setScale(KillBillMoney.MAX_SCALE);

    private final InvoiceGenerator generator;
    private final BillingInternalApi billingApi;
    private final AccountInternalApi accountApi;
    private final ImmutableAccountInternalApi immutableAccountApi;
    private final InvoicePluginDispatcher invoicePluginDispatcher;
    private final AccountUserApi accountUserApi;
    private final SubscriptionBaseInternalApi subscriptionApi;
    private final BusService busService;
    private final InvoiceDao invoiceDao;
    private final GlobalLocker locker;
    private final Clock clock;
    private final NonEntityDao nonEntityDao;
    private final ParkedAccountsManager parkedAccountsManager;
    private final MutableInternalCallContext internalCallContext;
    private final InternalCallContextFactory internalCallContextFactory;
    private final InvoiceConfig invoiceConfig;
    private final NotificationQueueService notificationQueueService;
    // Low level SqlDao used by the tests to directly insert rows
    private final InvoicePaymentSqlDao invoicePaymentSqlDao;
    private final InvoiceItemSqlDao invoiceItemSqlDao;
    private final InvoiceSqlDao invoiceSqlDao;


    @Inject
    public TestInvoiceHelper(final InvoiceGenerator generator, final IDBI dbi,
                             final BillingInternalApi billingApi, final AccountInternalApi accountApi, final ImmutableAccountInternalApi immutableAccountApi, final InvoicePluginDispatcher invoicePluginDispatcher, final AccountUserApi accountUserApi, final SubscriptionBaseInternalApi subscriptionApi, final BusService busService,
                             final InvoiceDao invoiceDao, final GlobalLocker locker, final Clock clock, final NonEntityDao nonEntityDao, final NotificationQueueService notificationQueueService, final MutableInternalCallContext internalCallContext, final InvoiceConfig invoiceConfig,
                             final ParkedAccountsManager parkedAccountsManager, final InternalCallContextFactory internalCallContextFactory) {
        this.generator = generator;
        this.billingApi = billingApi;
        this.accountApi = accountApi;
        this.immutableAccountApi = immutableAccountApi;
        this.invoicePluginDispatcher = invoicePluginDispatcher;
        this.accountUserApi = accountUserApi;
        this.subscriptionApi = subscriptionApi;
        this.busService = busService;
        this.invoiceDao = invoiceDao;
        this.locker = locker;
        this.clock = clock;
        this.nonEntityDao = nonEntityDao;
        this.notificationQueueService = notificationQueueService;
        this.parkedAccountsManager = parkedAccountsManager;
        this.internalCallContext = internalCallContext;
        this.internalCallContextFactory = internalCallContextFactory;
        this.invoiceSqlDao = dbi.onDemand(InvoiceSqlDao.class);
        this.invoiceItemSqlDao = dbi.onDemand(InvoiceItemSqlDao.class);
        this.invoicePaymentSqlDao = dbi.onDemand(InvoicePaymentSqlDao.class);
        this.invoiceConfig = invoiceConfig;
    }

    public UUID generateRegularInvoice(final Account account, final LocalDate targetDate, final CallContext callContext) throws Exception {
        final SubscriptionBase subscription = Mockito.mock(SubscriptionBase.class);
        Mockito.when(subscription.getId()).thenReturn(UUID.randomUUID());
        Mockito.when(subscription.getBundleId()).thenReturn(new UUID(0L, 0L));
        final BillingEventSet events = new MockBillingEventSet();
        final Plan plan = MockPlan.createBicycleNoTrialEvergreen1USD();
        final PlanPhase planPhase = MockPlanPhase.create1USDMonthlyEvergreen();
        final DateTime effectiveDate = new DateTime().minusDays(1);
        final Currency currency = Currency.USD;
        final BigDecimal fixedPrice = null;
        events.add(createMockBillingEvent(account, subscription, effectiveDate, plan, planPhase,
                                          fixedPrice, BigDecimal.ONE, currency, BillingPeriod.MONTHLY, 1,
                                          BillingMode.IN_ADVANCE, "", 1L, SubscriptionBaseTransitionType.CREATE));

        Mockito.when(billingApi.getBillingEventsForAccountAndUpdateAccountBCD(Mockito.<UUID>any(), Mockito.<DryRunArguments>any(), Mockito.<InternalCallContext>any())).thenReturn(events);

        final InvoiceDispatcher dispatcher = new InvoiceDispatcher(generator, accountApi, billingApi, subscriptionApi,
<<<<<<< HEAD
                                                                   invoiceDao, internalCallContextFactory, invoicePluginDispatcher, locker, busService.getBus(),
                                                                   null, invoiceConfig, clock, parkedAccountsManager);
=======
                                                                   invoiceDao, internalCallContextFactory, invoiceNotifier, invoicePluginDispatcher, locker, busService.getBus(),
                                                                   notificationQueueService, invoiceConfig, clock, parkedAccountsManager);
>>>>>>> b21e4485

        Invoice invoice = dispatcher.processAccountFromNotificationOrBusEvent(account.getId(), targetDate, new DryRunFutureDateArguments(), internalCallContext);
        Assert.assertNotNull(invoice);

        final InternalCallContext context = internalCallContextFactory.createInternalCallContext(account.getId(), callContext);

        List<InvoiceModelDao> invoices = invoiceDao.getInvoicesByAccount(context);
        Assert.assertEquals(invoices.size(), 0);

        invoice = dispatcher.processAccountFromNotificationOrBusEvent(account.getId(), targetDate, null, context);
        Assert.assertNotNull(invoice);

        invoices = invoiceDao.getInvoicesByAccount(context);
        Assert.assertEquals(invoices.size(), 1);

        return invoice.getId();
    }

    public SubscriptionBase createSubscription() throws SubscriptionBaseApiException {
        final UUID uuid = UUID.randomUUID();
        final UUID bundleId = UUID.randomUUID();
        final SubscriptionBase subscription = Mockito.mock(SubscriptionBase.class);
        Mockito.when(subscription.getId()).thenReturn(uuid);
        Mockito.when(subscription.getBundleId()).thenReturn(bundleId);
        Mockito.when(subscriptionApi.getSubscriptionFromId(Mockito.<UUID>any(), Mockito.<InternalTenantContext>any())).thenReturn(subscription);
        return subscription;
    }

    public Account createAccount(final CallContext callContext) throws AccountApiException {
        final Account accountData = new MockAccountBuilder().name(UUID.randomUUID().toString().substring(1, 8))
                                                            .firstNameLength(6)
                                                            .email(UUID.randomUUID().toString().substring(1, 8))
                                                            .phone(UUID.randomUUID().toString().substring(1, 8))
                                                            .migrated(false)
                                                            .isNotifiedForInvoices(true)
                                                            .externalKey(UUID.randomUUID().toString().substring(1, 8))
                                                            .billingCycleDayLocal(31)
                                                            .currency(accountCurrency)
                                                            .paymentMethodId(UUID.randomUUID())
                                                            .timeZone(DateTimeZone.UTC)
                                                            .createdDate(clock.getUTCNow())
                                                            .build();

        final Account account;
        if (isFastTest()) {
            account = GuicyKillbillTestSuiteNoDB.createMockAccount(accountData, accountUserApi, accountApi, immutableAccountApi, nonEntityDao, clock, internalCallContextFactory, callContext, internalCallContext);
        } else {
            account = accountUserApi.createAccount(accountData, callContext);
        }

        GuicyKillbillTestSuite.refreshCallContext(account.getId(), clock, internalCallContextFactory, callContext, internalCallContext);

        return account;
    }

    public void createInvoiceItem(final InvoiceItem invoiceItem, final InternalCallContext internalCallContext) throws EntityPersistenceException {
        invoiceItemSqlDao.create(new InvoiceItemModelDao(invoiceItem), internalCallContext);
    }

    public InvoiceItemModelDao getInvoiceItemById(final UUID invoiceItemId, final InternalCallContext internalCallContext) {
        return invoiceItemSqlDao.getById(invoiceItemId.toString(), internalCallContext);
    }

    public List<InvoiceItemModelDao> getInvoiceItemBySubscriptionId(final UUID subscriptionId, final InternalCallContext internalCallContext) {
        return invoiceItemSqlDao.getInvoiceItemsBySubscription(subscriptionId.toString(), internalCallContext);
    }

    public List<InvoiceItemModelDao> getInvoiceItemByAccountId(final InternalCallContext internalCallContext) {
        return invoiceItemSqlDao.getByAccountRecordId(internalCallContext);
    }

    public List<InvoiceItemModelDao> getInvoiceItemByInvoiceId(final UUID invoiceId, final InternalCallContext internalCallContext) {
        return invoiceItemSqlDao.getInvoiceItemsByInvoice(invoiceId.toString(), internalCallContext);
    }

    public void createInvoice(final Invoice invoice, final InternalCallContext internalCallContext) throws EntityPersistenceException {
        final InvoiceModelDao invoiceModelDao = new InvoiceModelDao(invoice);
        final List<InvoiceItemModelDao> invoiceItemModelDaos = ImmutableList.<InvoiceItemModelDao>copyOf(Collections2.transform(invoice.getInvoiceItems(),
                                                                                                                                new Function<InvoiceItem, InvoiceItemModelDao>() {
                                                                                                                                    @Override
                                                                                                                                    public InvoiceItemModelDao apply(final InvoiceItem input) {
                                                                                                                                        return new InvoiceItemModelDao(input);
                                                                                                                                    }
                                                                                                                                }));
        invoiceSqlDao.create(invoiceModelDao, internalCallContext);

        for (final InvoiceItem invoiceItem : invoice.getInvoiceItems()) {
            createInvoiceItem(invoiceItem, internalCallContext);
        }
    }

    public void createPayment(final InvoicePayment invoicePayment, final InternalCallContext internalCallContext) {
        try {
            invoicePaymentSqlDao.create(new InvoicePaymentModelDao(invoicePayment), internalCallContext);
        } catch (final EntityPersistenceException e) {
            Assert.fail(e.getMessage());
        }
    }

    public void verifyInvoice(final UUID invoiceId, final double balance, final double cbaAmount, final InternalTenantContext context) throws InvoiceApiException {
        final InvoiceModelDao invoice = invoiceDao.getById(invoiceId, context);
        Assert.assertEquals(InvoiceModelDaoHelper.getRawBalanceForRegularInvoice(invoice).doubleValue(), balance);
        Assert.assertEquals(InvoiceModelDaoHelper.getCBAAmount(invoice).doubleValue(), cbaAmount);
    }

    public void checkInvoicesEqual(final InvoiceModelDao retrievedInvoice, final Invoice invoice) {
        Assert.assertEquals(retrievedInvoice.getId(), invoice.getId());
        Assert.assertEquals(retrievedInvoice.getAccountId(), invoice.getAccountId());
        Assert.assertEquals(retrievedInvoice.getCurrency(), invoice.getCurrency());
        Assert.assertEquals(retrievedInvoice.getInvoiceDate(), invoice.getInvoiceDate());
        Assert.assertEquals(retrievedInvoice.getTargetDate(), invoice.getTargetDate());
        Assert.assertEquals(retrievedInvoice.getInvoiceItems().size(), invoice.getInvoiceItems().size());
        Assert.assertEquals(retrievedInvoice.getInvoicePayments().size(), invoice.getPayments().size());
    }

    public LocalDate buildDate(final int year, final int month, final int day) {
        return new LocalDate(year, month, day);
    }

    public BillingEvent createMockBillingEvent(@Nullable final Account account, final SubscriptionBase subscription,
                                               final DateTime effectiveDate,
                                               final Plan plan, final PlanPhase planPhase,
                                               @Nullable final BigDecimal fixedPrice, @Nullable final BigDecimal recurringPrice,
                                               final Currency currency, final BillingPeriod billingPeriod,
                                               final int billCycleDayLocal,
                                               final BillingMode billingMode, final String description,
                                               final long totalOrdering,
                                               final SubscriptionBaseTransitionType type) {

        final Account mockAccount = Mockito.mock(Account.class);
        Mockito.when(mockAccount.getTimeZone()).thenReturn(DateTimeZone.UTC);
        return new BillingEvent() {
            @Override
            public int getBillCycleDayLocal() {
                return billCycleDayLocal;
            }

            @Override
            public SubscriptionBase getSubscription() {
                return subscription;
            }

            @Override
            public DateTime getEffectiveDate() {
                return effectiveDate;
            }

            @Override
            public PlanPhase getPlanPhase() {
                return planPhase;
            }

            @Override
            public Plan getPlan() {
                return plan;
            }

            @Override
            public BillingPeriod getBillingPeriod() {
                return billingPeriod;
            }

            @Override
            public String getDescription() {
                return description;
            }

            @Override
            public BigDecimal getFixedPrice() {
                return fixedPrice;
            }

            @Override
            public BigDecimal getRecurringPrice(DateTime effectiveDate) {
                return recurringPrice;
            }

            @Override
            public Currency getCurrency() {
                return currency;
            }

            @Override
            public SubscriptionBaseTransitionType getTransitionType() {
                return type;
            }

            @Override
            public Long getTotalOrdering() {
                return totalOrdering;
            }

            @Override
            public List<Usage> getUsages() {
                return Collections.emptyList();
            }

            @Override
            public int compareTo(final BillingEvent e1) {
                if (!getSubscription().getId().equals(e1.getSubscription().getId())) { // First order by subscription
                    return getSubscription().getId().compareTo(e1.getSubscription().getId());
                } else { // subscriptions are the same
                    if (!getEffectiveDate().equals(e1.getEffectiveDate())) { // Secondly order by date
                        return getEffectiveDate().compareTo(e1.getEffectiveDate());
                    } else { // dates and subscriptions are the same
                        return getTotalOrdering().compareTo(e1.getTotalOrdering());
                    }
                }
            }
        };
    }

    public static class DryRunFutureDateArguments implements DryRunArguments {

        public DryRunFutureDateArguments() {
        }

        @Override
        public DryRunType getDryRunType() {
            return DryRunType.TARGET_DATE;
        }

        @Override
        public PlanPhaseSpecifier getPlanPhaseSpecifier() {
            return null;
        }

        @Override
        public SubscriptionEventType getAction() {
            return null;
        }

        @Override
        public UUID getSubscriptionId() {
            return null;
        }

        @Override
        public LocalDate getEffectiveDate() {
            return null;
        }

        @Override
        public UUID getBundleId() {
            return null;
        }

        @Override
        public BillingActionPolicy getBillingActionPolicy() {
            return null;
        }

        @Override
        public List<PlanPhasePriceOverride> getPlanPhasePriceOverrides() {
            return null;
        }
    }

    // Unfortunately, this helper is shared across fast and slow tests
    private boolean isFastTest() {
        return Mockito.mockingDetails(accountApi).isMock();
    }
}<|MERGE_RESOLUTION|>--- conflicted
+++ resolved
@@ -213,13 +213,8 @@
         Mockito.when(billingApi.getBillingEventsForAccountAndUpdateAccountBCD(Mockito.<UUID>any(), Mockito.<DryRunArguments>any(), Mockito.<InternalCallContext>any())).thenReturn(events);
 
         final InvoiceDispatcher dispatcher = new InvoiceDispatcher(generator, accountApi, billingApi, subscriptionApi,
-<<<<<<< HEAD
                                                                    invoiceDao, internalCallContextFactory, invoicePluginDispatcher, locker, busService.getBus(),
                                                                    null, invoiceConfig, clock, parkedAccountsManager);
-=======
-                                                                   invoiceDao, internalCallContextFactory, invoiceNotifier, invoicePluginDispatcher, locker, busService.getBus(),
-                                                                   notificationQueueService, invoiceConfig, clock, parkedAccountsManager);
->>>>>>> b21e4485
 
         Invoice invoice = dispatcher.processAccountFromNotificationOrBusEvent(account.getId(), targetDate, new DryRunFutureDateArguments(), internalCallContext);
         Assert.assertNotNull(invoice);
