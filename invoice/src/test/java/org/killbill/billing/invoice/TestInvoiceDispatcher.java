--- conflicted
+++ resolved
@@ -76,9 +76,8 @@
         subscription = invoiceUtil.createSubscription();
         context = internalCallContextFactory.createInternalCallContext(account.getId(), callContext);
 
-        final InvoiceNotifier invoiceNotifier = new NullInvoiceNotifier();
         dispatcher = new InvoiceDispatcher(generator, accountApi, billingApi, subscriptionApi, invoiceDao,
-                                           internalCallContextFactory, invoiceNotifier, invoicePluginDispatcher, locker, busService.getBus(),
+                                           internalCallContextFactory,  invoicePluginDispatcher, locker, busService.getBus(),
                                            notificationQueueService, invoiceConfig, clock, parkedAccountsManager);
 
     }
@@ -101,13 +100,9 @@
 
         final LocalDate target = internalCallContext.toLocalDate(effectiveDate);
 
-<<<<<<< HEAD
         final InvoiceDispatcher dispatcher = new InvoiceDispatcher(generator, accountApi, billingApi, subscriptionApi, invoiceDao,
                                                                    internalCallContextFactory, invoicePluginDispatcher, locker, busService.getBus(),
-                                                                   null, invoiceConfig, clock, parkedAccountsManager);
-=======
-        final InvoiceNotifier invoiceNotifier = new NullInvoiceNotifier();
->>>>>>> b21e4485
+                                                                   notificationQueueService, invoiceConfig, clock, parkedAccountsManager);
 
         Invoice invoice = dispatcher.processAccountFromNotificationOrBusEvent(accountId, target, new DryRunFutureDateArguments(), context);
         Assert.assertNotNull(invoice);
@@ -148,13 +143,9 @@
 
         final LocalDate target = internalCallContext.toLocalDate(effectiveDate);
 
-<<<<<<< HEAD
         final InvoiceDispatcher dispatcher = new InvoiceDispatcher(generator, accountApi, billingApi, subscriptionApi, invoiceDao,
                                                                    internalCallContextFactory, invoicePluginDispatcher, locker, busService.getBus(),
-                                                                   null, invoiceConfig, clock, parkedAccountsManager);
-=======
-        final InvoiceNotifier invoiceNotifier = new NullInvoiceNotifier();
->>>>>>> b21e4485
+                                                                   notificationQueueService, invoiceConfig, clock, parkedAccountsManager);
 
         // Verify initial tags state for account
         Assert.assertTrue(tagUserApi.getTagsForAccount(accountId, true, callContext).isEmpty());
@@ -299,13 +290,9 @@
                                                       31, BillingMode.IN_ADVANCE, "CHANGE", 3L, SubscriptionBaseTransitionType.CHANGE));
 
         Mockito.when(billingApi.getBillingEventsForAccountAndUpdateAccountBCD(Mockito.<UUID>any(), Mockito.<DryRunArguments>any(), Mockito.<InternalCallContext>any())).thenReturn(events);
-<<<<<<< HEAD
         final InvoiceDispatcher dispatcher = new InvoiceDispatcher(generator, accountApi, billingApi, subscriptionApi, invoiceDao,
                                                                    internalCallContextFactory, invoicePluginDispatcher, locker, busService.getBus(),
-                                                                   null, invoiceConfig, clock, parkedAccountsManager);
-=======
->>>>>>> b21e4485
-
+                                                                   notificationQueueService, invoiceConfig, clock, parkedAccountsManager);
         final Invoice invoice = dispatcher.processAccountFromNotificationOrBusEvent(account.getId(), new LocalDate("2012-07-30"), null, context);
         Assert.assertNotNull(invoice);
 
