/*
 * Copyright 2010-2011 Ning, Inc.
 *
 * Ning licenses this file to you under the Apache License, version 2.0
 * (the "License"); you may not use this file except in compliance with the
 * License.  You may obtain a copy of the License at:
 *
 *    http://www.apache.org/licenses/LICENSE-2.0
 *
 * Unless required by applicable law or agreed to in writing, software
 * distributed under the License is distributed on an "AS IS" BASIS, WITHOUT
 * WARRANTIES OR CONDITIONS OF ANY KIND, either express or implied.  See the
 * License for the specific language governing permissions and limitations
 * under the License.
 */

package com.ning.billing.invoice.glue;

import java.io.IOException;

import org.skife.jdbi.v2.IDBI;
import com.ning.billing.account.glue.AccountModule;
import com.ning.billing.catalog.glue.CatalogModule;
import com.ning.billing.dbi.MysqlTestingHelper;
import com.ning.billing.entitlement.glue.EntitlementModule;
import com.ning.billing.invoice.dao.InvoiceItemSqlDao;
import com.ning.billing.util.clock.Clock;
import com.ning.billing.util.clock.DefaultClock;
import com.ning.billing.util.glue.BusModule;
import com.ning.billing.util.notificationq.MockNotificationQueueService;
import com.ning.billing.util.notificationq.NotificationQueueService;

public class InvoiceModuleWithEmbeddedDb extends InvoiceModule {
    private final MysqlTestingHelper helper = new MysqlTestingHelper();
    private IDBI dbi;

    public void startDb() throws IOException {
        helper.startMysql();
    }

    public void initDb(final String ddl) throws IOException {
        helper.initDb(ddl);
    }

    public void stopDb() {
        helper.stopMysql();
    }

<<<<<<< HEAD
    public IDBI getIDBI() {
        return dbi;
    }

=======
>>>>>>> e3892f03
    public InvoiceItemSqlDao getInvoiceItemDao() {
        return dbi.onDemand(InvoiceItemSqlDao.class);
    }

    private void installNotificationQueue() {
        bind(NotificationQueueService.class).to(MockNotificationQueueService.class).asEagerSingleton();
    }

    @Override
    public void configure() {
        dbi = helper.getDBI();
        bind(IDBI.class).toInstance(dbi);

        bind(Clock.class).to(DefaultClock.class).asEagerSingleton();
        installNotificationQueue();
        install(new AccountModule());
        install(new CatalogModule());
        install(new EntitlementModule());

        super.configure();

        install(new BusModule());
    }
}<|MERGE_RESOLUTION|>--- conflicted
+++ resolved
@@ -18,6 +18,7 @@
 
 import java.io.IOException;
 
+import com.ning.billing.invoice.dao.InvoicePaymentSqlDao;
 import org.skife.jdbi.v2.IDBI;
 import com.ning.billing.account.glue.AccountModule;
 import com.ning.billing.catalog.glue.CatalogModule;
@@ -46,15 +47,12 @@
         helper.stopMysql();
     }
 
-<<<<<<< HEAD
-    public IDBI getIDBI() {
-        return dbi;
+    public InvoiceItemSqlDao getInvoiceItemSqlDao() {
+        return dbi.onDemand(InvoiceItemSqlDao.class);
     }
 
-=======
->>>>>>> e3892f03
-    public InvoiceItemSqlDao getInvoiceItemDao() {
-        return dbi.onDemand(InvoiceItemSqlDao.class);
+    public InvoicePaymentSqlDao getInvoicePaymentSqlDao() {
+        return dbi.onDemand(InvoicePaymentSqlDao.class);
     }
 
     private void installNotificationQueue() {
