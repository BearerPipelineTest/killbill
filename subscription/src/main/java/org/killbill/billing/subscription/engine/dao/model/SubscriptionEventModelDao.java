--- conflicted
+++ resolved
@@ -44,13 +44,7 @@
     private String planName;
     private String phaseName;
     private String priceListName;
-<<<<<<< HEAD
-=======
-    private long currentVersion;
     private int billingCycleDayLocal;
-
-
->>>>>>> 68bdf926
     private boolean isActive;
 
     public SubscriptionEventModelDao() {
@@ -58,15 +52,9 @@
     }
 
     public SubscriptionEventModelDao(final UUID id, final long totalOrdering, final EventType eventType, final ApiEventType userType,
-<<<<<<< HEAD
                                      final DateTime effectiveDate, final UUID subscriptionId,
-                                     final String planName, final String phaseName, final String priceListName,
+                                     final String planName, final String phaseName, final String priceListName, final int billingCycleDayLocal,
                                      final boolean active, final DateTime createDate, final DateTime updateDate) {
-=======
-                                     final DateTime requestedDate, final DateTime effectiveDate, final UUID subscriptionId,
-                                     final String planName, final String phaseName, final String priceListName, final long currentVersion,
-                                     final int billingCycleDayLocal, final boolean active, final DateTime createDate, final DateTime updateDate) {
->>>>>>> 68bdf926
         super(id, createDate, updateDate);
         this.totalOrdering = totalOrdering;
         this.eventType = eventType;
@@ -76,11 +64,7 @@
         this.planName = planName;
         this.phaseName = phaseName;
         this.priceListName = priceListName;
-<<<<<<< HEAD
-=======
-        this.currentVersion = currentVersion;
         this.billingCycleDayLocal = billingCycleDayLocal;
->>>>>>> 68bdf926
         this.isActive = active;
     }
 
@@ -100,11 +84,7 @@
             this.phaseName = null;
         }
         this.priceListName = eventType == EventType.API_USER ? ((ApiEvent) src).getPriceList() : null;
-<<<<<<< HEAD
-=======
-        this.currentVersion = src.getActiveVersion();
         this.billingCycleDayLocal = eventType == EventType.BCD_UPDATE ? ((BCDEvent) src).getBillCycleDayLocal() : 0;
->>>>>>> 68bdf926
         this.isActive = src.isActive();
     }
 
@@ -140,17 +120,10 @@
         return priceListName;
     }
 
-<<<<<<< HEAD
-=======
-    public long getCurrentVersion() {
-        return currentVersion;
-    }
-
     public int getBillingCycleDayLocal() {
         return billingCycleDayLocal;
     }
 
->>>>>>> 68bdf926
     // TODO required for jdbi binder
     public boolean getIsActive() {
         return isActive;
@@ -192,17 +165,11 @@
         this.priceListName = priceListName;
     }
 
-<<<<<<< HEAD
-=======
-    public void setCurrentVersion(final long currentVersion) {
-        this.currentVersion = currentVersion;
-    }
 
     public void setBillingCycleDayLocal(final int billingCycleDayLocal) {
         this.billingCycleDayLocal = billingCycleDayLocal;
     }
 
->>>>>>> 68bdf926
     public void setIsActive(final boolean isActive) {
         this.isActive = isActive;
     }
@@ -213,18 +180,6 @@
             return null;
         }
 
-<<<<<<< HEAD
-        final EventBaseBuilder<?> base = ((src.getEventType() == EventType.PHASE) ?
-                                          new PhaseEventBuilder() :
-                                          new ApiEventBuilder())
-                .setTotalOrdering(src.getTotalOrdering())
-                .setUuid(src.getId())
-                .setSubscriptionId(src.getSubscriptionId())
-                .setCreatedDate(src.getCreatedDate())
-                .setUpdatedDate(src.getUpdatedDate())
-                .setEffectiveDate(src.getEffectiveDate())
-                .setActive(src.isActive());
-=======
         final EventBaseBuilder<?> base;
         if (src.getEventType() == EventType.PHASE) {
             base = new PhaseEventBuilder();
@@ -239,9 +194,7 @@
             .setCreatedDate(src.getCreatedDate())
             .setUpdatedDate(src.getUpdatedDate())
             .setEffectiveDate(src.getEffectiveDate())
-            .setActiveVersion(src.getCurrentVersion())
             .setActive(src.isActive());
->>>>>>> 68bdf926
 
         SubscriptionBaseEvent result;
         if (src.getEventType() == EventType.PHASE) {
@@ -275,11 +228,7 @@
         sb.append(", planName='").append(planName).append('\'');
         sb.append(", phaseName='").append(phaseName).append('\'');
         sb.append(", priceListName='").append(priceListName).append('\'');
-<<<<<<< HEAD
-=======
-        sb.append(", currentVersion=").append(currentVersion);
         sb.append(", billingCycleDayLocal=").append(billingCycleDayLocal);
->>>>>>> 68bdf926
         sb.append(", isActive=").append(isActive);
         sb.append('}');
         return sb.toString();
