--- conflicted
+++ resolved
@@ -227,13 +227,8 @@
         try {
 
             for (final DefaultSubscriptionBase subscription : subscriptions) {
-<<<<<<< HEAD
                 final BillingAlignment billingAlignment = (subscription.getState() == EntitlementState.PENDING ? null : catalogInternalApi.getFullCatalog(true, true, context).billingAlignment(new PlanPhaseSpecifier(subscription.getLastActivePlan().getName(), subscription.getLastActivePhase().getPhaseType()), clock.getUTCNow()));
-                final DateTime effectiveDate = subscription.getPlanChangeEffectiveDate(policy, billingAlignment, accountTimeZone, accountBillCycleDayLocal, context);
-=======
-                final BillingAlignment billingAlignment = (subscription.getState() == EntitlementState.PENDING ? null : catalogService.getFullCatalog(true, true, context).billingAlignment(new PlanPhaseSpecifier(subscription.getLastActivePlan().getName(), subscription.getLastActivePhase().getPhaseType()), clock.getUTCNow()));
                 final DateTime effectiveDate = subscription.getPlanChangeEffectiveDate(policy, billingAlignment, accountBillCycleDayLocal, context);
->>>>>>> f4339844
                 subscriptionsWithEffectiveDate.put(subscription, effectiveDate);
             }
         } catch (final CatalogApiException e) {
