--- conflicted
+++ resolved
@@ -624,15 +624,7 @@
                 final SubscriptionEventSqlDao transactional = entitySqlDaoWrapperFactory.become(SubscriptionEventSqlDao.class);
                 final UUID subscriptionId = subscription.getId();
 
-<<<<<<< HEAD
-                cancelFutureEventsFromTransaction(subscriptionId, changeEvents.get(0).getEffectiveDate(), entitySqlDaoWrapperFactory, context);
-=======
-                final List<SubscriptionBaseEvent> changeEventsTweakedWithMigrateBilling = reinsertFutureMigrateBillingEventOnChangeFromTransaction(subscriptionId,
-                                                                                                                                                   changeEvents,
-                                                                                                                                                   entitySqlDaoWrapperFactory,
-                                                                                                                                                   context);
                 cancelFutureEventsFromTransaction(subscriptionId, changeEvents.get(0).getEffectiveDate(), entitySqlDaoWrapperFactory, false, context);
->>>>>>> 68bdf926
 
                 for (final SubscriptionBaseEvent cur : changeEvents) {
                     transactional.create(new SubscriptionEventModelDao(cur), context);
@@ -654,81 +646,6 @@
     }
 
 
-<<<<<<< HEAD
-=======
-        String prevPlan = null;
-        String prevPhase = null;
-        String prevPriceList = null;
-        String curPlan = null;
-        String curPhase = null;
-        String curPriceList = null;
-
-        for (SubscriptionBaseEvent cur : changeEvents) {
-            switch (cur.getType()) {
-                case API_USER:
-                    final ApiEvent apiEvent = (ApiEvent) cur;
-                    curPlan = apiEvent.getEventPlan();
-                    curPhase = apiEvent.getEventPlanPhase();
-                    curPriceList = apiEvent.getPriceList();
-                    break;
-
-                case PHASE:
-                    final PhaseEvent phaseEvent = (PhaseEvent) cur;
-                    curPhase = phaseEvent.getPhase();
-                    break;
-
-                case BCD_UPDATE:
-                    break;
-
-                default:
-                    throw new SubscriptionBaseError("Unknown event type " + cur.getType());
-            }
-
-            if (cur.getEffectiveDate().compareTo(migrateBillingEvent.getEffectiveDate()) > 0) {
-                if (cur.getType() == EventType.API_USER && ((ApiEvent) cur).getApiEventType() == ApiEventType.CHANGE) {
-                    // This is an EOT change that is occurring after the MigrateBilling : returns same list
-                    return changeEvents;
-                }
-                // We found the first event after the migrate billing
-                break;
-            }
-            prevPlan = curPlan;
-            prevPhase = curPhase;
-            prevPriceList = curPriceList;
-        }
-
-        if (prevPlan != null) {
-            // Create the new MIGRATE_BILLING with same effectiveDate but new plan information
-            final DateTime now = clock.getUTCNow();
-            final ApiEventBuilder builder = new ApiEventBuilder()
-                    .setActive(true)
-                    .setApiEventType(ApiEventType.MIGRATE_BILLING)
-                    .setFromDisk(true)
-                    .setTotalOrdering(migrateBillingEvent.getTotalOrdering())
-                    .setUuid(UUIDs.randomUUID())
-                    .setSubscriptionId(migrateBillingEvent.getSubscriptionId())
-                    .setCreatedDate(now)
-                    .setUpdatedDate(now)
-                    .setEffectiveDate(migrateBillingEvent.getEffectiveDate())
-                    .setActiveVersion(migrateBillingEvent.getCurrentVersion())
-                    .setEventPlan(prevPlan)
-                    .setEventPlanPhase(prevPhase)
-                    .setEventPriceList(prevPriceList);
-
-            final SubscriptionBaseEvent newMigrateBillingEvent = new ApiEventMigrateBilling(builder);
-            changeEvents.add(newMigrateBillingEvent);
-
-            Collections.sort(changeEvents, new Comparator<SubscriptionBaseEvent>() {
-                @Override
-                public int compare(final SubscriptionBaseEvent o1, final SubscriptionBaseEvent o2) {
-                    return o1.getEffectiveDate().compareTo(o2.getEffectiveDate());
-                }
-            });
-        }
-
-        return changeEvents;
-    }
->>>>>>> 68bdf926
 
     private List<SubscriptionBaseEvent> filterSubscriptionBaseEvents(final List<SubscriptionEventModelDao> models) {
         final Collection<SubscriptionEventModelDao> filteredModels = Collections2.filter(models, new Predicate<SubscriptionEventModelDao>() {
