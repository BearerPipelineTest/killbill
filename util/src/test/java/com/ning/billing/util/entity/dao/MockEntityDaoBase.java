/*
 * Copyright 2010-2012 Ning, Inc.
 *
 * Ning licenses this file to you under the Apache License, version 2.0
 * (the "License"); you may not use this file except in compliance with the
 * License.  You may obtain a copy of the License at:
 *
 *    http://www.apache.org/licenses/LICENSE-2.0
 *
 * Unless required by applicable law or agreed to in writing, software
 * distributed under the License is distributed on an "AS IS" BASIS, WITHOUT
 * WARRANTIES OR CONDITIONS OF ANY KIND, either express or implied.  See the
 * License for the specific language governing permissions and limitations
 * under the License.
 */

package com.ning.billing.util.entity.dao;

import java.util.ArrayList;
import java.util.HashMap;
import java.util.List;
import java.util.Map;
import java.util.UUID;
import java.util.concurrent.atomic.AtomicLong;

import com.ning.billing.BillingExceptionBase;
import com.ning.billing.callcontext.InternalCallContext;
import com.ning.billing.callcontext.InternalTenantContext;
import com.ning.billing.util.entity.DefaultPagination;
import com.ning.billing.util.entity.Entity;
import com.ning.billing.util.entity.Pagination;

import com.google.common.collect.ImmutableList;
import com.google.common.collect.ImmutableMap;

public class MockEntityDaoBase<M extends EntityModelDao<E>, E extends Entity, U extends BillingExceptionBase> implements EntityDao<M, E, U> {

    protected static final AtomicLong autoIncrement = new AtomicLong(1);

    protected final Map<UUID, Map<Long, M>> entities = new HashMap<UUID, Map<Long, M>>();

    @Override
    public void create(final M entity, final InternalCallContext context) throws U {
        entities.put(entity.getId(), ImmutableMap.<Long, M>of(autoIncrement.incrementAndGet(), entity));
    }

    @Override
    public Long getRecordId(final UUID id, final InternalTenantContext context) {
        return entities.get(id).keySet().iterator().next();
    }

    @Override
    public M getByRecordId(final Long recordId, final InternalTenantContext context) {
        for (final Map<Long, M> cur : entities.values()) {
            if (cur.keySet().iterator().next().equals(recordId)) {
                cur.values().iterator().next();
            }
        }
        return null;
    }

    @Override
    public M getById(final UUID id, final InternalTenantContext context) {
        return entities.get(id).values().iterator().next();
    }

    @Override
    public Pagination<M> getAll(final InternalTenantContext context) {
        final List<M> result = new ArrayList<M>();
        for (final Map<Long, M> cur : entities.values()) {
            result.add(cur.values().iterator().next());
        }
        return new DefaultPagination<M>(getCount(context), result.iterator());
    }

    @Override
<<<<<<< HEAD
    public Pagination<M> get(final Long offset, final Long rowCount, final InternalTenantContext context) {
        return DefaultPagination.<M>build(offset, rowCount, ImmutableList.<M>copyOf(getAll(context)));
=======
    public Pagination<M> get(final Long offset, final Long limit, final InternalTenantContext context) {
        return DefaultPagination.<M>build(offset, limit, ImmutableList.<M>copyOf(getAll(context)));
>>>>>>> 66515290
    }

    @Override
    public Long getCount(final InternalTenantContext context) {
        return (long) entities.keySet().size();
    }

    public void update(final M entity, final InternalCallContext context) {
        final Long entityRecordId = getRecordId(entity.getId(), context);
        entities.get(entity.getId()).put(entityRecordId, entity);
    }

    public void delete(final M entity, final InternalCallContext context) {
        entities.remove(entity.getId());
    }

    @Override
    public void test(final InternalTenantContext context) {
    }
}<|MERGE_RESOLUTION|>--- conflicted
+++ resolved
@@ -74,13 +74,8 @@
     }
 
     @Override
-<<<<<<< HEAD
-    public Pagination<M> get(final Long offset, final Long rowCount, final InternalTenantContext context) {
-        return DefaultPagination.<M>build(offset, rowCount, ImmutableList.<M>copyOf(getAll(context)));
-=======
     public Pagination<M> get(final Long offset, final Long limit, final InternalTenantContext context) {
         return DefaultPagination.<M>build(offset, limit, ImmutableList.<M>copyOf(getAll(context)));
->>>>>>> 66515290
     }
 
     @Override
