--- conflicted
+++ resolved
@@ -25,10 +25,6 @@
 
 import org.joda.time.DateTime;
 import org.skife.jdbi.v2.IDBI;
-<<<<<<< HEAD
-=======
-import org.skife.jdbi.v2.tweak.HandleCallback;
->>>>>>> 9f5ba6e4
 import org.slf4j.Logger;
 import org.slf4j.LoggerFactory;
 import org.testng.Assert;
@@ -40,10 +36,8 @@
 import com.ning.billing.KillbillTestSuiteWithEmbeddedDB;
 import com.ning.billing.dbi.MysqlTestingHelper;
 import com.ning.billing.util.UtilTestSuiteWithEmbeddedDB;
-import com.ning.billing.util.callcontext.InternalCallContextFactory;
 import com.ning.billing.util.clock.Clock;
 import com.ning.billing.util.clock.ClockMock;
-import com.ning.billing.util.config.NotificationConfig;
 import com.ning.billing.util.entity.dao.EntitySqlDao;
 import com.ning.billing.util.entity.dao.EntitySqlDaoTransactionWrapper;
 import com.ning.billing.util.entity.dao.EntitySqlDaoTransactionalJdbiWrapper;
@@ -67,12 +61,6 @@
 
 @Guice(modules = TestNotificationQueue.TestNotificationQueueModule.class)
 public class TestNotificationQueue extends UtilTestSuiteWithEmbeddedDB {
-<<<<<<< HEAD
-=======
-
-    private final Logger log = LoggerFactory.getLogger(TestNotificationQueue.class);
-
->>>>>>> 9f5ba6e4
 
     private final Logger log = LoggerFactory.getLogger(TestNotificationQueue.class);
 
@@ -87,12 +75,9 @@
     @Inject
     private Clock clock;
 
-<<<<<<< HEAD
-=======
     @Inject
     NotificationQueueService queueService;
 
->>>>>>> 9f5ba6e4
     private int eventsReceived;
 
     private static final class TestNotificationKey implements NotificationKey, Comparable<TestNotificationKey> {
@@ -147,27 +132,12 @@
 
         final Map<NotificationKey, Boolean> expectedNotifications = new TreeMap<NotificationKey, Boolean>();
 
-<<<<<<< HEAD
-        final DefaultNotificationQueue queue = new DefaultNotificationQueue(dbi, clock, "test-svc", "foo",
-                                                                            new NotificationQueueHandler() {
-                                                                                @Override
-                                                                                public void handleReadyNotification(final NotificationKey notificationKey, final DateTime eventDateTime, final UUID userToken, final Long accountRecordId, final Long tenantRecordId) {
-                                                                                    synchronized (expectedNotifications) {
-                                                                                        log.info("Handler received key: " + notificationKey);
-
-                                                                                        expectedNotifications.put(notificationKey, Boolean.TRUE);
-                                                                                        expectedNotifications.notify();
-                                                                                    }
-                                                                                }
-                                                                            },
-                                                                            getNotificationConfig(false, 100, 1, 10000),
-                                                                            new InternalCallContextFactory(dbi, clock));
-=======
+
         final NotificationQueue queue = queueService.createNotificationQueue("test-svc",
                                                                              "foo",
                                                                              new NotificationQueueHandler() {
                                                                                  @Override
-                                                                                 public void handleReadyNotification(final NotificationKey notificationKey, final DateTime eventDateTime, final Long accountRecordId, final Long tenantRecordId) {
+                                                                                 public void handleReadyNotification(final NotificationKey notificationKey, final DateTime eventDateTime, final UUID userToken, final Long accountRecordId, final Long tenantRecordId) {
                                                                                      synchronized (expectedNotifications) {
                                                                                          log.info("Handler received key: " + notificationKey);
 
@@ -176,7 +146,6 @@
                                                                                      }
                                                                                  }
                                                                              });
->>>>>>> 9f5ba6e4
 
         queue.startQueue();
 
@@ -189,9 +158,13 @@
         expectedNotifications.put(notificationKey, Boolean.FALSE);
 
         // Insert dummy to be processed in 2 sec'
-        entitySqlDaoTransactionalJdbiWrapper.execute(new EntitySqlDaoTransactionWrapper<Void>() {
-            @Override
-            public Void inTransaction(final EntitySqlDaoWrapperFactory<EntitySqlDao> entitySqlDaoWrapperFactory) throws Exception {
+        entitySqlDaoTransactionalJdbiWrapper.execute(new EntitySqlDaoTransactionWrapper<Void>()
+
+        {
+            @Override
+            public Void inTransaction(
+                    final EntitySqlDaoWrapperFactory<EntitySqlDao> entitySqlDaoWrapperFactory) throws
+                                                                                               Exception {
 
                 entitySqlDaoWrapperFactory.transmogrify(DummySqlTest.class).insertDummy(obj);
                 queue.recordFutureNotificationFromTransaction(entitySqlDaoWrapperFactory, readyTime, notificationKey, internalCallContext);
@@ -199,18 +172,33 @@
 
                 return null;
             }
-        });
+        }
+
+                                                    );
 
         // Move time in the future after the notification effectiveDate
-        ((ClockMock) clock).setDeltaFromReality(3000);
+        ((ClockMock) clock).
+
+                                   setDeltaFromReality(3000);
 
         // Notification should have kicked but give it at least a sec' for thread scheduling
-        await().atMost(1, MINUTES).until(new Callable<Boolean>() {
-            @Override
-            public Boolean call() throws Exception {
-                return expectedNotifications.get(notificationKey);
-            }
-        });
+        await()
+
+                .
+
+                        atMost(1, MINUTES)
+
+                .
+
+                        until(new Callable<Boolean>() {
+                            @Override
+                            public Boolean call() throws
+                                                  Exception {
+                                return expectedNotifications.get(notificationKey);
+                            }
+                        }
+
+                             );
 
         queue.stopQueue();
         Assert.assertTrue(expectedNotifications.get(notificationKey));
@@ -220,26 +208,12 @@
     public void testManyNotifications() throws Exception {
         final Map<NotificationKey, Boolean> expectedNotifications = new TreeMap<NotificationKey, Boolean>();
 
-<<<<<<< HEAD
-        final DefaultNotificationQueue queue = new DefaultNotificationQueue(dbi, clock, "test-svc", "many",
-                                                                            new NotificationQueueHandler() {
-                                                                                @Override
-                                                                                public void handleReadyNotification(final NotificationKey notificationKey, final DateTime eventDateTime, final UUID userToken, final Long accountRecordId, final Long tenantRecordId) {
-                                                                                    synchronized (expectedNotifications) {
-                                                                                        expectedNotifications.put(notificationKey, Boolean.TRUE);
-                                                                                        expectedNotifications.notify();
-                                                                                    }
-                                                                                }
-                                                                            },
-                                                                            getNotificationConfig(false, 100, 10, 10000),
-                                                                            new InternalCallContextFactory(dbi, clock));
-=======
 
         final NotificationQueue queue = queueService.createNotificationQueue("test-svc",
                                                                              "many",
                                                                              new NotificationQueueHandler() {
                                                                                  @Override
-                                                                                 public void handleReadyNotification(final NotificationKey notificationKey, final DateTime eventDateTime, final Long accountRecordId, final Long tenantRecordId) {
+                                                                                 public void handleReadyNotification(final NotificationKey notificationKey, final DateTime eventDateTime, final UUID userToken, final Long accountRecordId, final Long tenantRecordId) {
                                                                                      synchronized (expectedNotifications) {
                                                                                          log.info("Handler received key: " + notificationKey.toString());
 
@@ -248,8 +222,6 @@
                                                                                      }
                                                                                  }
                                                                              });
->>>>>>> 9f5ba6e4
-
         queue.startQueue();
 
         final DateTime now = clock.getUTCNow();
@@ -325,7 +297,6 @@
     public void testMultipleHandlerNotification() throws Exception {
         final Map<NotificationKey, Boolean> expectedNotificationsFred = new TreeMap<NotificationKey, Boolean>();
         final Map<NotificationKey, Boolean> expectedNotificationsBarney = new TreeMap<NotificationKey, Boolean>();
-
 
 
         final NotificationQueue queueFred = queueService.createNotificationQueue("UtilTest", "Fred", new NotificationQueueHandler() {
@@ -403,27 +374,12 @@
         final UUID key2 = UUID.randomUUID();
         final NotificationKey notificationKey2 = new TestNotificationKey(key2.toString());
 
-<<<<<<< HEAD
-        final DefaultNotificationQueue queue = new DefaultNotificationQueue(dbi, clock, "test-svc", "many",
-                                                                            new NotificationQueueHandler() {
-                                                                                @Override
-                                                                                public void handleReadyNotification(final NotificationKey inputKey, final DateTime eventDateTime, final UUID userToken, final Long accountRecordId, final Long tenantRecordId) {
-                                                                                    if (inputKey.equals(notificationKey) || inputKey.equals(notificationKey2)) { //ignore stray events from other tests
-                                                                                        log.info("Received notification with key: " + notificationKey);
-                                                                                        eventsReceived++;
-                                                                                    }
-                                                                                }
-                                                                            },
-                                                                            getNotificationConfig(false, 100, 10, 10000),
-                                                                            new InternalCallContextFactory(dbi, clock));
-=======
->>>>>>> 9f5ba6e4
 
         final NotificationQueue queue = queueService.createNotificationQueue("test-svc",
                                                                              "remove",
                                                                              new NotificationQueueHandler() {
                                                                                  @Override
-                                                                                 public void handleReadyNotification(final NotificationKey inputKey, final DateTime eventDateTime, final Long accountRecordId, final Long tenantRecordId) {
+                                                                                 public void handleReadyNotification(final NotificationKey inputKey, final DateTime eventDateTime, final UUID userToken, final Long accountRecordId, final Long tenantRecordId) {
                                                                                      if (inputKey.equals(notificationKey) || inputKey.equals(notificationKey2)) { //ignore stray events from other tests
                                                                                          log.info("Received notification with key: " + notificationKey);
                                                                                          eventsReceived++;
