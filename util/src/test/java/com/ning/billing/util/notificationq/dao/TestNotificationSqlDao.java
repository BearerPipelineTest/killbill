--- conflicted
+++ resolved
@@ -20,11 +20,10 @@
 import java.sql.SQLException;
 import java.util.List;
 import java.util.UUID;
-import java.util.concurrent.atomic.AtomicInteger;
+
 import org.apache.commons.io.IOUtils;
 import org.joda.time.DateTime;
 import org.joda.time.DateTimeZone;
-import org.skife.jdbi.v2.DBI;
 import org.skife.jdbi.v2.Handle;
 import org.skife.jdbi.v2.IDBI;
 import org.skife.jdbi.v2.tweak.HandleCallback;
@@ -121,20 +120,20 @@
         assertEquals(notification.getNextAvailableDate(), null);
 
         DateTime nextAvailable = now.plusMinutes(5);
-        int res = dao.claimNotification(ownerId, nextAvailable.toDate(), notification.getId(), now.toDate());
+        int res = dao.claimNotification(ownerId, nextAvailable.toDate(), notification.getId().toString(), now.toDate());
         assertEquals(res, 1);
-        dao.insertClaimedHistory(ownerId, now.toDate(), notification.getUUID().toString());
-
-        notification = fetchNotification(notification.getUUID().toString());
+        dao.insertClaimedHistory(ownerId, now.toDate(), notification.getId().toString());
+
+        notification = fetchNotification(notification.getId().toString());
         assertEquals(notification.getNotificationKey(), notificationKey);
         validateDate(notification.getEffectiveDate(), effDt);
         assertEquals(notification.getOwner().toString(), ownerId);
         assertEquals(notification.getProcessingState(), NotificationLifecycleState.IN_PROCESSING);
         validateDate(notification.getNextAvailableDate(), nextAvailable);
 
-        dao.clearNotification(notification.getId(), ownerId);
-
-        notification = fetchNotification(notification.getUUID().toString());
+        dao.clearNotification(notification.getId().toString(), ownerId);
+
+        notification = fetchNotification(notification.getId().toString());
         assertEquals(notification.getNotificationKey(), notificationKey);
         validateDate(notification.getEffectiveDate(), effDt);
         //assertEquals(notification.getOwner(), null);
@@ -152,14 +151,9 @@
                         " record_id " +
                 		", id" +
                 		", notification_key" +
-<<<<<<< HEAD
                 		", created_date" +
+                		", creating_owner" +
                 		", effective_date" +
-=======
-                		", created_dt" +
-                		", creating_owner" +
-                		", effective_dt" +
->>>>>>> 60922566
                 		", queue_name" +
                 		", processing_owner" +
                 		", processing_available_date" +
