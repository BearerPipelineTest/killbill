DROP TABLE IF EXISTS custom_fields;
CREATE TABLE custom_fields (
    record_id int(11) unsigned NOT NULL AUTO_INCREMENT,
    id char(36) NOT NULL,
    object_id char(36) NOT NULL,
    object_type varchar(30) NOT NULL,
    field_name varchar(30) NOT NULL,
    field_value varchar(255),
    created_by varchar(50) NOT NULL,
    created_date datetime NOT NULL,
    updated_by varchar(50) DEFAULT NULL,
    updated_date datetime DEFAULT NULL,
    PRIMARY KEY(record_id)
) ENGINE=innodb;
CREATE UNIQUE INDEX custom_fields_id ON custom_fields(id);
CREATE INDEX custom_fields_object_id_object_type ON custom_fields(object_id, object_type);
CREATE UNIQUE INDEX custom_fields_unique ON custom_fields(object_id, object_type, field_name);

DROP TABLE IF EXISTS custom_field_history;
CREATE TABLE custom_field_history (
    history_record_id int(11) unsigned NOT NULL AUTO_INCREMENT,
    record_id int(11) unsigned NOT NULL,
    id char(36) NOT NULL,
    object_id char(36) NOT NULL,
    object_type varchar(30) NOT NULL,
    field_name varchar(30),
    field_value varchar(255),
    updated_by varchar(50) NOT NULL,
    date datetime NOT NULL,
    change_type char(6) NOT NULL,
    PRIMARY KEY(history_record_id)
) ENGINE=innodb;
CREATE INDEX custom_field_history_record_id ON custom_field_history(record_id);
CREATE INDEX custom_field_history_object_id_object_type ON custom_fields(object_id, object_type);

DROP TABLE IF EXISTS tag_descriptions;
DROP TABLE IF EXISTS tag_definitions;
CREATE TABLE tag_definitions (
    record_id int(11) unsigned NOT NULL AUTO_INCREMENT,
    id char(36) NOT NULL,
    name varchar(20) NOT NULL,
    description varchar(200) NOT NULL,
    created_by varchar(50) NOT NULL,
    created_date datetime NOT NULL,
    updated_by varchar(50) NOT NULL,
    updated_date datetime NOT NULL,
    PRIMARY KEY(record_id)
) ENGINE=innodb;
CREATE UNIQUE INDEX tag_definitions_id ON tag_definitions(id);
CREATE UNIQUE INDEX tag_definitions_name ON tag_definitions(name);

DROP TABLE IF EXISTS tag_definition_history;
CREATE TABLE tag_definition_history (
    history_record_id int(11) unsigned NOT NULL AUTO_INCREMENT,
    record_id int(11) unsigned NOT NULL,
    id char(36) NOT NULL,
    name varchar(30) NOT NULL,
    created_by varchar(50),
    description varchar(200),
    change_type char(6) NOT NULL,
    updated_by varchar(50) NOT NULL,
    date datetime NOT NULL,
    PRIMARY KEY(history_record_id)
) ENGINE=innodb;
CREATE INDEX tag_definition_history_id ON tag_definition_history(id);
CREATE INDEX tag_definition_history_record_id ON tag_definition_history(record_id);
CREATE INDEX tag_definition_history_name ON tag_definition_history(name);

DROP TABLE IF EXISTS tags;
CREATE TABLE tags (
    record_id int(11) unsigned NOT NULL AUTO_INCREMENT,
    id char(36) NOT NULL,
    tag_definition_name varchar(20) NOT NULL,
    object_id char(36) NOT NULL,
    object_type varchar(30) NOT NULL,
    created_by varchar(50) NOT NULL,
    created_date datetime NOT NULL,
    PRIMARY KEY(record_id)
) ENGINE = innodb;
CREATE UNIQUE INDEX tags_id ON tags(id);
CREATE INDEX tags_by_object ON tags(object_id);
CREATE UNIQUE INDEX tags_unique ON tags(tag_definition_name, object_id);

DROP TABLE IF EXISTS tag_history;
CREATE TABLE tag_history (
    history_record_id int(11) unsigned NOT NULL AUTO_INCREMENT,
    record_id int(11) unsigned NOT NULL,
    id char(36) NOT NULL,
    object_id char(36) NOT NULL,
    object_type varchar(30) NOT NULL,
    tag_definition_name varchar(20) NOT NULL,
    updated_by varchar(50) NOT NULL,
    date datetime NOT NULL,
    change_type char(6) NOT NULL,
    PRIMARY KEY(history_record_id)
) ENGINE = innodb;
CREATE INDEX tag_history_record_id ON tag_history(record_id);
CREATE INDEX tag_history_by_object ON tags(object_id);

DROP TABLE IF EXISTS notifications;
CREATE TABLE notifications (
    record_id int(11) unsigned NOT NULL AUTO_INCREMENT,
    id char(36) NOT NULL,
    created_date datetime NOT NULL,
	notification_key varchar(256) NOT NULL,
<<<<<<< HEAD
    effective_date datetime NOT NULL,
=======
	creating_owner char(50) NOT NULL,
    effective_dt datetime NOT NULL,
>>>>>>> 60922566
    queue_name char(64) NOT NULL,
    processing_owner char(50) DEFAULT NULL,
    processing_available_date datetime DEFAULT NULL,
    processing_state varchar(14) DEFAULT 'AVAILABLE',
    PRIMARY KEY(record_id)
) ENGINE=innodb;
CREATE UNIQUE INDEX notifications_id ON notifications(id);
CREATE INDEX  `idx_comp_where` ON notifications (`effective_date`, `queue_name`, `processing_state`,`processing_owner`,`processing_available_date`);
CREATE INDEX  `idx_update` ON notifications (`processing_state`,`processing_owner`,`processing_available_date`);
CREATE INDEX  `idx_get_ready` ON notifications (`effective_date`,`created_date`,`id`);

DROP TABLE IF EXISTS claimed_notifications;
CREATE TABLE claimed_notifications (
<<<<<<< HEAD
    record_id int(11) unsigned NOT NULL AUTO_INCREMENT,
    sequence_id int(11) unsigned NOT NULL,
=======
    id int(11) unsigned NOT NULL AUTO_INCREMENT,
>>>>>>> 60922566
    owner_id varchar(64) NOT NULL,
    claimed_date datetime NOT NULL,
    notification_id char(36) NOT NULL,
    PRIMARY KEY(record_id)
) ENGINE=innodb;

DROP TABLE IF EXISTS audit_log;
CREATE TABLE audit_log (
    id int(11) unsigned NOT NULL AUTO_INCREMENT,
    table_name varchar(50) NOT NULL,
    record_id int(11) NOT NULL,
    change_type char(6) NOT NULL,
    change_date datetime NOT NULL,
    changed_by varchar(50) NOT NULL,
    reason_code varchar(20) DEFAULT NULL,
    comments varchar(255) DEFAULT NULL,
    user_token char(36),
    PRIMARY KEY(id)
) ENGINE=innodb;
CREATE INDEX audit_log_fetch_record ON audit_log(table_name, record_id);
CREATE INDEX audit_log_user_name ON audit_log(changed_by);

DROP TABLE IF EXISTS bus_events;
CREATE TABLE bus_events (
    record_id int(11) unsigned NOT NULL AUTO_INCREMENT,
    class_name varchar(128) NOT NULL, 
<<<<<<< HEAD
    event_json varchar(1024) NOT NULL,     
    created_date datetime NOT NULL,
=======
    event_json varchar(2048) NOT NULL,     
    created_dt datetime NOT NULL,
    creating_owner char(50) NOT NULL,
>>>>>>> 60922566
    processing_owner char(50) DEFAULT NULL,
    processing_available_date datetime DEFAULT NULL,
    processing_state varchar(14) DEFAULT 'AVAILABLE',
    PRIMARY KEY(record_id)
) ENGINE=innodb;
CREATE INDEX  `idx_bus_where` ON bus_events (`processing_state`,`processing_owner`,`processing_available_date`);

DROP TABLE IF EXISTS claimed_bus_events;
CREATE TABLE claimed_bus_events (
    record_id int(11) unsigned NOT NULL AUTO_INCREMENT,
    owner_id varchar(64) NOT NULL,
    claimed_date datetime NOT NULL,
    bus_event_id char(36) NOT NULL,
    PRIMARY KEY(record_id)
) ENGINE=innodb;<|MERGE_RESOLUTION|>--- conflicted
+++ resolved
@@ -103,12 +103,8 @@
     id char(36) NOT NULL,
     created_date datetime NOT NULL,
 	notification_key varchar(256) NOT NULL,
-<<<<<<< HEAD
+	creating_owner char(50) NOT NULL,
     effective_date datetime NOT NULL,
-=======
-	creating_owner char(50) NOT NULL,
-    effective_dt datetime NOT NULL,
->>>>>>> 60922566
     queue_name char(64) NOT NULL,
     processing_owner char(50) DEFAULT NULL,
     processing_available_date datetime DEFAULT NULL,
@@ -122,12 +118,7 @@
 
 DROP TABLE IF EXISTS claimed_notifications;
 CREATE TABLE claimed_notifications (
-<<<<<<< HEAD
     record_id int(11) unsigned NOT NULL AUTO_INCREMENT,
-    sequence_id int(11) unsigned NOT NULL,
-=======
-    id int(11) unsigned NOT NULL AUTO_INCREMENT,
->>>>>>> 60922566
     owner_id varchar(64) NOT NULL,
     claimed_date datetime NOT NULL,
     notification_id char(36) NOT NULL,
@@ -154,14 +145,9 @@
 CREATE TABLE bus_events (
     record_id int(11) unsigned NOT NULL AUTO_INCREMENT,
     class_name varchar(128) NOT NULL, 
-<<<<<<< HEAD
-    event_json varchar(1024) NOT NULL,     
+    event_json varchar(2048) NOT NULL,     
     created_date datetime NOT NULL,
-=======
-    event_json varchar(2048) NOT NULL,     
-    created_dt datetime NOT NULL,
     creating_owner char(50) NOT NULL,
->>>>>>> 60922566
     processing_owner char(50) DEFAULT NULL,
     processing_available_date datetime DEFAULT NULL,
     processing_state varchar(14) DEFAULT 'AVAILABLE',
