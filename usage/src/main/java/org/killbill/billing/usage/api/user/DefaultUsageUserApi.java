/*
 * Copyright 2010-2013 Ning, Inc.
 *
 * Ning licenses this file to you under the Apache License, version 2.0
 * (the "License"); you may not use this file except in compliance with the
 * License.  You may obtain a copy of the License at:
 *
 *    http://www.apache.org/licenses/LICENSE-2.0
 *
 * Unless required by applicable law or agreed to in writing, software
 * distributed under the License is distributed on an "AS IS" BASIS, WITHOUT
 * WARRANTIES OR CONDITIONS OF ANY KIND, either express or implied.  See the
 * License for the specific language governing permissions and limitations
 * under the License.
 */

package org.killbill.billing.usage.api.user;

import java.math.BigDecimal;
import java.util.ArrayList;
import java.util.HashMap;
import java.util.List;
import java.util.Map;
import java.util.UUID;

import javax.annotation.Nullable;
import javax.inject.Inject;

import org.joda.time.LocalDate;
import org.killbill.billing.ErrorCode;
import org.killbill.billing.ObjectType;
import org.killbill.billing.callcontext.InternalCallContext;
import org.killbill.billing.callcontext.InternalTenantContext;
import org.killbill.billing.osgi.api.OSGIServiceRegistration;
import org.killbill.billing.usage.api.BaseUserApi;
import org.killbill.billing.usage.api.RawUsageRecord;
import org.killbill.billing.usage.api.RolledUpUnit;
import org.killbill.billing.usage.api.RolledUpUsage;
import org.killbill.billing.usage.api.SubscriptionUsageRecord;
import org.killbill.billing.usage.api.UnitUsageRecord;
import org.killbill.billing.usage.api.UsageApiException;
import org.killbill.billing.usage.api.UsageRecord;
import org.killbill.billing.usage.api.UsageUserApi;
import org.killbill.billing.usage.dao.RolledUpUsageDao;
import org.killbill.billing.usage.dao.RolledUpUsageModelDao;
import org.killbill.billing.usage.plugin.api.UsagePluginApi;
import org.killbill.billing.util.UUIDs;
import org.killbill.billing.util.callcontext.CallContext;
import org.killbill.billing.util.callcontext.InternalCallContextFactory;
import org.killbill.billing.util.callcontext.TenantContext;

import com.google.common.base.Strings;

public class DefaultUsageUserApi extends BaseUserApi implements UsageUserApi {

    private final RolledUpUsageDao rolledUpUsageDao;
    private final InternalCallContextFactory internalCallContextFactory;

    @Inject
    public DefaultUsageUserApi(final RolledUpUsageDao rolledUpUsageDao,
                               final InternalCallContextFactory internalCallContextFactory,
                               final OSGIServiceRegistration<UsagePluginApi> pluginRegistry) {
        super(pluginRegistry);
        this.rolledUpUsageDao = rolledUpUsageDao;
        this.internalCallContextFactory = internalCallContextFactory;
    }

    @Override
    public void recordRolledUpUsage(final SubscriptionUsageRecord record, final CallContext callContext) throws UsageApiException {
        final InternalCallContext internalCallContext = internalCallContextFactory.createInternalCallContext(record.getSubscriptionId(), ObjectType.SUBSCRIPTION, callContext);

        final String trackingIds;
        if (Strings.isNullOrEmpty(record.getTrackingId())) {
            trackingIds = UUIDs.randomUUID().toString();
        // check if we have (at least) one row with the supplied tracking id
        } else if (recordsWithTrackingIdExist(record, internalCallContext)) {
            throw new UsageApiException(ErrorCode.USAGE_RECORD_TRACKING_ID_ALREADY_EXISTS, record.getTrackingId());
        } else {
            trackingIds = record.getTrackingId();
        }


        final List<RolledUpUsageModelDao> usages = new ArrayList<>();
        for (final UnitUsageRecord unitUsageRecord : record.getUnitUsageRecord()) {
            for (final UsageRecord usageRecord : unitUsageRecord.getDailyAmount()) {
                // FIXME-1469 : API backward compat in usageRecord.getAmount()
                usages.add(new RolledUpUsageModelDao(record.getSubscriptionId(), unitUsageRecord.getUnitType(), usageRecord.getDate(), BigDecimal.valueOf(usageRecord.getAmount()), trackingIds));
            }
        }
        rolledUpUsageDao.record(usages, internalCallContext);
    }

    @Override
    public RolledUpUsage getUsageForSubscription(final UUID subscriptionId, final String unitType, final LocalDate startDate, final LocalDate endDate, final TenantContext tenantContextNoAccountId) {
        final InternalTenantContext internalCallContext = internalCallContextFactory.createInternalTenantContext(subscriptionId, ObjectType.SUBSCRIPTION, tenantContextNoAccountId);
        final TenantContext tenantContext = internalCallContextFactory.createTenantContext(internalCallContext);
        final List<RawUsageRecord> rawUsage = getSubscriptionUsageFromPlugin(subscriptionId, startDate, endDate, tenantContext);
        if (rawUsage != null) {
            final List<RolledUpUnit> rolledUpAmount = getRolledUpUnitsForRawPluginUsage(subscriptionId, unitType, rawUsage);
            return new DefaultRolledUpUsage(subscriptionId, startDate, endDate, rolledUpAmount);
        }

        final List<RolledUpUsageModelDao> usageForSubscription = rolledUpUsageDao.getUsageForSubscription(subscriptionId, startDate, endDate, unitType, internalCallContextFactory.createInternalTenantContext(subscriptionId, ObjectType.SUBSCRIPTION, tenantContext));
        final List<RolledUpUnit> rolledUpAmount = getRolledUpUnits(usageForSubscription);
        return new DefaultRolledUpUsage(subscriptionId, startDate, endDate, rolledUpAmount);
    }

    @Override
    public List<RolledUpUsage> getAllUsageForSubscription(final UUID subscriptionId, final List<LocalDate> transitionTimes, final TenantContext tenantContextNoAccountId) {
        final InternalTenantContext internalCallContext = internalCallContextFactory.createInternalTenantContext(subscriptionId, ObjectType.SUBSCRIPTION, tenantContextNoAccountId);
        final TenantContext tenantContext = internalCallContextFactory.createTenantContext(internalCallContext);
        final List<RolledUpUsage> result = new ArrayList<RolledUpUsage>();
        LocalDate prevDate = null;
        for (final LocalDate curDate : transitionTimes) {
            if (prevDate != null) {

                final List<RawUsageRecord> rawUsage = getSubscriptionUsageFromPlugin(subscriptionId, prevDate, curDate, tenantContext);
                if (rawUsage != null) {
                    final List<RolledUpUnit> rolledUpAmount = getRolledUpUnitsForRawPluginUsage(subscriptionId, null, rawUsage);
                    result.add(new DefaultRolledUpUsage(subscriptionId, prevDate, curDate, rolledUpAmount));
                } else {
                    final List<RolledUpUsageModelDao> usageForSubscription = rolledUpUsageDao.getAllUsageForSubscription(subscriptionId, prevDate, curDate, internalCallContext);
                    final List<RolledUpUnit> rolledUpAmount = getRolledUpUnits(usageForSubscription);
                    result.add(new DefaultRolledUpUsage(subscriptionId, prevDate, curDate, rolledUpAmount));
                }
            }
            prevDate = curDate;
        }
        return result;
    }

    private List<RolledUpUnit> getRolledUpUnitsForRawPluginUsage(final UUID subscriptionId, @Nullable final String unitType, final List<RawUsageRecord> rawAccountUsage) {
        final Map<String, BigDecimal> tmp = new HashMap<>();
<<<<<<< HEAD
        for (RawUsageRecord cur : rawAccountUsage) {
=======
        for (final RawUsageRecord cur : rawAccountUsage) {
>>>>>>> e7fee6e3
            // Filter out wrong subscriptionId
            if (cur.getSubscriptionId().compareTo(subscriptionId) != 0) {
                continue;
            }

            // Filter out wrong unitType if specified.
            if (unitType != null && !unitType.equals(cur.getUnitType())) {
                continue;
            }

<<<<<<< HEAD
            // FIXME-1469 : API backward compat
            BigDecimal currentAmount = tmp.get(cur.getUnitType());
            BigDecimal updatedAmount = (currentAmount != null) ? currentAmount.add(BigDecimal.valueOf(cur.getAmount())) : BigDecimal.valueOf(cur.getAmount());
=======
            final BigDecimal currentAmount = tmp.get(cur.getUnitType());
            final BigDecimal updatedAmount = (currentAmount != null) ? currentAmount.add(cur.getAmount()) : cur.getAmount();
>>>>>>> e7fee6e3
            tmp.put(cur.getUnitType(), updatedAmount);
        }
        final List<RolledUpUnit> result = new ArrayList<>(tmp.size());
        for (final String curType : tmp.keySet()) {
            result.add(new DefaultRolledUpUnit(curType, tmp.get(curType)));
        }
        return result;
    }

    private List<RolledUpUnit> getRolledUpUnits(final List<RolledUpUsageModelDao> usageForSubscription) {
        final Map<String, BigDecimal> tmp = new HashMap<>();
<<<<<<< HEAD
        for (RolledUpUsageModelDao cur : usageForSubscription) {
            BigDecimal currentAmount = tmp.get(cur.getUnitType());
            BigDecimal updatedAmount = (currentAmount != null) ? currentAmount.add(cur.getAmount()) : cur.getAmount();
=======
        for (final RolledUpUsageModelDao cur : usageForSubscription) {
            final BigDecimal currentAmount = tmp.get(cur.getUnitType());
            final BigDecimal updatedAmount = (currentAmount != null) ? currentAmount.add(cur.getAmount()) : cur.getAmount();
>>>>>>> e7fee6e3
            tmp.put(cur.getUnitType(), updatedAmount);
        }
        final List<RolledUpUnit> result = new ArrayList<>(tmp.size());
        for (final String unitType : tmp.keySet()) {
            result.add(new DefaultRolledUpUnit(unitType, tmp.get(unitType)));
        }
        return result;
    }

    private boolean recordsWithTrackingIdExist(final SubscriptionUsageRecord record, final InternalCallContext context) {
        return rolledUpUsageDao.recordsWithTrackingIdExist(record.getSubscriptionId(), record.getTrackingId(), context);
    }
}<|MERGE_RESOLUTION|>--- conflicted
+++ resolved
@@ -83,8 +83,7 @@
         final List<RolledUpUsageModelDao> usages = new ArrayList<>();
         for (final UnitUsageRecord unitUsageRecord : record.getUnitUsageRecord()) {
             for (final UsageRecord usageRecord : unitUsageRecord.getDailyAmount()) {
-                // FIXME-1469 : API backward compat in usageRecord.getAmount()
-                usages.add(new RolledUpUsageModelDao(record.getSubscriptionId(), unitUsageRecord.getUnitType(), usageRecord.getDate(), BigDecimal.valueOf(usageRecord.getAmount()), trackingIds));
+                usages.add(new RolledUpUsageModelDao(record.getSubscriptionId(), unitUsageRecord.getUnitType(), usageRecord.getDate(), usageRecord.getAmount(), trackingIds));
             }
         }
         rolledUpUsageDao.record(usages, internalCallContext);
@@ -131,11 +130,7 @@
 
     private List<RolledUpUnit> getRolledUpUnitsForRawPluginUsage(final UUID subscriptionId, @Nullable final String unitType, final List<RawUsageRecord> rawAccountUsage) {
         final Map<String, BigDecimal> tmp = new HashMap<>();
-<<<<<<< HEAD
-        for (RawUsageRecord cur : rawAccountUsage) {
-=======
         for (final RawUsageRecord cur : rawAccountUsage) {
->>>>>>> e7fee6e3
             // Filter out wrong subscriptionId
             if (cur.getSubscriptionId().compareTo(subscriptionId) != 0) {
                 continue;
@@ -146,14 +141,8 @@
                 continue;
             }
 
-<<<<<<< HEAD
-            // FIXME-1469 : API backward compat
-            BigDecimal currentAmount = tmp.get(cur.getUnitType());
-            BigDecimal updatedAmount = (currentAmount != null) ? currentAmount.add(BigDecimal.valueOf(cur.getAmount())) : BigDecimal.valueOf(cur.getAmount());
-=======
             final BigDecimal currentAmount = tmp.get(cur.getUnitType());
             final BigDecimal updatedAmount = (currentAmount != null) ? currentAmount.add(cur.getAmount()) : cur.getAmount();
->>>>>>> e7fee6e3
             tmp.put(cur.getUnitType(), updatedAmount);
         }
         final List<RolledUpUnit> result = new ArrayList<>(tmp.size());
@@ -165,15 +154,9 @@
 
     private List<RolledUpUnit> getRolledUpUnits(final List<RolledUpUsageModelDao> usageForSubscription) {
         final Map<String, BigDecimal> tmp = new HashMap<>();
-<<<<<<< HEAD
-        for (RolledUpUsageModelDao cur : usageForSubscription) {
-            BigDecimal currentAmount = tmp.get(cur.getUnitType());
-            BigDecimal updatedAmount = (currentAmount != null) ? currentAmount.add(cur.getAmount()) : cur.getAmount();
-=======
         for (final RolledUpUsageModelDao cur : usageForSubscription) {
             final BigDecimal currentAmount = tmp.get(cur.getUnitType());
             final BigDecimal updatedAmount = (currentAmount != null) ? currentAmount.add(cur.getAmount()) : cur.getAmount();
->>>>>>> e7fee6e3
             tmp.put(cur.getUnitType(), updatedAmount);
         }
         final List<RolledUpUnit> result = new ArrayList<>(tmp.size());
