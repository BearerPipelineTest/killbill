--- conflicted
+++ resolved
@@ -96,19 +96,11 @@
 
 	@Override
 	public List<EntitlementEvent> getPendingEventsForSubscription(
-<<<<<<< HEAD
-			UUID subscriptionId) {
-=======
 			final UUID subscriptionId) {
->>>>>>> 275a4e5d
 		throw new UnsupportedOperationException();
 	}
 
 	@Override
-<<<<<<< HEAD
-	public void createSubscription(SubscriptionData subscription,
-			List<EntitlementEvent> initialEvents) {
-=======
 	public void createSubscription(final SubscriptionData subscription,
 			final List<EntitlementEvent> initialEvents) {
 		throw new UnsupportedOperationException();
@@ -117,7 +109,6 @@
 	@Override
 	public void cancelSubscription(final UUID subscriptionId,
 			final EntitlementEvent cancelEvent) {
->>>>>>> 275a4e5d
 		throw new UnsupportedOperationException();
 	}
 
@@ -143,21 +134,9 @@
         throw new UnsupportedOperationException();
 	}
 
-<<<<<<< HEAD
-	@Override
-	public void undoMigration(UUID accountId) {
-		throw new UnsupportedOperationException();
-	}
 
-	@Override
-	public EntitlementEvent getEventById(UUID eventId) {
-		throw new UnsupportedOperationException();
-	}
-	
-=======
     @Override
     public EntitlementEvent getEventById(final UUID eventId) {
         throw new UnsupportedOperationException();
     }
->>>>>>> 275a4e5d
 }