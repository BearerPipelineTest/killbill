/*
 * Copyright 2010-2011 Ning, Inc.
 *
 * Ning licenses this file to you under the Apache License, version 2.0
 * (the "License"); you may not use this file except in compliance with the
 * License.  You may obtain a copy of the License at:
 *
 *    http://www.apache.org/licenses/LICENSE-2.0
 *
 * Unless required by applicable law or agreed to in writing, software
 * distributed under the License is distributed on an "AS IS" BASIS, WITHOUT
 * WARRANTIES OR CONDITIONS OF ANY KIND, either express or implied.  See the
 * License for the specific language governing permissions and limitations
 * under the License.
 */

package com.ning.billing.entitlement.glue;

import com.ning.billing.account.glue.AccountModuleWithMocks;
import com.ning.billing.catalog.glue.CatalogModule;
<<<<<<< HEAD
import com.ning.billing.util.clock.MockClockModule;
import com.ning.billing.util.glue.EventBusModule;

public class MockEngineModule extends EntitlementModule {

    protected void installModulesForTests() {
        install(new EventBusModule());
        install(new CatalogModule());
        install(new AccountModuleWithMocks());
        install(new MockClockModule());
    }
=======
import com.ning.billing.util.clock.Clock;
import com.ning.billing.util.clock.ClockMock;
import com.ning.billing.util.glue.BusModule;

public class MockEngineModule extends EntitlementModule {

>>>>>>> 275a4e5d

    @Override
    protected void configure() {
        super.configure();
<<<<<<< HEAD
        installModulesForTests();
=======
        bind(Clock.class).to(ClockMock.class).asEagerSingleton();
        install(new BusModule());
        install(new CatalogModule());
        install(new AccountModuleWithMocks());
>>>>>>> 275a4e5d
    }

}<|MERGE_RESOLUTION|>--- conflicted
+++ resolved
@@ -18,38 +18,17 @@
 
 import com.ning.billing.account.glue.AccountModuleWithMocks;
 import com.ning.billing.catalog.glue.CatalogModule;
-<<<<<<< HEAD
 import com.ning.billing.util.clock.MockClockModule;
-import com.ning.billing.util.glue.EventBusModule;
+import com.ning.billing.util.glue.BusModule;
 
 public class MockEngineModule extends EntitlementModule {
 
-    protected void installModulesForTests() {
-        install(new EventBusModule());
+    @Override
+    protected void configure() {
+        super.configure();
+        install(new BusModule());
         install(new CatalogModule());
         install(new AccountModuleWithMocks());
         install(new MockClockModule());
     }
-=======
-import com.ning.billing.util.clock.Clock;
-import com.ning.billing.util.clock.ClockMock;
-import com.ning.billing.util.glue.BusModule;
-
-public class MockEngineModule extends EntitlementModule {
-
->>>>>>> 275a4e5d
-
-    @Override
-    protected void configure() {
-        super.configure();
-<<<<<<< HEAD
-        installModulesForTests();
-=======
-        bind(Clock.class).to(ClockMock.class).asEagerSingleton();
-        install(new BusModule());
-        install(new CatalogModule());
-        install(new AccountModuleWithMocks());
->>>>>>> 275a4e5d
-    }
-
 }