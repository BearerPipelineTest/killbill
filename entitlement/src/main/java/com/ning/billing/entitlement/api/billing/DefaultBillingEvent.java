/*
 * Copyright 2010-2011 Ning, Inc.
 *
 * Ning licenses this file to you under the Apache License, version 2.0
 * (the "License"); you may not use this file except in compliance with the
 * License.  You may obtain a copy of the License at:
 *
 *    http://www.apache.org/licenses/LICENSE-2.0
 *
 * Unless required by applicable law or agreed to in writing, software
 * distributed under the License is distributed on an "AS IS" BASIS, WITHOUT
 * WARRANTIES OR CONDITIONS OF ANY KIND, either express or implied.  See the
 * License for the specific language governing permissions and limitations
 * under the License.
 */

package com.ning.billing.entitlement.api.billing;

import com.ning.billing.catalog.api.CatalogApiException;
import org.joda.time.DateTime;

import com.ning.billing.catalog.api.BillingPeriod;
import com.ning.billing.catalog.api.Currency;
import com.ning.billing.catalog.api.Plan;
import com.ning.billing.catalog.api.PlanPhase;
import com.ning.billing.entitlement.api.user.Subscription;
import com.ning.billing.entitlement.api.user.SubscriptionTransition;
import com.ning.billing.entitlement.api.user.SubscriptionTransition.SubscriptionTransitionType;
import com.ning.billing.entitlement.api.user.SubscriptionTransitionData;

import java.math.BigDecimal;

public class DefaultBillingEvent implements BillingEvent {
    final private int billCycleDay;
    final private Subscription subscription;
    final private DateTime effectiveDate;
    final private PlanPhase planPhase;
    final private Plan plan;
    final private BigDecimal fixedPrice;
    final private BigDecimal recurringPrice;
    final private Currency currency;
    final private String description;
    final private BillingModeType billingModeType;
    final private BillingPeriod billingPeriod;
    final private SubscriptionTransitionType type;
    final private long totalOrdering;

    public DefaultBillingEvent(SubscriptionTransition transition, Subscription subscription, int billCycleDay, Currency currency) throws CatalogApiException {
        this.billCycleDay = billCycleDay;
        this.subscription = subscription;
        effectiveDate = transition.getEffectiveTransitionTime();
        planPhase = (transition.getTransitionType() != SubscriptionTransitionType.CANCEL) ?
                transition.getNextPhase() : transition.getPreviousPhase();
        plan = (transition.getTransitionType() != SubscriptionTransitionType.CANCEL) ?
                transition.getNextPlan() : transition.getPreviousPlan();
        fixedPrice = (transition.getNextPhase() == null) ? null :
        		(transition.getNextPhase().getFixedPrice() == null) ? null :
                        transition.getNextPhase().getFixedPrice().getPrice(currency);
        recurringPrice = (transition.getNextPhase() == null) ? null :
                (transition.getNextPhase().getRecurringPrice() == null) ? null :
                        transition.getNextPhase().getRecurringPrice().getPrice(currency);
        this.currency = currency;
        description = transition.getTransitionType().toString();
        billingModeType = BillingModeType.IN_ADVANCE;
        billingPeriod =  (transition.getTransitionType() != SubscriptionTransitionType.CANCEL) ?
                transition.getNextPhase().getBillingPeriod() : transition.getPreviousPhase().getBillingPeriod();
        type = transition.getTransitionType();
        totalOrdering = ((SubscriptionTransitionData) transition).getTotalOrdering();
    }

    // Intended for test only
<<<<<<< HEAD
    public DefaultBillingEvent(Subscription subscription, DateTime effectiveDate, Plan plan, PlanPhase planPhase,
                               BigDecimal fixedPrice, BigDecimal recurringPrice, Currency currency,
                               BillingPeriod billingPeriod, int billCycleDay, BillingModeType billingModeType,
                               String description, SubscriptionTransitionType type) {
=======
    public DefaultBillingEvent(Subscription subscription, DateTime effectiveDate, Plan plan, PlanPhase planPhase, InternationalPrice fixedPrice,
            InternationalPrice recurringPrice, BillingPeriod billingPeriod, int billCycleDay, BillingModeType billingModeType, String description,
            long totalOrdering, SubscriptionTransitionType type) {
>>>>>>> f41e2799
        this.subscription = subscription;
        this.effectiveDate = effectiveDate;
        this.plan = plan;
        this.planPhase = planPhase;
        this.fixedPrice = fixedPrice;
        this.recurringPrice = recurringPrice;
        this.currency = currency;
        this.billingPeriod = billingPeriod;
        this.billCycleDay = billCycleDay;
        this.billingModeType = billingModeType;
        this.description = description;
        this.type = type;
        this.totalOrdering = totalOrdering;
    }


    @Override
    public int compareTo(BillingEvent e1) {
    	 if (!getSubscription().getId().equals(e1.getSubscription().getId())) { // First order by subscription
    		 return getSubscription().getId().compareTo(e1.getSubscription().getId());
    	 } else { // subscriptions are the same
    		 if (! getEffectiveDate().equals(e1.getEffectiveDate())) { // Secondly order by date
                 return getEffectiveDate().compareTo(e1.getEffectiveDate());
    		 } else { // dates and subscriptions are the same
    			 if (!getTransitionType().equals(e1.getTransitionType())) { // Finally compare by transition type
    				 return getTransitionType().ordinal() - e1.getTransitionType().ordinal();
    			 } else {
    				 return hashCode() - e1.hashCode();
    			 }
    		 }
    	 }
    }

    @Override
    public int getBillCycleDay() {
         return billCycleDay;
    }

    @Override
    public Subscription getSubscription() {
        return subscription;
    }

    @Override
    public DateTime getEffectiveDate() {
        return effectiveDate;
    }

    @Override
    public PlanPhase getPlanPhase() {
        return planPhase;
    }

    @Override
    public Plan getPlan() {
        return plan;
    }

    @Override
    public BillingPeriod getBillingPeriod() {
        return billingPeriod;
    }

    @Override
    public BillingModeType getBillingMode() {
        return billingModeType;
    }

    @Override
    public String getDescription() {
        return description;
    }

    @Override
    public BigDecimal getFixedPrice() {
        return fixedPrice;
    }

    @Override
    public BigDecimal getRecurringPrice() {
        return recurringPrice;
    }

    @Override
    public Currency getCurrency() {
        return currency;
    }

    @Override
    public SubscriptionTransitionType getTransitionType() {
        return type;
    }

    @Override
    public long getTotalOrdering() {
        return totalOrdering;
    }

    @Override
    public String toString() {
        StringBuilder sb = new StringBuilder();
        sb.append("BillingEvent {subscriptionId = ").append(subscription.getId().toString()).append(", ");
        sb.append("plan = ").append(plan.getName()).append(", ");
        sb.append("phase = ").append(planPhase.getName()).append(", ");
        sb.append("effectiveDate = ").append(effectiveDate.toString()).append(", ");
        sb.append("billCycleDay = ").append(billCycleDay).append(", ");
        sb.append("recurringPrice = ");

        try {
            sb.append(recurringPrice.toString());
        } catch (Exception e) {
            sb.append("null");
        }

        sb.append(", ");
        sb.append("fixedPrice = ");

        try {
            sb.append(fixedPrice.toString());
        } catch (Exception e) {
            sb.append("null");
        }

        sb.append(", ");

        sb.append("currency = ").append(currency.toString()).append(", ");
        sb.append("billingPeriod = ").append(billingPeriod.toString());
        sb.append("}");

        return sb.toString();
    }
}<|MERGE_RESOLUTION|>--- conflicted
+++ resolved
@@ -69,16 +69,10 @@
     }
 
     // Intended for test only
-<<<<<<< HEAD
     public DefaultBillingEvent(Subscription subscription, DateTime effectiveDate, Plan plan, PlanPhase planPhase,
                                BigDecimal fixedPrice, BigDecimal recurringPrice, Currency currency,
                                BillingPeriod billingPeriod, int billCycleDay, BillingModeType billingModeType,
-                               String description, SubscriptionTransitionType type) {
-=======
-    public DefaultBillingEvent(Subscription subscription, DateTime effectiveDate, Plan plan, PlanPhase planPhase, InternationalPrice fixedPrice,
-            InternationalPrice recurringPrice, BillingPeriod billingPeriod, int billCycleDay, BillingModeType billingModeType, String description,
-            long totalOrdering, SubscriptionTransitionType type) {
->>>>>>> f41e2799
+                               String description, long totalOrdering, SubscriptionTransitionType type) {
         this.subscription = subscription;
         this.effectiveDate = effectiveDate;
         this.plan = plan;
