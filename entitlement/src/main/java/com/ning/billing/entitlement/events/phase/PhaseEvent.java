--- conflicted
+++ resolved
@@ -18,60 +18,7 @@
 
 import com.ning.billing.entitlement.events.EntitlementEvent;
 
-<<<<<<< HEAD
-import com.ning.billing.entitlement.alignment.IPlanAligner.TimedPhase;
-import com.ning.billing.entitlement.api.user.Subscription;
-import com.ning.billing.entitlement.events.EventBase;
-import org.joda.time.DateTime;
-
-
-public class PhaseEvent extends EventBase implements IPhaseEvent {
-
-    private final String phaseName;
-
-    public PhaseEvent(PhaseEventBuilder builder) {
-        super(builder);
-        this.phaseName = builder.getPhaseName();
-    }
-
-    @Override
-    public EventType getType() {
-        return EventType.PHASE;
-    }
-
-    @Override
-    public String getPhase() {
-        return phaseName;
-    }
-
-    @Override
-    public String toString() {
-        return "PhaseEvent [getId()= " + getId()
-        		+ ", phaseName=" + phaseName
-        		+ ", getType()=" + getType()
-                + ", getPhase()=" + getPhase()
-                + ", getRequestedDate()=" + getRequestedDate()
-                + ", getEffectiveDate()=" + getEffectiveDate()
-                + ", getActiveVersion()=" + getActiveVersion()
-                + ", getProcessedDate()=" + getProcessedDate()
-                + ", getSubscriptionId()=" + getSubscriptionId()
-                + ", isActive()=" + isActive() + "]\n";
-    }
-
-    public static final IPhaseEvent getNextPhaseEvent(TimedPhase nextTimedPhase, Subscription subscription, DateTime now) {
-        return (nextTimedPhase == null) ?
-                null :
-                    new PhaseEvent(new PhaseEventBuilder()
-                        .setSubscriptionId(subscription.getId())
-                        .setRequestedDate(now)
-                        .setEffectiveDate(nextTimedPhase.getStartPhase())
-                        .setProcessedDate(now)
-                        .setActiveVersion(subscription.getActiveVersion())
-                        .setPhaseName(nextTimedPhase.getPhase().getName()));
-    }
-=======
 public interface PhaseEvent extends EntitlementEvent {
 
     public String getPhase();
->>>>>>> 1e1ab507
 }