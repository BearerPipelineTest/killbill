--- conflicted
+++ resolved
@@ -311,10 +311,7 @@
             throw new EntitlementApiException(ErrorCode.SUB_BLOCKING_STATE_INVALID_ARG, "Need to specify a valid stateName");
         }
 
-<<<<<<< HEAD
         final InternalCallContext internalCallContextWithValidAccountId;
-=======
->>>>>>> cb627830
 
         final InternalCallContext internalCallContext;
         final ImmutableAccountData account;
@@ -324,26 +321,16 @@
         try {
             switch (blockingState.getType()) {
                 case ACCOUNT:
-<<<<<<< HEAD
                     internalCallContextWithValidAccountId = internalCallContextFactory.createInternalCallContext(blockingState.getBlockedId(), ObjectType.ACCOUNT, callContext);
                     account = accountApi.getImmutableAccountDataById(blockingState.getBlockedId(), internalCallContextWithValidAccountId);
-=======
-                    internalCallContext = internalCallContextFactory.createInternalCallContext(blockingState.getBlockedId(), ObjectType.ACCOUNT, callContext);
-                    account = accountApi.getImmutableAccountDataById(blockingState.getBlockedId(), internalCallContext);
->>>>>>> cb627830
                     externalKey = account.getExternalKey();
                     accountId = account.getId();
                     bundleId = null;
                     break;
 
                 case SUBSCRIPTION_BUNDLE:
-<<<<<<< HEAD
                     internalCallContextWithValidAccountId = internalCallContextFactory.createInternalCallContext(blockingState.getBlockedId(), ObjectType.BUNDLE, callContext);
                     final SubscriptionBaseBundle bundle = subscriptionBaseInternalApi.getBundleFromId(blockingState.getBlockedId(), internalCallContextWithValidAccountId);
-=======
-                    internalCallContext = internalCallContextFactory.createInternalCallContext(blockingState.getBlockedId(), ObjectType.BUNDLE, callContext);
-                    final SubscriptionBaseBundle bundle = subscriptionBaseInternalApi.getBundleFromId(blockingState.getBlockedId(), internalCallContext);
->>>>>>> cb627830
                     externalKey = bundle.getExternalKey();
                     bundleId = bundle.getId();
                     accountId = bundle.getAccountId();
@@ -351,13 +338,8 @@
                     break;
 
                 case SUBSCRIPTION:
-<<<<<<< HEAD
                     internalCallContextWithValidAccountId = internalCallContextFactory.createInternalCallContext(blockingState.getBlockedId(), ObjectType.SUBSCRIPTION, callContext);
                     final Entitlement entitlement = entitlementInternalApi.getEntitlementForId(blockingState.getBlockedId(), internalCallContextWithValidAccountId);
-=======
-                    internalCallContext = internalCallContextFactory.createInternalCallContext(blockingState.getBlockedId(), ObjectType.SUBSCRIPTION, callContext);
-                    final Entitlement entitlement = entitlementInternalApi.getEntitlementForId(blockingState.getBlockedId(), internalCallContext);
->>>>>>> cb627830
                     bundleId = entitlement.getBundleId();
                     accountId = entitlement.getAccountId();
                     account = accountApi.getImmutableAccountDataById(accountId, internalCallContextWithValidAccountId);
@@ -390,7 +372,7 @@
 
             @Override
             public Void doCall(final EntitlementApi entitlementApi, final EntitlementContext updatedPluginContext) throws EntitlementApiException {
-                entitlementUtils.setBlockingStateAndPostBlockingTransitionEvent(blockingState, internalCallContext);
+                entitlementUtils.setBlockingStateAndPostBlockingTransitionEvent(blockingState, internalCallContextWithValidAccountId);
                 return null;
             }
         };
